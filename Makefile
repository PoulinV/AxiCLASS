--- conflicted
+++ resolved
@@ -19,10 +19,10 @@
 ########################################################
 
 # your C compiler:
-CC       = gcc
+CC       = gcc-12
 #CC       = icc
 #CC       = pgcc
-CPP      = g++ --std=c++11 -fpermissive -Wno-write-strings
+CPP      = g++-12 --std=c++11 -fpermissive -Wno-write-strings
 
 # your tool for creating static libraries:
 AR        = ar rv
@@ -181,12 +181,8 @@
 	$(AR)  $@ $(addprefix build/, $(TOOLS) $(SOURCE) $(EXTERNAL))
 
 class: $(TOOLS) $(SOURCE) $(EXTERNAL) $(OUTPUT) $(CLASS)
-<<<<<<< HEAD
-	$(CC) $(OPTFLAG) $(OMPFLAG) $(LDFLAG) $(GSLFLAG) -o class $(addprefix build/,$(notdir $^)) -lgsl -lgslcblas -lm
-=======
+#	$(CC) $(OPTFLAG) $(OMPFLAG) $(LDFLAG) $(GSLFLAG) -o class $(addprefix build/,$(notdir $^)) -lgsl -lgslcblas -lm
 	$(CPP) $(OPTFLAG) $(OMPFLAG) $(LDFLAG) -o class $(addprefix build/,$(notdir $^)) -lm
->>>>>>> 0ceb7a9a
-
 test_loops: $(TOOLS) $(SOURCE) $(EXTERNAL) $(OUTPUT) $(TEST_LOOPS)
 	$(CPP) $(OPTFLAG) $(OMPFLAG) $(LDFLAG) -o $@ $(addprefix build/,$(notdir $^)) -lm
 
