--- conflicted
+++ resolved
@@ -2437,19 +2437,17 @@
             elif name == 'sigma8':
                 value = self.fo.sigma8[self.fo.index_pk_m]
             elif name == 'sigma8_cb':
-<<<<<<< HEAD
-                value = self.nl.sigma8[self.nl.index_pk_cb]
+                value = self.fo.sigma8[self.fo.index_pk_cb]
             elif name == 'sigma12':
-                value = self.nl.sigma12
+                value = self.fo.sigma12
             elif name == 'k_eq':
                 value = self.ba.a_eq*self.ba.H_eq
             elif name == 'n_L_lya':
-                value = self.nl.n_L_lya
+                value = self.fo.n_L_lya
             elif name == 'Delta_Lsquared_lya':
-                value = self.nl.Delta_Lsquared_lya
+                value = self.fo.Delta_Lsquared_lya
             elif name == 'kp_lya':
-                value = self.nl.kp_lya
-=======
+                value = self.fo.kp_lya
                 value = self.fo.sigma8[self.fo.index_pk_cb]
             elif name == 'k_eq':
                 value = self.ba.a_eq*self.ba.H_eq
@@ -2467,7 +2465,6 @@
                 value = self.sd.sd_parameter_table[1]
             elif name == 'mu_sd':
                 value = self.sd.sd_parameter_table[2]
->>>>>>> aa92943e
             else:
                 raise CosmoSevereError("%s was not recognized as a derived parameter" % name)
             derived[name] = value
@@ -2807,7 +2804,7 @@
         """
         sources = {}
 
-        cdef: 
+        cdef:
             int index_k, index_tau, i_index_type;
             int index_type;
             int index_md = self.pt.index_md_scalars;
@@ -2964,7 +2961,7 @@
 
         for index_type, name in zip(indices, names):
             tmparray = np.empty((k_size,tau_size))
-            for index_k in range(k_size):                 
+            for index_k in range(k_size):
                 for index_tau in range(tau_size):
                     tmparray[index_k][index_tau] = sources_ptr[index_md][index_ic*tp_size+index_type][index_tau*k_size + index_k];
 
