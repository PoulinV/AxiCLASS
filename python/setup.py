from distutils.core import setup
from distutils.extension import Extension
from Cython.Distutils import build_ext

import numpy as nm
import os
import subprocess as sbp
import os.path as osp

# Recover the gcc compiler
GCCPATH_STRING = sbp.Popen(
    ['gcc', '-print-libgcc-file-name'],
    stdout=sbp.PIPE).communicate()[0]
GCCPATH = osp.normpath(osp.dirname(GCCPATH_STRING)).decode()

liblist = ["class"]
MVEC_STRING = sbp.Popen(
    ['gcc', '-lmvec'],
    stderr=sbp.PIPE).communicate()[1]
if b"mvec" not in MVEC_STRING:
    liblist += ["mvec","m"]

# define absolute paths
root_folder = os.path.join(os.path.dirname(os.path.abspath(__file__)), "..")
include_folder = os.path.join(root_folder, "include")
classy_folder = os.path.join(root_folder, "python")
heat_folder = os.path.join(os.path.join(root_folder, "external"),"heating")
recfast_folder = os.path.join(os.path.join(root_folder, "external"),"RecfastCLASS")
hyrec_folder = os.path.join(os.path.join(root_folder, "external"),"HyRec2020")

# Recover the CLASS version
with open(os.path.join(include_folder, 'common.h'), 'r') as v_file:
    for line in v_file:
        if line.find("_VERSION_") != -1:
            # get rid of the " and the v
            VERSION = line.split()[-1][2:-1]
            break

# Define cython extension and fix Python version
classy_ext = Extension("classy", [os.path.join(classy_folder, "classy.pyx")],
                           include_dirs=[nm.get_include(), include_folder, heat_folder, recfast_folder, hyrec_folder],
                           libraries=liblist,
                           library_dirs=[root_folder, GCCPATH],
<<<<<<< HEAD
#                           extra_link_args=['-lgomp','-lgsl','-lgslcblas']
                           extra_link_args=['-lgomp']
)
import six
classy_ext.cython_directives = {'language_level': "3" if six.PY3 else "2"}
=======
                           extra_link_args=['-lgomp']
                       )
import sys
classy_ext.cython_directives = {'language_level': "3" if sys.version_info.major>=3 else "2"}
>>>>>>> aa92943e

setup(
    name='classy',
    version=VERSION,
    description='Python interface to the Cosmological Boltzmann code CLASS',
    url='http://www.class-code.net',
    cmdclass={'build_ext': build_ext},
    ext_modules=[classy_ext],
    #data_files=[('bbn', ['../bbn/sBBN.dat'])]
)<|MERGE_RESOLUTION|>--- conflicted
+++ resolved
@@ -41,18 +41,10 @@
                            include_dirs=[nm.get_include(), include_folder, heat_folder, recfast_folder, hyrec_folder],
                            libraries=liblist,
                            library_dirs=[root_folder, GCCPATH],
-<<<<<<< HEAD
-#                           extra_link_args=['-lgomp','-lgsl','-lgslcblas']
-                           extra_link_args=['-lgomp']
-)
-import six
-classy_ext.cython_directives = {'language_level': "3" if six.PY3 else "2"}
-=======
                            extra_link_args=['-lgomp']
                        )
 import sys
 classy_ext.cython_directives = {'language_level': "3" if sys.version_info.major>=3 else "2"}
->>>>>>> aa92943e
 
 setup(
     name='classy',
