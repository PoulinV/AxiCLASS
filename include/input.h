/** @file input.h Documented includes for input module */

#ifndef __INPUT__
#define __INPUT__

#include "common.h"
#include "parser.h"

#define _N_FILEROOT_ 100 /* Number of files that will be not overwritten for a given root */

/* macro for reading parameter values with routines from the parser */

#define class_read_double(name,destination)                                     \
  do {                                                                          \
    double param_temp; int flag_temp;                                           \
    class_call(parser_read_double(pfc,name,&param_temp,&flag_temp,errmsg),      \
               errmsg,                                                          \
               errmsg);                                                         \
    if (flag_temp == _TRUE_){                                                   \
      destination = param_temp;                                                 \
    }                                                                           \
  } while(0);


#define class_read_int(name,destination)                                        \
  do {                                                                          \
    int int_temp,flag_temp;                                                     \
    class_call(parser_read_int(pfc,name,&int_temp,&flag_temp,errmsg),           \
               errmsg,                                                          \
               errmsg);                                                         \
    if (flag_temp == _TRUE_){                                                   \
      destination = int_temp;                                                   \
    }                                                                           \
  } while(0);

#define class_read_string(name,destination)                                     \
  do {                                                                          \
    char string_temp[_ARGUMENT_LENGTH_MAX_]; int flag_temp;                     \
    class_call(parser_read_string(pfc,name,&string_temp,&flag_temp,errmsg),     \
               errmsg,                                                          \
               errmsg);                                                         \
    if (flag_temp == _TRUE_){                                                   \
      strcpy(destination,string_temp);                                          \
    }                                                                           \
  } while(0);

#define class_read_flag(name,destination)                                       \
  do {                                                                          \
    char string_temp[_ARGUMENT_LENGTH_MAX_]; int flag_temp;                     \
    class_call(parser_read_string(pfc,name,&string_temp,&flag_temp,errmsg),     \
               errmsg,                                                          \
               errmsg);                                                         \
    if (flag_temp == _TRUE_){                                                   \
      if (string_begins_with(string_temp,'y')                                   \
         || string_begins_with(string_temp,'Y') ){                              \
        destination = _TRUE_;                                                   \
      }                                                                         \
      else if (string_begins_with(string_temp,'n')                              \
         || string_begins_with(string_temp,'N') ){                              \
        destination = _FALSE_;                                                  \
      }                                                                         \
      else {                                                                    \
        class_stop(errmsg,"incomprehensible input '%s' for the field '%s'.",    \
                   string_temp, name);                                          \
      }                                                                         \
    }                                                                           \
  } while(0);

#define class_read_flag_or_deprecated(name,oldname,destination)                 \
  do {                                                                          \
    char string_temp[_ARGUMENT_LENGTH_MAX_]; int flag_temp;                     \
    class_call(parser_read_string(pfc,name,&string_temp,&flag_temp,errmsg),     \
               errmsg,                                                          \
               errmsg);                                                         \
    /* Compatibility code BEGIN */                                              \
    if (flag_temp == _FALSE_){                                                   \
      class_call(parser_read_string(pfc,oldname,&string_temp,&flag_temp,errmsg),\
                 errmsg,                                                        \
                 errmsg);                                                       \
    }                                                                           \
    /* Compatibility code END */                                                \
    if (flag_temp == _TRUE_){                                                   \
      if (string_begins_with(string_temp,'y')                                   \
         || string_begins_with(string_temp,'Y') ){                              \
        destination = _TRUE_;                                                   \
      }                                                                         \
      else if (string_begins_with(string_temp,'n')                              \
         || string_begins_with(string_temp,'N') ){                              \
        destination = _FALSE_;                                                  \
      }                                                                         \
      else {                                                                    \
        class_stop(errmsg,"incomprehensible input '%s' for the field '%s'.",    \
                   string_temp, name);                                          \
      }                                                                         \
    }                                                                           \
  } while(0);

#define class_read_double_one_of_two(name1,name2,destination)                   \
  do {                                                                          \
    int flag_temp1,flag_temp2;                                                  \
    double param_temp1,param_temp2;                                             \
    class_call(parser_read_double(pfc,name1,&param_temp1,&flag_temp1,errmsg),   \
               errmsg,                                                          \
               errmsg);                                                         \
    class_call(parser_read_double(pfc,name2,&param_temp2,&flag_temp2,errmsg),   \
               errmsg,                                                          \
               errmsg);                                                         \
    class_test((flag_temp1 == _TRUE_) && (flag_temp2 == _TRUE_),                \
               errmsg,                                                          \
               "You can only enter one of '%s' or '%s'.",                       \
               name1,name2);                                                    \
    if (flag_temp1 == _TRUE_){                                                  \
      destination = param_temp1;                                                \
    }                                                                           \
    if (flag_temp2 == _TRUE_){                                                  \
      destination = param_temp2;                                                \
    }                                                                           \
  } while(0);

#define class_at_least_two_of_three(a,b,c)                                      \
  (((a) == _TRUE_) && ((b) == _TRUE_)) ||                                       \
  (((a) == _TRUE_) && ((c) == _TRUE_)) ||                                       \
  (((b) == _TRUE_) && ((c) == _TRUE_))

#define class_none_of_three(a,b,c)                                              \
  ((a) == _FALSE_) && ((b) == _FALSE_) && ((c) == _FALSE_)

#define class_read_list_of_doubles_or_default(name,destination,val_default,siz) \
  do {                                                                          \
    int flag_temp,entries_read_temp;                                            \
    class_call(parser_read_list_of_doubles(pfc,name,                            \
                                           &entries_read_temp,                  \
                                           &(destination),                      \
                                           &flag_temp,                          \
                                           errmsg),                             \
               errmsg,                                                          \
               errmsg);                                                         \
    if (flag_temp == _TRUE_){                                                   \
      class_test(entries_read_temp != siz, errmsg,                              \
                 "Number of entries of '%s' (%d) does not match expected number (%d).", \
                 name, entries_read_temp, siz);                                 \
    }else{                                                                      \
      class_alloc(destination,siz*sizeof(double),errmsg);                       \
      for (n=0; n<siz; n++){destination[n] = val_default;}                       \
    }                                                                           \
  } while(0);

#define class_read_list_of_integers_or_default(name,destination,val_default,siz)\
  do {                                                                          \
    int flag_temp,entries_read_temp;                                            \
    class_call(parser_read_list_of_integers(pfc,name,                           \
                                            &entries_read_temp,                 \
                                            &(destination),                     \
                                            &flag_temp,                         \
                                            errmsg),                            \
               errmsg,                                                          \
               errmsg);                                                         \
    if (flag_temp == _TRUE_){                                                   \
      class_test(entries_read_temp != siz, errmsg,                              \
                 "Number of entries of '%s' (%d) does not match expected number (%d).", \
                 name, entries_read_temp, siz);                                 \
    }else{                                                                      \
      class_alloc(destination,siz*sizeof(int),errmsg);                          \
      for (n=0; n<siz; n++){destination[n] = val_default;}                       \
    }                                                                           \
  } while(0);

#define class_read_list_of_doubles(name,destination,siz)                        \
  do {                                                                          \
    int flag_temp,entries_read_temp;                                            \
    class_call(parser_read_list_of_doubles(pfc,name,                            \
                                           &entries_read_temp,                  \
                                           &(destination),                      \
                                           &flag_temp,                          \
                                           errmsg),                             \
               errmsg,                                                          \
               errmsg);                                                         \
    class_test(flag_temp == _FALSE_, errmsg,                                    \
               "Entry '%s' is required but not found!", name)                   \
    class_test(entries_read_temp != siz, errmsg,                                \
               "Number of entries of '%s' (%d) does not match expected number (%d).", \
               name,entries_read_temp, siz);                                    \
  } while(0);

#define class_read_list_of_integers(name,destination,siz)                       \
  do {                                                                          \
    int flag_temp,entries_read_temp;                                            \
    class_call(parser_read_list_of_integers(pfc,name,                           \
                                            &entries_read_temp,                 \
                                            &(destination),                     \
                                            &flag_temp,                         \
                                            errmsg),                            \
               errmsg,                                                          \
               errmsg);                                                         \
    class_test(flag_temp == _FALSE_, errmsg,                                    \
               "Entry '%s' is required but not found!", name)                   \
    class_test(entries_read_temp != siz, errmsg,                                \
               "Number of entries of '%s' (%d) does not match expected number (%d).", \
               name,entries_read_temp, siz);                                    \
  } while(0);

/**
 * For shooting method: definition of the possible targets
 */

<<<<<<< HEAD
enum target_names {theta_s, Omega_dcdmdr, omega_dcdmdr,
                  Omega_scf, Omega_ini_dcdm, omega_ini_dcdm,
                  fraction_axion_ac, log10_axion_ac, log10_fraction_axion_ac_phi2n,
                  log10_axion_ac_phi2n, a_peak_eq, sigma8};
enum computation_stage {cs_background, cs_thermodynamics, cs_perturbations,
                        cs_primordial, cs_nonlinear, cs_transfer, cs_spectra};
#define _NUM_TARGETS_ 12 //Keep this number as number of target_names
enum scf_pot_inp{
  pol_times_exp_inp, /** scf_potential set to pol_times_exp:V equals ((\phi-B)^\alpha + A)exp(-lambda*phi), see http://arxiv.org/abs/astro-ph/9908085.*/
  double_exp_inp, /* scf_potential set to double_exp: V equals \Lambda_1^4e^{-\lambda\phi}+\Lambda_2^4e^{-\mu\phi} */
  axion_inp, /** scf_potential set to axion: V equals m^2f^2(1-cos(phi/f)) */
  axionquad_inp, /* scf_potential set to axion quadratic form: V = m^2phi^2/2 */
  ax_cos_cubed_inp
};
struct input_pprpba {
  struct precision * ppr;
  struct background * pba;
};
=======
enum target_names {theta_s, Omega_dcdmdr, omega_dcdmdr, Omega_scf, Omega_ini_dcdm, omega_ini_dcdm, sigma8};
/* Important: Keep this number equal to the number of target_names (except sigma8), and keep sigma8 at the very end */
#define _NUM_TARGETS_ 6
/* Important: add one for each new target_names */
enum computation_stage {cs_background, cs_thermodynamics, cs_perturbations, cs_primordial, cs_nonlinear, cs_transfer, cs_spectra};

/**
 * Structure for all temporary parameters for background fzero function
 */
>>>>>>> aa92943e

struct fzerofun_workspace {
  int * unknown_parameters_index;
  struct file_content fc;
  enum target_names * target_name;
  double * target_value;
  int target_size;
  enum computation_stage required_computation_stage;
  enum scf_pot scf_potential; /**< List of currently implement potential for a scalar field */
  short scf_evolve_as_fluid; /** Should we evolve as a fluid or use KG eqs all the way through? */
  short scf_evolve_as_fluid_always; /** Should we evolve as a fluid or use KG eqs all the way through? */
  short do_shooting;        /**< Should we do shooting */
  short do_shooting_scf;        /**< Should we use shooting method to determine phi_init */
  double m_scf;
  double f_axion;
  double Omega0_axion;
  double log10_axion_ac;
  int n_axion;
  double w_scf;
  double threshold_scf_fluid_m_over_H;
  double * scf_parameters;  /**< list of parameters describing the scalar field potential */
  int scf_parameters_size;  /**< size of scf_parameters */
  int scf_tuning_index;     /**< index in scf_parameters used for tuning */
  int input_verbose;  /**<for verbose when shooting */
};

/**************************************************************/
/* @cond INCLUDE_WITH_DOXYGEN */
/*
 * Boilerplate for C++
 */
#ifdef __cplusplus
extern "C" {
#endif

  /* Main functions */

  int input_init(int argc,
                 char **argv,
                 struct precision * ppr,
                 struct background * pba,
                 struct thermodynamics * pth,
                 struct perturbations * ppt,
                 struct transfer * ptr,
                 struct primordial * ppm,
                 struct harmonic * phr,
                 struct fourier * pfo,
                 struct lensing *ple,
                 struct distortions *psd,
                 struct output *pop,
                 ErrorMsg errmsg);

  /* Note that the input module does not require an input_free() */

  int input_find_file(int argc,
                      char ** argv,
                      struct file_content * fc,
                      ErrorMsg errmsg);

  int input_set_root(char* input_file,
                     struct file_content** ppfc_input,
                     struct file_content* pfc_setroot,
                     ErrorMsg errmsg);

  int input_read_from_file(struct file_content * pfc,
                           struct precision * ppr,
                           struct background *pba,
                           struct thermodynamics *pth,
                           struct perturbations *ppt,
                           struct transfer *ptr,
                           struct primordial *ppm,
                           struct harmonic *phr,
                           struct fourier *pfo,
                           struct lensing *ple,
                           struct distortions *psd,
                           struct output *pop,
                           ErrorMsg errmsg);

  /* Functions related to shooting */

  int input_shooting(struct file_content * pfc,
                     struct precision * ppr,
                     struct background * pba,
                     struct thermodynamics * pth,
                     struct perturbations * ppt,
                     struct transfer * ptr,
                     struct primordial * ppm,
                     struct harmonic * phr,
                     struct fourier * pfo,
                     struct lensing *ple,
                     struct distortions *psd,
                     struct output *pop,
                     int input_verbose,
                     int * has_shooting,
                     ErrorMsg errmsg);

  int input_needs_shooting_for_target(struct file_content * pfc,
                                      enum target_names target_name,
                                      double target_value,
                                      int * aux_flag,
                                      ErrorMsg errmsg);

  int input_find_root(double * xzero,
                      int * fevals,
                      double tol_x_rel,
                      struct fzerofun_workspace * pfzw,
                      ErrorMsg errmsg);

  int input_fzerofun_1d(double input,
                        void * fzerofun_workspace,
                        double * output,
                        ErrorMsg error_message);

  int input_fzero_ridder(int (*func)(double x,
                                     void * param,
                                     double * y,
                                     ErrorMsg error_message),
                         double x1,
                         double x2,
                         double xtol,
                         void * param,
                         double * Fx1,
                         double * Fx2,
                         double * xzero,
                         int * fevals,
                         ErrorMsg error_message);

  int input_get_guess(double * xguess,
                      double * dxdy,
                      struct fzerofun_workspace * pfzw,
                      ErrorMsg errmsg);

  int input_try_unknown_parameters(double * unknown_parameter,
                                   int unknown_parameters_size,
                                   void * pfzw,
                                   double * output,
                                   ErrorMsg errmsg);

  /* Read from precision.h */

  int input_read_precisions(struct file_content * pfc,
                            struct precision * ppr,
                            struct background * pba,
                            struct thermodynamics * pth,
                            struct perturbations * ppt,
                            struct transfer * ptr,
                            struct primordial * ppm,
                            struct harmonic * phr,
                            struct fourier * pfo,
                            struct lensing * ple,
                            struct distortions *psd,
                            struct output * pop,
                            ErrorMsg errmsg);

  /* Read from .ini file */

  int input_read_parameters(struct file_content * pfc,
                            struct precision * ppr,
                            struct background * pba,
                            struct thermodynamics * pth,
                            struct perturbations * ppt,
                            struct transfer * ptr,
                            struct primordial * ppm,
                            struct harmonic * phr,
                            struct fourier * pfo,
                            struct lensing * ple,
                            struct distortions *psd,
                            struct output * pop,
                            ErrorMsg errmsg);

  int input_read_parameters_general(struct file_content * pfc,
                                    struct background * pba,
                                    struct thermodynamics * pth,
                                    struct perturbations * ppt,
                                    struct distortions * psd,
                                    ErrorMsg errmsg);

  int input_read_parameters_species(struct file_content * pfc,
                                    struct precision * ppr,
                                    struct background * pba,
                                    struct thermodynamics * pth,
                                    struct perturbations * ppt,
                                    int input_verbose,
                                    ErrorMsg errmsg);

  int input_read_parameters_injection(struct file_content * pfc,
                                      struct precision * ppr,
                                      struct thermodynamics * pth,
                                      ErrorMsg errmsg);

  int input_read_parameters_nonlinear(struct file_content * pfc,
                                      struct precision * ppr,
                                      struct background * pba,
                                      struct thermodynamics * pth,
                                      struct perturbations * ppt,
                                      struct fourier * pfo,
                                      int input_verbose,
                                      ErrorMsg errmsg);

  int input_prepare_pk_eq(struct precision * ppr,
                          struct background * pba,
                          struct thermodynamics * pth,
                          struct fourier * pfo,
                          int input_verbose,
                          ErrorMsg errmsg);

  int input_read_parameters_primordial(struct file_content * pfc,
                                       struct perturbations * ppt,
                                       struct primordial * ppm,
                                       ErrorMsg errmsg);

  int input_read_parameters_spectra(struct file_content * pfc,
                                    struct precision * ppr,
                                    struct background * pba,
                                    struct primordial * ppm,
                                    struct perturbations * ppt,
                                    struct transfer * ptr,
                                    struct harmonic * phr,
                                    struct output * pop,
                                    ErrorMsg errmsg);

  int input_read_parameters_lensing(struct file_content * pfc,
                                    struct precision * ppr,
                                    struct perturbations * ppt,
                                    struct transfer * ptr,
                                    struct lensing * ple,
                                    ErrorMsg errmsg);

  int input_read_parameters_distortions(struct file_content * pfc,
                                        struct precision * ppr,
                                        struct distortions * psd,
                                        ErrorMsg errmsg);

  int input_read_parameters_additional(struct file_content * pfc,
                                       struct precision * ppr,
                                       struct background * pba,
                                       struct thermodynamics * pth,
                                       ErrorMsg errmsg);

  int input_read_parameters_output(struct file_content * pfc,
                                   struct background * pba,
                                   struct thermodynamics * pth,
                                   struct perturbations * ppt,
                                   struct transfer * ptr,
                                   struct primordial * ppm,
                                   struct harmonic * phr,
                                   struct fourier * pfo,
                                   struct lensing *ple,
                                   struct distortions *psd,
                                   struct output *pop,
                                   ErrorMsg errmsg);

  int input_write_info(struct file_content * pfc,
                       struct output * pop,
                       ErrorMsg errmsg);

  /* Set default parameters */

  int input_default_params(struct background *pba,
                           struct thermodynamics *pth,
                           struct perturbations *ppt,
                           struct transfer *ptr,
                           struct primordial *ppm,
                           struct harmonic *phr,
                           struct fourier *pfo,
                           struct lensing *ple,
                           struct distortions *psd,
                           struct output *pop);

  /* get version number */

  int class_version( char * version);

#ifdef __cplusplus
}
#endif

/**************************************************************/

#endif
/* @endcond */<|MERGE_RESOLUTION|>--- conflicted
+++ resolved
@@ -44,56 +44,56 @@
     }                                                                           \
   } while(0);
 
-#define class_read_flag(name,destination)                                       \
-  do {                                                                          \
-    char string_temp[_ARGUMENT_LENGTH_MAX_]; int flag_temp;                     \
-    class_call(parser_read_string(pfc,name,&string_temp,&flag_temp,errmsg),     \
-               errmsg,                                                          \
-               errmsg);                                                         \
-    if (flag_temp == _TRUE_){                                                   \
-      if (string_begins_with(string_temp,'y')                                   \
-         || string_begins_with(string_temp,'Y') ){                              \
-        destination = _TRUE_;                                                   \
-      }                                                                         \
-      else if (string_begins_with(string_temp,'n')                              \
-         || string_begins_with(string_temp,'N') ){                              \
-        destination = _FALSE_;                                                  \
-      }                                                                         \
-      else {                                                                    \
-        class_stop(errmsg,"incomprehensible input '%s' for the field '%s'.",    \
-                   string_temp, name);                                          \
-      }                                                                         \
-    }                                                                           \
-  } while(0);
-
-#define class_read_flag_or_deprecated(name,oldname,destination)                 \
-  do {                                                                          \
-    char string_temp[_ARGUMENT_LENGTH_MAX_]; int flag_temp;                     \
-    class_call(parser_read_string(pfc,name,&string_temp,&flag_temp,errmsg),     \
-               errmsg,                                                          \
-               errmsg);                                                         \
-    /* Compatibility code BEGIN */                                              \
-    if (flag_temp == _FALSE_){                                                   \
-      class_call(parser_read_string(pfc,oldname,&string_temp,&flag_temp,errmsg),\
-                 errmsg,                                                        \
-                 errmsg);                                                       \
-    }                                                                           \
-    /* Compatibility code END */                                                \
-    if (flag_temp == _TRUE_){                                                   \
-      if (string_begins_with(string_temp,'y')                                   \
-         || string_begins_with(string_temp,'Y') ){                              \
-        destination = _TRUE_;                                                   \
-      }                                                                         \
-      else if (string_begins_with(string_temp,'n')                              \
-         || string_begins_with(string_temp,'N') ){                              \
-        destination = _FALSE_;                                                  \
-      }                                                                         \
-      else {                                                                    \
-        class_stop(errmsg,"incomprehensible input '%s' for the field '%s'.",    \
-                   string_temp, name);                                          \
-      }                                                                         \
-    }                                                                           \
-  } while(0);
+  #define class_read_flag(name,destination)                                       \
+    do {                                                                          \
+      char string_temp[_ARGUMENT_LENGTH_MAX_]; int flag_temp;                     \
+      class_call(parser_read_string(pfc,name,&string_temp,&flag_temp,errmsg),     \
+                 errmsg,                                                          \
+                 errmsg);                                                         \
+      if (flag_temp == _TRUE_){                                                   \
+        if (string_begins_with(string_temp,'y')                                   \
+           || string_begins_with(string_temp,'Y') ){                              \
+          destination = _TRUE_;                                                   \
+        }                                                                         \
+        else if (string_begins_with(string_temp,'n')                              \
+           || string_begins_with(string_temp,'N') ){                              \
+          destination = _FALSE_;                                                  \
+        }                                                                         \
+        else {                                                                    \
+          class_stop(errmsg,"incomprehensible input '%s' for the field '%s'.",    \
+                     string_temp, name);                                          \
+        }                                                                         \
+      }                                                                           \
+    } while(0);
+
+    #define class_read_flag_or_deprecated(name,oldname,destination)                 \
+      do {                                                                          \
+        char string_temp[_ARGUMENT_LENGTH_MAX_]; int flag_temp;                     \
+        class_call(parser_read_string(pfc,name,&string_temp,&flag_temp,errmsg),     \
+                   errmsg,                                                          \
+                   errmsg);                                                         \
+        /* Compatibility code BEGIN */                                              \
+        if (flag_temp == _FALSE_){                                                   \
+          class_call(parser_read_string(pfc,oldname,&string_temp,&flag_temp,errmsg),\
+                     errmsg,                                                        \
+                     errmsg);                                                       \
+        }                                                                           \
+        /* Compatibility code END */                                                \
+        if (flag_temp == _TRUE_){                                                   \
+          if (string_begins_with(string_temp,'y')                                   \
+             || string_begins_with(string_temp,'Y') ){                              \
+            destination = _TRUE_;                                                   \
+          }                                                                         \
+          else if (string_begins_with(string_temp,'n')                              \
+             || string_begins_with(string_temp,'N') ){                              \
+            destination = _FALSE_;                                                  \
+          }                                                                         \
+          else {                                                                    \
+            class_stop(errmsg,"incomprehensible input '%s' for the field '%s'.",    \
+                       string_temp, name);                                          \
+          }                                                                         \
+        }                                                                           \
+      } while(0);
 
 #define class_read_double_one_of_two(name1,name2,destination)                   \
   do {                                                                          \
@@ -203,13 +203,14 @@
  * For shooting method: definition of the possible targets
  */
 
-<<<<<<< HEAD
 enum target_names {theta_s, Omega_dcdmdr, omega_dcdmdr,
                   Omega_scf, Omega_ini_dcdm, omega_ini_dcdm,
                   fraction_axion_ac, log10_axion_ac, log10_fraction_axion_ac_phi2n,
                   log10_axion_ac_phi2n, a_peak_eq, sigma8};
+/* Important: add one for each new target_names */
 enum computation_stage {cs_background, cs_thermodynamics, cs_perturbations,
                         cs_primordial, cs_nonlinear, cs_transfer, cs_spectra};
+/* Important: Keep this number equal to the number of target_names (except sigma8), and keep sigma8 at the very end */
 #define _NUM_TARGETS_ 12 //Keep this number as number of target_names
 enum scf_pot_inp{
   pol_times_exp_inp, /** scf_potential set to pol_times_exp:V equals ((\phi-B)^\alpha + A)exp(-lambda*phi), see http://arxiv.org/abs/astro-ph/9908085.*/
@@ -218,21 +219,10 @@
   axionquad_inp, /* scf_potential set to axion quadratic form: V = m^2phi^2/2 */
   ax_cos_cubed_inp
 };
-struct input_pprpba {
-  struct precision * ppr;
-  struct background * pba;
-};
-=======
-enum target_names {theta_s, Omega_dcdmdr, omega_dcdmdr, Omega_scf, Omega_ini_dcdm, omega_ini_dcdm, sigma8};
-/* Important: Keep this number equal to the number of target_names (except sigma8), and keep sigma8 at the very end */
-#define _NUM_TARGETS_ 6
-/* Important: add one for each new target_names */
-enum computation_stage {cs_background, cs_thermodynamics, cs_perturbations, cs_primordial, cs_nonlinear, cs_transfer, cs_spectra};
 
 /**
  * Structure for all temporary parameters for background fzero function
  */
->>>>>>> aa92943e
 
 struct fzerofun_workspace {
   int * unknown_parameters_index;
@@ -241,7 +231,7 @@
   double * target_value;
   int target_size;
   enum computation_stage required_computation_stage;
-  enum scf_pot scf_potential; /**< List of currently implement potential for a scalar field */
+  enum scf_pot_inp scf_potential; /**< List of currently implement potential for a scalar field */
   short scf_evolve_as_fluid; /** Should we evolve as a fluid or use KG eqs all the way through? */
   short scf_evolve_as_fluid_always; /** Should we evolve as a fluid or use KG eqs all the way through? */
   short do_shooting;        /**< Should we do shooting */
