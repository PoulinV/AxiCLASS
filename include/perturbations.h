--- conflicted
+++ resolved
@@ -247,50 +247,6 @@
 
   //@{
 
-<<<<<<< HEAD
-  short has_source_t;           /**< do we need source for CMB temperature? */
-  short has_source_p;           /**< do we need source for CMB polarization? */
-  short has_source_delta_m;     /**< do we need source for delta of total matter? */
-  short has_source_delta_cb;    /**< do we ALSO need source for delta of ONLY cdm and baryon? */
-  short has_source_delta_tot;   /**< do we need source for delta total? */
-  short has_source_delta_g;     /**< do we need source for delta of gammas? */
-  short has_source_delta_b;     /**< do we need source for delta of baryons? */
-  short has_source_delta_cdm;   /**< do we need source for delta of cold dark matter? */
-  short has_source_delta_dcdm;  /**< do we need source for delta of DCDM? */
-  short has_source_delta_fld;   /**< do we need source for delta of dark energy? */
-  short has_source_delta_scf;   /**< do we need source for delta from scalar field? */
-  short has_source_delta_dr;    /**< do we need source for delta of decay radiation? */
-  short has_source_delta_ur;    /**< do we need source for delta of ultra-relativistic neutrinos/relics? */
-  short has_source_delta_idr;   /**< do we need source for delta of interacting dark radiation? */
-  short has_source_delta_idm_dr;/**< do we need source for delta of interacting dark matter (with dr)? */
-  short has_source_delta_idm_ede;/**< do we need source for delta of interacting dark matter (with ede)? */
-  short has_source_delta_ncdm;  /**< do we need source for delta of all non-cold dark matter species (e.g. massive neutrinos)? */
-  short has_source_theta_m;     /**< do we need source for theta of total matter? */
-  short has_source_theta_cb;    /**< do we ALSO need source for theta of ONLY cdm and baryon? */
-  short has_source_theta_tot;   /**< do we need source for theta total? */
-  short has_source_theta_g;     /**< do we need source for theta of gammas? */
-  short has_source_theta_b;     /**< do we need source for theta of baryons? */
-  short has_source_theta_cdm;   /**< do we need source for theta of cold dark matter? */
-  short has_source_theta_dcdm;  /**< do we need source for theta of DCDM? */
-  short has_source_theta_fld;   /**< do we need source for theta of dark energy? */
-  short has_source_theta_scf;   /**< do we need source for theta of scalar field? */
-  short has_source_theta_dr;    /**< do we need source for theta of ultra-relativistic neutrinos/relics? */
-  short has_source_theta_ur;    /**< do we need source for theta of ultra-relativistic neutrinos/relics? */
-  short has_source_theta_idr;   /**< do we need source for theta of interacting dark radiation? */
-  short has_source_theta_idm_dr;/**< do we need source for theta of interacting dark matter (with dr)? */
-  short has_source_theta_idm_ede;/**< do we need source for theta of interacting dark matter (with ede)? */
-  short has_source_theta_ncdm;  /**< do we need source for theta of all non-cold dark matter species (e.g. massive neutrinos)? */
-  short has_source_phi;         /**< do we need source for metric fluctuation phi? */
-  short has_source_phi_prime;   /**< do we need source for metric fluctuation phi'? */
-  short has_source_phi_plus_psi;/**< do we need source for metric fluctuation (phi+psi)? */
-  short has_source_psi;         /**< do we need source for metric fluctuation psi? */
-  short has_source_h;           /**< do we need source for metric fluctuation h? */
-  short has_source_h_prime;     /**< do we need source for metric fluctuation h'? */
-  short has_source_eta;         /**< do we need source for metric fluctuation eta? */
-  short has_source_eta_prime;   /**< do we need source for metric fluctuation eta'? */
-  short has_source_H_T_Nb_prime;/**< do we need source for metric fluctuation H_T_Nb'? */
-  short has_source_k2gamma_Nb;  /**< do we need source for metric fluctuation gamma in Nbody gauge? */
-=======
   short has_source_t;          /**< do we need source for CMB temperature? */
   short has_source_p;          /**< do we need source for CMB polarization? */
   short has_source_delta_m;    /**< do we need source for delta of total matter? */
@@ -331,8 +287,9 @@
   short has_source_eta_prime;  /**< do we need source for metric fluctuation eta'? */
   short has_source_H_T_Nb_prime; /**< do we need source for metric fluctuation H_T_Nb'? */
   short has_source_k2gamma_Nb; /**< do we need source for metric fluctuation gamma in Nbody gauge? */
-
->>>>>>> eb78cbf6
+  short has_source_delta_idm_ede;/**< do we need source for delta of interacting dark matter (with ede)? */
+  short has_source_theta_idm_ede;/**< do we need source for theta of interacting dark matter (with ede)? */
+
 
   /* remember that the temperature source function includes three
      terms that we call 0,1,2 (since the strategy in class v > 1.7 is
@@ -348,6 +305,7 @@
   int index_tp_delta_g;   /**< index value for delta of gammas */
   int index_tp_delta_b;   /**< index value for delta of baryons */
   int index_tp_delta_cdm; /**< index value for delta of cold dark matter */
+  int index_tp_delta_idr; /**< index value for delta of interacting dark radiation */
   int index_tp_delta_idm; /**< index value for delta of interacting dark matter */
   int index_tp_delta_dcdm;/**< index value for delta of DCDM */
   int index_tp_delta_fld;  /**< index value for delta of dark energy */
@@ -361,12 +319,7 @@
   int index_tp_amplitude;  /**< index value for amplitude a la Baumann */
   int index_tp_delta_dr; /**< index value for delta of decay radiation */
   int index_tp_delta_ur; /**< index value for delta of ultra-relativistic neutrinos/relics */
-  int index_tp_delta_idr; /**< index value for delta of interacting dark radiation */
-<<<<<<< HEAD
-  int index_tp_delta_idm_dr;/**< index value for delta of interacting dark matter (with dr)*/
   int index_tp_delta_idm_ede;/**< index value for delta of interacting dark matter (with ede)*/
-=======
->>>>>>> eb78cbf6
   int index_tp_delta_ncdm1; /**< index value for delta of first non-cold dark matter species (e.g. massive neutrinos) */
   int index_tp_perturbed_recombination_delta_temp;		/**< Gas temperature perturbation */
   int index_tp_perturbed_recombination_delta_chi;		/**< Inionization fraction perturbation */
@@ -382,12 +335,8 @@
   int index_tp_theta_scf;   /**< index value for theta of scalar field */
   int index_tp_theta_ur;    /**< index value for theta of ultra-relativistic neutrinos/relics */
   int index_tp_theta_idr;   /**< index value for theta of interacting dark radiation */
-<<<<<<< HEAD
-  int index_tp_theta_idm_dr;/**< index value for theta of interacting dark matter (with dr)*/
   int index_tp_theta_idm_ede;/**< index value for theta of interacting dark matter (with ede)*/
-=======
   int index_tp_theta_idm;   /**< index value for theta of interacting dark matter */
->>>>>>> eb78cbf6
   int index_tp_theta_dr;    /**< index value for F1 of decay radiation */
   int index_tp_theta_ncdm1; /**< index value for theta of first non-cold dark matter species (e.g. massive neutrinos) */
 
@@ -561,15 +510,11 @@
   int index_pt_theta_b;   /**< baryon velocity */
   int index_pt_delta_cdm; /**< cdm density */
   int index_pt_theta_cdm; /**< cdm velocity */
-<<<<<<< HEAD
-  int index_pt_delta_idm_dr;/**< idm_dr density */
-  int index_pt_theta_idm_dr;/**< idm_dr velocity */
+
   int index_pt_delta_idm_ede;/**< idm_ede density */
   int index_pt_theta_idm_ede;/**< idm_ede velocity */
-=======
   int index_pt_delta_idm; /**< idm density */
   int index_pt_theta_idm; /**< idm velocity */
->>>>>>> eb78cbf6
   int index_pt_delta_dcdm; /**< dcdm density */
   int index_pt_theta_dcdm; /**< dcdm velocity */
   int index_pt_delta_fld;  /**< dark energy density in true fluid case */
