--- conflicted
+++ resolved
@@ -153,11 +153,7 @@
   double Omega0_idr; /**< \f$ \Omega_{0 idr} \f$: interacting dark radiation */
   double T_idr;      /**< \f$ T_{idr} \f$: current temperature of interacting dark radiation in Kelvins */
 
-<<<<<<< HEAD
-  double Omega0_idm_dr; /**< \f$ \Omega_{0 idm_dr} \f$: dark matter interacting with dark radiation */
   double Omega0_idm_ede; /**< \f$ \Omega_{0 idm_ede} \f$: dark matter interacting with ede */
-=======
->>>>>>> eb78cbf6
 
   double Omega0_dcdmdr; /**< \f$ \Omega_{0 dcdm}+\Omega_{0 dr} \f$: decaying cold dark matter (dcdm) decaying to dark radiation (dr) */
 
@@ -179,10 +175,7 @@
   int scf_parameters_size;  /**< size of scf_parameters */
   int scf_tuning_index;     /**< index in scf_parameters used for tuning */
   double beta_scf;
-<<<<<<< HEAD
   double adjust_beta_scf;
-=======
->>>>>>> eb78cbf6
   double m_scf;
   double f_axion;
   double alpha_squared;
@@ -299,11 +292,7 @@
   int index_bg_w_fld;         /**< fluid equation of state */
   int index_bg_Omega_fld;     /**< fluid fractional energy density Omega_fld / Omega_tot as a function of a, needed to calculate the "peak" of pheno_axion EDE type fluid */
   int index_bg_rho_ur;        /**< relativistic neutrinos/relics density */
-<<<<<<< HEAD
-  int index_bg_rho_idm_dr;    /**< density of dark matter interacting with dark radiation */
   int index_bg_rho_idm_ede;    /**< density of dark matter interacting with ede */
-=======
->>>>>>> eb78cbf6
   int index_bg_rho_idr;       /**< density of interacting dark radiation */
   int index_bg_rho_dcdm;      /**< dcdm density */
   int index_bg_rho_dr;        /**< dr density */
@@ -429,11 +418,7 @@
   short has_fld;       /**< presence of fluid with constant w and cs2? */
   short has_ur;        /**< presence of ultra-relativistic neutrinos/relics? */
   short has_idr;       /**< presence of interacting dark radiation? */
-<<<<<<< HEAD
-  short has_idm_dr;    /**< presence of dark matter interacting with dark radiation? */
   short has_idm_ede;    /**< presence of dark matter interacting with ede? */
-=======
->>>>>>> eb78cbf6
   short has_curvature; /**< presence of global spatial curvature? */
   short has_varconst;  /**< presence of varying fundamental constants? */
 
