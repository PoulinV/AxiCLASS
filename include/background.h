--- conflicted
+++ resolved
@@ -82,7 +82,6 @@
   double Omega_ini_dcdm;    /**< \f$ \Omega_{ini,dcdm} \f$: rescaled initial value for dcdm density (see 1407.2418 for definitions) */
 
   double Omega0_scf;        /**< \f$ \Omega_{0 scf} \f$: scalar field */
-  double fluid_scf_wanted;  /** set to 0 to only evolve KG equations, otherwise - switch to fluid when necessary*/
   double scf_evolve_as_fluid; /** set to 0 to only evolve KG equations, otherwise - switch to fluid when necessary. To be used in perturbation module*/
   short attractor_ic_scf;   /**< whether the scalar field has attractor initial conditions */
   double phi_ini_scf;       /**< \f$ \phi(t_0) \f$: scalar field initial value */
@@ -95,6 +94,11 @@
   double w_scf;
   double cs2_scf;
   double threshold_scf_fluid_m_over_H;
+  short scf_kg_eq;    /**< evolve scalar field with KG equations */
+  short scf_fluid_eq;    /**< evolve scalar field with KG equations */
+  short scf_evolve_like_axionCAMB; /**< evolve scalar field perturbations like axionCAMB */
+  short scf_has_perturbations; /** do scalar field perts
+
   //double scf_lambda; /**< \f$ \lambda \f$ : scalar field exponential potential slope */
   //double scf_alpha;  /**< \f$ \alpha \f$ : Albrecht-Skordis polynomial slope */
   //double scf_B; /**< \f$ \alpha \f$ : Albrecht-Skordis field shift */
@@ -190,12 +194,8 @@
   int index_bg_rho_scf;       /**< scalar field energy density */
   int index_bg_p_scf;         /**< scalar field pressure */
   int index_bg_w_scf;         /**< scalar field e.o.s. */
-<<<<<<< HEAD
   int index_bg_dw_scf;         /**< scalar field derivative of e.o.s. w/r to tau */
   int index_bg_ddw_scf;         /**< scalar field double derivative of e.o.s. w/r to tau*/
-=======
-  double threshold_scf_fluid_m_over_H;
->>>>>>> 5c580204
   int index_bg_rho_ncdm1;     /**< density of first ncdm species (others contiguous) */
   int index_bg_p_ncdm1;       /**< pressure of first ncdm species (others contiguous) */
   int index_bg_pseudo_p_ncdm1;/**< another statistical momentum useful in ncdma approximation */
@@ -293,10 +293,6 @@
   short has_fld;       /**< presence of fluid with constant w and cs2? */
   short has_ur;        /**< presence of ultra-relativistic neutrinos/relics? */
   short has_curvature; /**< presence of global spatial curvature? */
-  short scf_kg_eq;    /**< evolve scalar field with KG equations */
-  short scf_fluid;     /**< evolve scalar field with fluid equations */
-  short fluid_scf;
-  short scf_has_perturbations; /** do scalar field perts
 
   //@}
 
