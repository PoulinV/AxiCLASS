/** @file perturbations.c Documented perturbation module
 *
 * Julien Lesgourgues, 23.09.2010
 *
 * Deals with the perturbation evolution.
 * This module has two purposes:
 *
 * - at the beginning; to initialize the perturbations, i.e. to
 * integrate the perturbation equations, and store temporarily the terms
 * contributing to the source functions as a function of conformal
 * time. Then, to perform a few manipulations of these terms in order to
 * infer the actual source functions \f$ S^{X} (k, \tau) \f$, and to
 * store them as a function of conformal time inside an interpolation
 * table.
 *
 * - at any time in the code; to evaluate the source functions at a
 * given conformal time (by interpolating within the interpolation
 * table).
 *
 * Hence the following functions can be called from other modules:
 *
 * -# perturb_init() at the beginning (but after background_init() and thermodynamics_init())
 * -# perturb_sources_at_tau() at any later time
 * -# perturb_free() at the end, when no more calls to perturb_sources_at_tau() are needed
 */

#include "perturbations.h"


/**
 * Source function \f$ S^{X} (k, \tau) \f$ at a given conformal time tau.
 *
 * Evaluate source functions at given conformal time tau by reading
 * the pre-computed table and interpolating.
 *
 * @param ppt        Input: pointer to perturbation structure containing interpolation tables
 * @param index_md   Input: index of requested mode
 * @param index_ic   Input: index of requested initial condition
 * @param index_tp   Input: index of requested source function type
 * @param tau        Input: any value of conformal time
 * @param psource    Output: vector (already allocated) of source function as a function of k
 * @return the error status
 */

int perturb_sources_at_tau(
                           struct perturbs * ppt,
                           int index_md,
                           int index_ic,
                           int index_tp,
                           double tau,
                           double * psource
                           ) {

  /** Summary: */

  /** - define local variables */

  int last_index;
  double logtau;

  logtau = log(tau);

  /** - interpolate in pre-computed table contained in ppt */

  /** - linear interpolation at early times (z>z_max_pk), available,
        but actually never used by default version of CLASS */

  if ((logtau < ppt->ln_tau[0]) || (ppt->ln_tau_size <= 1)) {

    class_call(array_interpolate_two_bis(ppt->tau_sampling,
                                         1,
                                         0,
                                         ppt->sources[index_md][index_ic*ppt->tp_size[index_md]+index_tp],
                                         ppt->k_size[index_md],
                                         ppt->tau_size,
                                         tau,
                                         psource,
                                         ppt->k_size[index_md],
                                         ppt->error_message),
               ppt->error_message,
               ppt->error_message);
  }

  /** - more accurate spline interpolation at late times (z<z_max_pk),
        used in the calculation of output quantitites like transfer
        functions T(k,z) or power spectra P(k,z) */

  else {

    class_call(array_interpolate_spline(ppt->ln_tau,
                                        ppt->ln_tau_size,
                                        ppt->late_sources[index_md][index_ic * ppt->tp_size[index_md] + index_tp],
                                        ppt->ddlate_sources[index_md][index_ic*ppt->tp_size[index_md] + index_tp],
                                        ppt->k_size[index_md],
                                        logtau,
                                        &last_index,
                                        psource,
                                        ppt->k_size[index_md],
                                        ppt->error_message),
               ppt->error_message,
               ppt->error_message);
  }

  return _SUCCESS_;
}

/**
 * Function called by the output module or the wrappers, which returns all
 * the source functions \f$ S^{X} (k, \tau) \f$ at a given conformal
 * time tau corresponding to the input redshift z.
 *
 * @param pba              Input: pointer to background structure
 * @param ppt              Input: pointer to perturbation structure
 * @param output_format    Input: choice of ordering and normalisation for the output quantities
 * @param z                Input: redshift
 * @param number_of_titles Input: number of requested source functions (found in perturb_output_titles)
 * @param data             Output: vector of all source functions for all k values and initial conditions (previously allocated with the right size)
 * @return the error status
 */

int perturb_output_data(
                        struct background * pba,
                        struct perturbs * ppt,
                        enum file_format output_format,
                        double z,
                        int number_of_titles,
                        double *data
                        ) {

  int n_ncdm;
  double k, k_over_h, k2;
  double * tkfull=NULL;  /* array with argument
                            pk_ic[(index_k * psp->ic_size[index_md] + index_ic)*psp->tr_size+index_tr] */
  double *tk;
  double *dataptr;

  double * pvecsources;

  double tau;

  int index_md = ppt->index_md_scalars;
  int index_ic;
  int index_k;
  int index_tp;
  int storeidx;

  if (ppt->k_size[index_md]*ppt->ic_size[index_md]*ppt->tp_size[index_md] > 0) {
    class_alloc(tkfull,
                ppt->k_size[index_md]*ppt->ic_size[index_md]*ppt->tp_size[index_md]*sizeof(double),
                ppt->error_message);
  }

  /** - compute \f$T_i(k)\f$ for each k (if several ic's, compute it for each ic; if z_pk = 0, this is done by directly reading inside the pre-computed table; if not, this is done by interpolating the table at the correct value of tau. */

  /* if z_pk = 0, no interpolation needed */

  if (z == 0.) {

    for (index_k=0; index_k<ppt->k_size[index_md]; index_k++) {
      for (index_tp=0; index_tp<ppt->tp_size[index_md]; index_tp++) {
        for (index_ic=0; index_ic<ppt->ic_size[index_md]; index_ic++) {
          tkfull[(index_k * ppt->ic_size[index_md] + index_ic) * ppt->tp_size[index_md] + index_tp]
            = ppt->sources[index_md][index_ic * ppt->tp_size[index_md] + index_tp][(ppt->tau_size-1) * ppt->k_size[index_md] + index_k];
        }
      }
    }
  }

  /* if 0 <= z_pk <= z_max_pk, interpolation needed, */
  else {

    /* check the time corresponding to the highest redshift requested in output plus one */
    class_call(background_tau_of_z(pba,
                                   z,
                                   &tau),
               pba->error_message,
               ppt->error_message);

    class_test(log(tau) < ppt->ln_tau[0],
               "Asking sources at a z bigger than z_max_pk, something probably went wrong\n",
               ppt->error_message);

    class_alloc(pvecsources,
                ppt->k_size[index_md]*sizeof(double),
                ppt->error_message);

    for (index_k=0; index_k<ppt->k_size[index_md]; index_k++) {
      for (index_tp=0; index_tp<ppt->tp_size[index_md]; index_tp++) {
        for (index_ic=0; index_ic<ppt->ic_size[index_md]; index_ic++) {
          class_call(perturb_sources_at_tau(ppt,
                                            index_md,
                                            index_ic,
                                            index_tp,
                                            tau,
                                            pvecsources),
                     ppt->error_message,
                     ppt->error_message);

          tkfull[(index_k * ppt->ic_size[index_md] + index_ic) * ppt->tp_size[index_md] + index_tp] =
            pvecsources[index_k];
        }
      }
    }
    free(pvecsources);
  }

  /** - store data */

  for (index_ic = 0; index_ic < ppt->ic_size[index_md]; index_ic++) {

    for (index_k=0; index_k<ppt->k_size[index_md]; index_k++) {

      storeidx = 0;
      dataptr = data+index_ic*(ppt->k_size[index_md]*number_of_titles)+index_k*number_of_titles;
      tk = &(tkfull[(index_k * ppt->ic_size[index_md] + index_ic) * ppt->tp_size[index_md]]);
      k = ppt->k[index_md][index_k];
      k2 = k*k;
      k_over_h = k/pba->h;

      class_store_double(dataptr, k_over_h, _TRUE_,storeidx);

      /* indices for species associated with a velocity transfer function in Fourier space */

      if (output_format == class_format) {

        if (ppt->has_density_transfers == _TRUE_) {
          class_store_double(dataptr,tk[ppt->index_tp_delta_g],ppt->has_source_delta_g,storeidx);
          class_store_double(dataptr,tk[ppt->index_tp_delta_b],ppt->has_source_delta_b,storeidx);
          class_store_double(dataptr,tk[ppt->index_tp_delta_cdm],ppt->has_source_delta_cdm,storeidx);
          class_store_double(dataptr,tk[ppt->index_tp_delta_idm_dr],ppt->has_source_delta_idm_dr,storeidx);
          class_store_double(dataptr,tk[ppt->index_tp_delta_fld],ppt->has_source_delta_fld,storeidx);
          class_store_double(dataptr,tk[ppt->index_tp_delta_ur],ppt->has_source_delta_ur,storeidx);
          class_store_double(dataptr,tk[ppt->index_tp_delta_idr],ppt->has_source_delta_idr,storeidx);
          if (pba->has_ncdm == _TRUE_){
            for (n_ncdm = 0; n_ncdm < pba->N_ncdm; n_ncdm++){
              class_store_double(dataptr,tk[ppt->index_tp_delta_ncdm1+n_ncdm],ppt->has_source_delta_ncdm,storeidx);
            }
          }
          class_store_double(dataptr,tk[ppt->index_tp_delta_dcdm],ppt->has_source_delta_dcdm,storeidx);
          class_store_double(dataptr,tk[ppt->index_tp_delta_dr],ppt->has_source_delta_dr,storeidx);
          class_store_double(dataptr,tk[ppt->index_tp_delta_scf],ppt->has_source_delta_scf,storeidx);
          class_store_double(dataptr,tk[ppt->index_tp_delta_phi_scf],ppt->has_scf,storeidx);
          class_store_double(dataptr,tk[ppt->index_tp_delta_phi_over_phi_scf],ppt->has_scf,storeidx);
          class_store_double(dataptr,tk[ppt->index_tp_delta_phi_prime_scf],ppt->has_scf,storeidx);
          class_store_double(dataptr,tk[ppt->index_tp_delta_tot],ppt->has_source_delta_tot,storeidx);
          class_store_double(dataptr,tk[ppt->index_tp_phi],ppt->has_source_phi,storeidx);
          class_store_double(dataptr,tk[ppt->index_tp_psi],ppt->has_source_psi,storeidx);
          class_store_double(dataptr,tk[ppt->index_tp_phi_prime],ppt->has_source_phi_prime,storeidx);
          class_store_double(dataptr,tk[ppt->index_tp_h],ppt->has_source_h,storeidx);
          class_store_double(dataptr,tk[ppt->index_tp_h_prime],ppt->has_source_h_prime,storeidx);
          class_store_double(dataptr,tk[ppt->index_tp_eta],ppt->has_source_eta,storeidx);
          class_store_double(dataptr,tk[ppt->index_tp_eta_prime],ppt->has_source_eta_prime,storeidx);
          class_store_double(dataptr,tk[ppt->index_tp_H_T_Nb_prime],ppt->has_source_H_T_Nb_prime,storeidx);
          class_store_double(dataptr,tk[ppt->index_tp_k2gamma_Nb],ppt->has_source_k2gamma_Nb,storeidx);
        }
        if (ppt->has_velocity_transfers == _TRUE_) {

          class_store_double(dataptr,tk[ppt->index_tp_theta_g],ppt->has_source_theta_g,storeidx);
          class_store_double(dataptr,tk[ppt->index_tp_theta_b],ppt->has_source_theta_b,storeidx);
          class_store_double(dataptr,tk[ppt->index_tp_theta_cdm],ppt->has_source_theta_cdm,storeidx);
          class_store_double(dataptr,tk[ppt->index_tp_theta_idm_dr],ppt->has_source_theta_idm_dr,storeidx);
          class_store_double(dataptr,tk[ppt->index_tp_theta_fld],ppt->has_source_theta_fld,storeidx);
          class_store_double(dataptr,tk[ppt->index_tp_theta_ur],ppt->has_source_theta_ur,storeidx);
          class_store_double(dataptr,tk[ppt->index_tp_theta_idr],ppt->has_source_theta_idr,storeidx);
          if (pba->has_ncdm == _TRUE_){
            for (n_ncdm = 0; n_ncdm < pba->N_ncdm; n_ncdm++){
              class_store_double(dataptr,tk[ppt->index_tp_theta_ncdm1+n_ncdm],ppt->has_source_theta_ncdm,storeidx);
            }
          }
          class_store_double(dataptr,tk[ppt->index_tp_theta_dcdm],ppt->has_source_theta_dcdm,storeidx);
          class_store_double(dataptr,tk[ppt->index_tp_theta_dr],ppt->has_source_theta_dr,storeidx);
          class_store_double(dataptr,tk[ppt->index_tp_theta_scf],ppt->has_source_theta_scf,storeidx);
          class_store_double(dataptr,tk[ppt->index_tp_theta_tot],ppt->has_source_theta_tot,storeidx);

        }

      }
      else if (output_format == camb_format) {

        /* rescale and reorder the matter transfer functions following the CMBFAST/CAMB convention */
        class_store_double_or_default(dataptr,-tk[ppt->index_tp_delta_cdm]/k2,ppt->has_source_delta_cdm,storeidx,0.0);
        class_store_double_or_default(dataptr,-tk[ppt->index_tp_delta_idm_dr]/k2,ppt->has_source_delta_idm_dr,storeidx,0.0);
        class_store_double_or_default(dataptr,-tk[ppt->index_tp_delta_b]/k2,ppt->has_source_delta_b,storeidx,0.0);
        class_store_double_or_default(dataptr,-tk[ppt->index_tp_delta_g]/k2,ppt->has_source_delta_g,storeidx,0.0);
        class_store_double_or_default(dataptr,-tk[ppt->index_tp_delta_ur]/k2,ppt->has_source_delta_ur,storeidx,0.0);
        class_store_double_or_default(dataptr,-tk[ppt->index_tp_delta_idr]/k2,ppt->has_source_delta_idr,storeidx,0.0);
        class_store_double_or_default(dataptr,-tk[ppt->index_tp_delta_ncdm1]/k2,ppt->has_source_delta_ncdm,storeidx,0.0);
        class_store_double_or_default(dataptr,-tk[ppt->index_tp_delta_tot]/k2,_TRUE_,storeidx,0.0);
      }
    }
  }

  //Necessary because the size could be zero (if ppt->tp_size is zero)
  if (tkfull != NULL)
    free(tkfull);

  return _SUCCESS_;
}

/**
 * Fill array of strings with the name of the requested 'mTk, vTk' functions
 * (transfer functions as a function of wavenumber for fixed times).
 *
 * @param pba           Input: pointer to the background structure
 * @param ppt           Input: pointer to the perturbation structure
 * @param output_format Input: flag for the format
 * @param titles        Output: name strings
 * @return the error status
 */

int perturb_output_titles(
                             struct background *pba,
                             struct perturbs *ppt,
                             enum file_format output_format,
                             char titles[_MAXTITLESTRINGLENGTH_]
                             ){
  int n_ncdm;
  char tmp[40];

  if (output_format == class_format) {
    class_store_columntitle(titles,"k (h/Mpc)",_TRUE_);
    if (ppt->has_density_transfers == _TRUE_) {
      class_store_columntitle(titles,"d_g",_TRUE_);
      class_store_columntitle(titles,"d_b",_TRUE_);
      class_store_columntitle(titles,"d_cdm",pba->has_cdm);
      class_store_columntitle(titles,"d_idm_dr",pba->has_idm_dr);
      class_store_columntitle(titles,"d_fld",pba->has_fld);
      class_store_columntitle(titles,"d_ur",pba->has_ur);
      class_store_columntitle(titles,"d_idr",pba->has_idr);
      if (pba->has_ncdm == _TRUE_) {
        for (n_ncdm=0; n_ncdm < pba->N_ncdm; n_ncdm++) {
          sprintf(tmp,"d_ncdm[%d]",n_ncdm);
          class_store_columntitle(titles,tmp,_TRUE_);
        }
      }
      class_store_columntitle(titles,"d_dcdm",pba->has_dcdm);
      class_store_columntitle(titles,"d_dr",pba->has_dr);
      class_store_columntitle(titles,"d_scf",ppt->has_scf);
      class_store_columntitle(titles,"delta_phi_scf",ppt->has_scf);
      class_store_columntitle(titles,"delta_phi_over_phi_scf",ppt->has_scf);
      class_store_columntitle(titles,"delta_phi_prime_scf",ppt->has_scf);
      class_store_columntitle(titles,"d_tot",_TRUE_);
      class_store_columntitle(titles,"phi",ppt->has_source_phi);
      class_store_columntitle(titles,"psi",ppt->has_source_psi);
      class_store_columntitle(titles,"phi_prime",ppt->has_source_phi_prime);
      class_store_columntitle(titles,"h",ppt->has_source_h);
      class_store_columntitle(titles,"h_prime",ppt->has_source_h_prime);
      class_store_columntitle(titles,"eta",ppt->has_source_eta);
      class_store_columntitle(titles,"eta_prime",ppt->has_source_eta_prime);
      class_store_columntitle(titles,"H_T_Nb_prime",ppt->has_source_H_T_Nb_prime);
      class_store_columntitle(titles,"k2gamma_Nb",ppt->has_source_k2gamma_Nb);
    }
    if (ppt->has_velocity_transfers == _TRUE_) {
      class_store_columntitle(titles,"t_g",_TRUE_);
      class_store_columntitle(titles,"t_b",_TRUE_);
      class_store_columntitle(titles,"t_cdm",((pba->has_cdm == _TRUE_) && (ppt->gauge != synchronous)));
      class_store_columntitle(titles,"t_idm_dr",pba->has_idm_dr);
      if(ppt->use_big_theta_fld == _TRUE_){
        class_store_columntitle(titles,"big_t_fld",pba->has_fld);
      }
      else{
        class_store_columntitle(titles,"t_fld",pba->has_fld);
      }
      class_store_columntitle(titles,"t_ur",pba->has_ur);
      class_store_columntitle(titles,"t_idr",pba->has_idr);
      if (pba->has_ncdm == _TRUE_) {
        for (n_ncdm=0; n_ncdm < pba->N_ncdm; n_ncdm++) {
          sprintf(tmp,"t_ncdm[%d]",n_ncdm);
          class_store_columntitle(titles,tmp,_TRUE_);
        }
      }
      class_store_columntitle(titles,"t_dcdm",pba->has_dcdm);
      class_store_columntitle(titles,"t_dr",pba->has_dr);
      class_store_columntitle(titles,"t__scf",ppt->has_scf);
      class_store_columntitle(titles,"t_tot",_TRUE_);
    }
  }

  else if (output_format == camb_format) {

    class_store_columntitle(titles,"k (h/Mpc)",_TRUE_);
    class_store_columntitle(titles,"-T_cdm/k2",_TRUE_);
    class_store_columntitle(titles,"-T_idm_dr/k2",_TRUE_);
    class_store_columntitle(titles,"-T_b/k2",_TRUE_);
    class_store_columntitle(titles,"-T_g/k2",_TRUE_);
    class_store_columntitle(titles,"-T_ur/k2",_TRUE_);
    class_store_columntitle(titles,"-T_idr/k2",_TRUE_);
    class_store_columntitle(titles,"-T_ncdm/k2",_TRUE_);
    class_store_columntitle(titles,"-T_tot/k2",_TRUE_);

  }

  return _SUCCESS_;
}

/**
 * Fill strings that will be used when writing the transfer functions
 * and the spectra in files (in the file names and in the comment at the beginning of each file).
 *
 * @param ppt        Input: pointer to the perturbation structure
 * @param index_ic   Input: index of the initial condition
 * @param first_line Output: line of comment
 * @param ic_suffix  Output: suffix for the output file name
 * @return the error status
 *
 */

int perturb_output_firstline_and_ic_suffix(
                                    struct perturbs *ppt,
                                    int index_ic,
                                    char first_line[_LINE_LENGTH_MAX_],
                                    FileName ic_suffix
                                    ){

  first_line[0]='\0';
  ic_suffix[0]='\0';

  if ((ppt->has_ad == _TRUE_) && (index_ic == ppt->index_ic_ad)) {
    strcpy(ic_suffix,"ad");
    strcpy(first_line,"for adiabatic (AD) mode (normalized to initial curvature=1) ");
  }

  if ((ppt->has_bi == _TRUE_) && (index_ic == ppt->index_ic_bi)) {
    strcpy(ic_suffix,"bi");
    strcpy(first_line,"for baryon isocurvature (BI) mode (normalized to initial entropy=1)");
  }

  if ((ppt->has_cdi == _TRUE_) && (index_ic == ppt->index_ic_cdi)) {
    strcpy(ic_suffix,"cdi");
    strcpy(first_line,"for CDM isocurvature (CDI) mode (normalized to initial entropy=1)");
  }

  if ((ppt->has_nid == _TRUE_) && (index_ic == ppt->index_ic_nid)) {
    strcpy(ic_suffix,"nid");
    strcpy(first_line,"for neutrino density isocurvature (NID) mode (normalized to initial entropy=1)");
  }

  if ((ppt->has_niv == _TRUE_) && (index_ic == ppt->index_ic_niv)) {
    strcpy(ic_suffix,"niv");
    strcpy(first_line,"for neutrino velocity isocurvature (NIV) mode (normalized to initial entropy=1)");
  }
  return _SUCCESS_;
}

/**
 * Initialize the perturbs structure, and in particular the table of source functions.
 *
 * Main steps:
 *
 * - given the values of the flags describing which kind of
 *   perturbations should be considered (modes: scalar/vector/tensor,
 *   initial conditions, type of source functions needed...),
 *   initialize indices and wavenumber list
 *
 * - define the time sampling for the output source functions
 *
 * - for each mode (scalar/vector/tensor): initialize the indices of
 *   relevant perturbations, integrate the differential system,
 *   compute and store the source functions.
 *
 * @param ppr Input: pointer to precision structure
 * @param pba Input: pointer to background structure
 * @param pth Input: pointer to thermodynamics structure
 * @param ppt Output: Initialized perturbation structure
 * @return the error status
 */

int perturb_init(
                 struct precision * ppr,
                 struct background * pba,
                 struct thermo * pth,
                 struct perturbs * ppt
                 ) {

  /** Summary: */

  /** - define local variables */

  /* running index for modes */
  int index_md;
  /* running index for initial conditions */
  int index_ic;
  /* running index for wavenumbers */
  int index_k;
  /* running index for type of perturbation */
  int index_tp;
  /* pointer to one struct perturb_workspace per thread (one if no openmp) */
  struct perturb_workspace ** pppw;
  /* background quantities */
  double w_fld_ini, w_fld_0,dw_over_da_fld,integral_fld;
  /* number of threads (always one if no openmp) */
  int number_of_threads=1;
  /* index of the thread (always 0 if no openmp) */
  int thread=0;

  /* This code can be optionally compiled with the openmp option for parallel computation.
     Inside parallel regions, the use of the command "return" is forbidden.
     For error management, instead of "return _FAILURE_", we will set the variable below
     to "abort = _TRUE_". This will lead to a "return _FAILURE_" just after leaving the
     parallel region. */
  int abort;

  /* unsigned integer that will be set to the size of the workspace */
  size_t sz;

#ifdef _OPENMP
  /* instrumentation times */
  double tstart, tstop, tspent;
#endif

  /** - perform preliminary checks */

  if (ppt->has_perturbations == _FALSE_) {
    if (ppt->perturbations_verbose > 0)
      printf("No sources requested. Perturbation module skipped.\n");
    return _SUCCESS_;
  }
  else {
    if (ppt->perturbations_verbose > 0)
      printf("Computing sources\n");
  }

  class_test((ppt->gauge == synchronous) && (pba->has_cdm == _FALSE_),
             ppt->error_message,
             "In the synchronous gauge, it is not self-consistent to assume no CDM: the later is used to define the initial timelike hypersurface. You can either add a negligible amount of CDM or switch to newtonian gauge");

  class_test ((ppr->tight_coupling_approximation < first_order_MB) ||
              (ppr->tight_coupling_approximation > compromise_CLASS),
              ppt->error_message,
              "your tight_coupling_approximation is set to %d, out of range defined in perturbations.h",ppr->tight_coupling_approximation);

  class_test ((ppr->radiation_streaming_approximation < rsa_null) ||
              (ppr->radiation_streaming_approximation > rsa_none),
              ppt->error_message,
              "your radiation_streaming_approximation is set to %d, out of range defined in perturbations.h",ppr->radiation_streaming_approximation);

  if (pba->has_idr == _TRUE_){
    class_test ((ppr->idr_streaming_approximation < rsa_idr_none) ||
                (ppr->idr_streaming_approximation > rsa_idr_MD),
                ppt->error_message,
                "your idr_radiation_streaming_approximation is set to %d, out of range defined in perturbations.h",ppr->idr_streaming_approximation);
  }

  if (pba->has_ur == _TRUE_) {

    class_test ((ppr->ur_fluid_approximation < ufa_mb) ||
                (ppr->ur_fluid_approximation > ufa_none),
                ppt->error_message,
                "your ur_fluid_approximation is set to %d, out of range defined in perturbations.h",ppr->ur_fluid_approximation);
  }

  if (pba->has_ncdm == _TRUE_) {

    class_test ((ppr->ncdm_fluid_approximation < ncdmfa_mb) ||
                (ppr->ncdm_fluid_approximation > ncdmfa_none),
                ppt->error_message,
                "your ncdm_fluid_approximation is set to %d, out of range defined in perturbations.h",ppr->ncdm_fluid_approximation);

    if (ppt->has_nc_density == _TRUE_) {
      if (ppt->perturbations_verbose > 0) {
        fprintf(stdout," -> [WARNING:] You request the number count Cl's in presence of non-cold dark matter.\n    Like in all previous CLASS and CLASSgal versions, this will be inferred from the total matter density,\n    but it could make much more sense physically to compute it from the CDM+baryon density only.\n    To get the latter behavior you would just need to change one line in transfer.c:\n    search there for a comment starting with 'use here delta_cb'\n");
      }
    }

  }

  if (pba->has_fld == _TRUE_) {

    /* check values of w_fld at initial time and today */
    class_call(background_w_fld(pba,     0.,   &w_fld_ini,&dw_over_da_fld,&integral_fld), pba->error_message, ppt->error_message);
    class_call(background_w_fld(pba,pba->a_today,&w_fld_0,&dw_over_da_fld,&integral_fld), pba->error_message, ppt->error_message);

    class_test(w_fld_ini >= 0.,
               ppt->error_message,
               "The fluid is meant to be negligible at early time, and unimportant for defining the initial conditions of other species. You are using parameters for which this assumption may break down, since at early times you have w_fld(a--->0) = %e >= 0",w_fld_ini);

    if ( (pba->use_ppf == _FALSE_) && (pba->ede_parametrization != pheno_axion) ) {

      class_test((w_fld_ini +1.0)*(w_fld_0+1.0) <= 0.0,
                 ppt->error_message,
                 "w crosses -1 between the infinite past and today, and this would lead to divergent perturbation equations for the fluid perturbations. Try to switch to PPF scheme: use_ppf = yes");

      /* the next check is meaningful at least for w(a) = w0 + wa*(1-a/a0); for general formulas and with use_ppf=no, you may prefer to comment it out... */
      class_test((w_fld_0 == -1.) && (dw_over_da_fld == 0.),
                 ppt->error_message,
                 "Your choice of a fluid with (w0,wa)=(-1,0) is not valid due to instabilities in the unphysical perturbations of such a fluid. Try instead with a plain cosmological constant or with PPF scheme: use_ppf = yes");

    }

  }

  if (pba->has_dcdm == _TRUE_) {

    class_test((ppt->has_cdi == _TRUE_) || (ppt->has_bi == _TRUE_) || (ppt->has_nid == _TRUE_) || (ppt->has_niv == _TRUE_),
               ppt->error_message,
               "Non-adiabatic initial conditions not coded in presence of decaying dark matter");

  }
  if(pba->has_scf == _TRUE_){
    ppt->has_scf = _TRUE_;
  }else{
    ppt->has_scf = _FALSE_;
  }
  if(pba->scf_has_perturbations == _TRUE_){
    ppt->scf_has_perturbations = _TRUE_;
  }else{
    ppt->scf_has_perturbations = _FALSE_;
  }
  class_test(ppt->has_vectors == _TRUE_,
             ppt->error_message,
             "Vectors not coded yet");

  if ((ppt->has_niv == _TRUE_) && (ppt->perturbations_verbose > 0)) {
    printf("Warning: the niv initial conditions in CLASS (and also in CAMB) should still be double-checked: if you want to do it and send feedback, you are welcome!\n");
  }

  if (ppt->has_tensors == _TRUE_) {

    ppt->evolve_tensor_ur = _FALSE_;
    ppt->evolve_tensor_ncdm = _FALSE_;

    switch (ppt->tensor_method) {

    case (tm_photons_only):
      break;

    case (tm_massless_approximation):
      if ((pba->has_ur == _TRUE_) || (pba->has_ncdm == _TRUE_))
        ppt->evolve_tensor_ur = _TRUE_;
      break;

    case (tm_exact):
      if (pba->has_ur == _TRUE_)
        ppt->evolve_tensor_ur = _TRUE_;
      if (pba->has_ncdm == _TRUE_)
        ppt->evolve_tensor_ncdm = _TRUE_;
      break;
    }
  }

  /*
  class_test((pba->h > _h_BIG_) || (pba->h < _h_SMALL_),
             ppt->error_message,
             "Your value of pba->h=%e is out of the bounds [%e , %e] and could cause a crash of the perturbation ODE integration. If you want to force this barrier, you may comment it out in perturbation.c",
             pba->h,
             _h_SMALL_,
             _h_BIG_);

  class_test((pba->Omega0_b*pba->h*pba->h < _omegab_SMALL_) || (pba->Omega0_b*pba->h*pba->h > _omegab_BIG_),
             ppt->error_message,
             "Your value of omega_b=%e is out of the bounds [%e , %e] and could cause a crash of the perturbation ODE integration. If you want to force this barrier, you may comment it out in perturbation.c",
             pba->Omega0_b*pba->h*pba->h,
             _omegab_SMALL_,
             _omegab_BIG_);
  */

  /** - initialize all indices and lists in perturbs structure using perturb_indices() */

  class_call(perturb_indices(ppr,
                             pba,
                             pth,
                             ppt),
             ppt->error_message,
             ppt->error_message);


  if (ppt->z_max_pk > pth->z_rec) {

    class_test(ppt->has_cmb == _TRUE_,
               ppt->error_message,
               "You requested a very high z_pk=%e, higher than z_rec=%e. This works very well when you don't ask for a calculation of the CMB source function(s). Remove any CMB from your output and try e.g. with 'output=mTk' or 'output=mTk,vTk'",
               ppt->z_max_pk,
               pth->z_rec);

    class_test(ppt->has_source_delta_m == _TRUE_,
               ppt->error_message,
               "You requested a very high z_pk=%e, higher than z_rec=%e. This works very well when you ask only transfer functions, e.g. with 'output=mTk' or 'output=mTk,vTk'. But if you need the total matter (e.g. with 'mPk', 'dCl', etc.) there is an issue with the calculation of delta_m at very early times. By default, delta_m is a gauge-invariant variable (the density fluctuation in comoving gauge) and this quantity is hard to get accurately at very early times. The solution is to define delta_m as the density fluctuation in the current gauge, synchronous or newtonian. For the moment this must be done manually by commenting the line 'ppw->delta_m += 3. *ppw->pvecback[pba->index_bg_a]*ppw->pvecback[pba->index_bg_H] * ppw->theta_m/k2;' in perturb_sources(). In the future there will be an option for doing it in an easier way.",
               ppt->z_max_pk,
               pth->z_rec);

  }



  /** - define the common time sampling for all sources using
      perturb_timesampling_for_sources() */

  class_call(perturb_timesampling_for_sources(ppr,
                                              pba,
                                              pth,
                                              ppt),
             ppt->error_message,
             ppt->error_message);

  /** - if we want to store perturbations for given k values, write titles and allocate storage */

  class_call(perturb_prepare_k_output(pba,ppt),
             ppt->error_message,
             ppt->error_message);

  /** - create an array of workspaces in multi-thread case */

#ifdef _OPENMP

#pragma omp parallel
  {
    number_of_threads = omp_get_num_threads();
    if(pba->scf_evolve_as_fluid == _TRUE_ && pba->scf_evolve_like_axionCAMB == _FALSE_){
      if (ppt->perturbations_verbose > 0)
        printf(" You are running EDE with a switch from scf to fluid approximation; this currently leads to a crash if several cores are used. defaulting to computation on one core. TBDebug in the future.\n");
      number_of_threads = 1;
    }
  }
#endif

  class_alloc(pppw,number_of_threads * sizeof(struct perturb_workspace *),ppt->error_message);

  /** - loop over modes (scalar, tensors, etc). For each mode: */

  for (index_md = 0; index_md < ppt->md_size; index_md++) {

    if (ppt->perturbations_verbose > 1)
      printf("Evolving mode %d/%d\n",index_md+1,ppt->md_size);

    abort = _FALSE_;

    sz = sizeof(struct perturb_workspace);

#pragma omp parallel                                            \
  shared(pppw,ppr,pba,pth,ppt,index_md,abort,number_of_threads) \
  private(thread)                                               \
  num_threads(number_of_threads)

    {

#ifdef _OPENMP
      thread=omp_get_thread_num();
#endif

      /** - --> (a) create a workspace (one per thread in multi-thread case) */

      class_alloc_parallel(pppw[thread],sz,ppt->error_message);

      /** - --> (b) initialize indices of vectors of perturbations with perturb_indices_of_current_vectors() */

      class_call_parallel(perturb_workspace_init(ppr,
                                                 pba,
                                                 pth,
                                                 ppt,
                                                 index_md,
                                                 pppw[thread]),
                          ppt->error_message,
                          ppt->error_message);

    } /* end of parallel region */

    if (abort == _TRUE_) return _FAILURE_;

    /** - --> (c) loop over initial conditions and wavenumbers; for each of them, evolve perturbations and compute source functions with perturb_solve() */

    for (index_ic = 0; index_ic < ppt->ic_size[index_md]; index_ic++) {

      if (ppt->perturbations_verbose > 1) {
        printf("Evolving ic %d/%d\n",index_ic+1,ppt->ic_size[index_md]);
        printf("evolving %d wavenumbers\n",ppt->k_size[index_md]);
      }

      abort = _FALSE_;

#pragma omp parallel                                                    \
  shared(pppw,ppr,pba,pth,ppt,index_md,index_ic,abort,number_of_threads) \
  private(index_k,thread,tstart,tstop,tspent)                           \
  num_threads(number_of_threads)

      {

#ifdef _OPENMP
        thread=omp_get_thread_num();
        tspent=0.;
#endif

#pragma omp for schedule (dynamic)

        /* integrating backwards is slightly more optimal for parallel runs */
        //for (index_k = 0; index_k < ppt->k_size; index_k++) {
        for (index_k = ppt->k_size[index_md]-1; index_k >=0; index_k--) {

          if ((ppt->perturbations_verbose > 2) && (abort == _FALSE_)) {
            printf("evolving mode k=%e /Mpc  (%d/%d)",ppt->k[index_md][index_k],index_k+1,ppt->k_size[index_md]);
            if (pba->sgnK != 0)
              printf(" (for scalar modes, corresponds to nu=%e)",sqrt(ppt->k[index_md][index_k]*ppt->k[index_md][index_k]+pba->K)/sqrt(pba->sgnK*pba->K));
            printf("\n");
          }

#ifdef _OPENMP
          tstart = omp_get_wtime();
#endif

          class_call_parallel(perturb_solve(ppr,
                                            pba,
                                            pth,
                                            ppt,
                                            index_md,
                                            index_ic,
                                            index_k,
                                            pppw[thread]),
                              ppt->error_message,
                              ppt->error_message);

#ifdef _OPENMP
          tstop = omp_get_wtime();

          tspent += tstop-tstart;
#endif

#pragma omp flush(abort)

        } /* end of loop over wavenumbers */

#ifdef _OPENMP
        if (ppt->perturbations_verbose>2)
          printf("In %s: time spent in parallel region (loop over k's) = %e s for thread %d\n",
                 __func__,tspent,omp_get_thread_num());
#endif

      } /* end of parallel region */

      if (abort == _TRUE_) return _FAILURE_;

    } /* end of loop over initial conditions */

    abort = _FALSE_;

#pragma omp parallel                                \
  shared(pppw,ppt,index_md,abort,number_of_threads) \
  private(thread)                                   \
  num_threads(number_of_threads)

    {

#ifdef _OPENMP
      thread=omp_get_thread_num();
#endif

      class_call_parallel(perturb_workspace_free(ppt,index_md,pppw[thread]),
                          ppt->error_message,
                          ppt->error_message);

    } /* end of parallel region */

    if (abort == _TRUE_) return _FAILURE_;

  } /* end loop over modes */

  free(pppw);

  /** - spline the source array with respect to the time variable */

  if (ppt->ln_tau_size > 1) {

    for (index_md = 0; index_md < ppt->md_size; index_md++) {

      for (index_ic = 0; index_ic < ppt->ic_size[index_md]; index_ic++) {

        abort = _FALSE_;

#pragma omp parallel                                     \
  shared(ppt,index_md,index_ic,abort,number_of_threads)  \
  private(index_tp)                                      \
  num_threads(number_of_threads)

        {

#pragma omp for schedule (dynamic)

          for (index_tp = 0; index_tp < ppt->tp_size[index_md]; index_tp++) {

            class_call_parallel(array_spline_table_lines(ppt->ln_tau,
                                                         ppt->ln_tau_size,
                                                         ppt->late_sources[index_md][index_ic * ppt->tp_size[index_md] + index_tp],
                                                         ppt->k_size[index_md],
                                                         ppt->ddlate_sources[index_md][index_ic*ppt->tp_size[index_md] + index_tp],
                                                         _SPLINE_EST_DERIV_,
                                                         ppt->error_message),
                                ppt->error_message,
                                ppt->error_message);

          }

        } /* end of parallel region */

        if (abort == _TRUE_) return _FAILURE_;

      } /* end of loop over initial condition */

    } /* end of loop over mode */

  }

  return _SUCCESS_;
}

/**
 * Free all memory space allocated by perturb_init().
 *
 * To be called at the end of each run, only when no further calls to
 * perturb_sources_at_tau() are needed.
 *
 * @param ppt Input: perturbation structure to be freed
 * @return the error status
 */

int perturb_free(
                 struct perturbs * ppt
                 ) {

  int index_md,index_ic,index_tp;
  int filenum;

  if (ppt->has_perturbations == _TRUE_) {

    for (index_md = 0; index_md < ppt->md_size; index_md++) {

      for (index_ic = 0; index_ic < ppt->ic_size[index_md]; index_ic++) {

        for (index_tp = 0; index_tp < ppt->tp_size[index_md]; index_tp++) {

          free(ppt->sources[index_md][index_ic*ppt->tp_size[index_md]+index_tp]);
          if (ppt->ln_tau_size > 1)
            free(ppt->ddlate_sources[index_md][index_ic*ppt->tp_size[index_md]+index_tp]);

        }
      }

      free(ppt->sources[index_md]);
      free(ppt->late_sources[index_md]);
      free(ppt->ddlate_sources[index_md]);

      free(ppt->k[index_md]);

    }

    free(ppt->tau_sampling);
    if (ppt->ln_tau_size > 1)
      free(ppt->ln_tau);

    free(ppt->tp_size);

    free(ppt->ic_size);

    free(ppt->k);

    free(ppt->k_size_cmb);

    free(ppt->k_size_cl);

    free(ppt->k_size);

    free(ppt->sources);

    if(ppt->has_scf == _TRUE_ && ppt->scf_has_perturbations == _TRUE_){
      free(ppt->scf_kg_eq[ppt->index_md_scalars]);
      free(ppt->scf_kg_eq);
      if (ppt->has_vectors == _TRUE_) {
        free(ppt->scf_kg_eq[ppt->index_md_vectors]);
        free(ppt->scf_kg_eq);
    }
      if (ppt->has_tensors == _TRUE_) {
        free(ppt->scf_kg_eq[ppt->index_md_tensors]);
        free(ppt->scf_kg_eq);
    }
    }
    free(ppt->late_sources);
    free(ppt->ddlate_sources);

    if (ppt->alpha_idm_dr != NULL)
      free(ppt->alpha_idm_dr);

    if (ppt->beta_idr != NULL)
      free(ppt->beta_idr);

    /** Stuff related to perturbations output: */

    /** - Free non-NULL pointers */
    if (ppt->index_k_output_values != NULL)
      free(ppt->index_k_output_values);

    for (filenum = 0; filenum<_MAX_NUMBER_OF_K_FILES_; filenum++){
      if (ppt->scalar_perturbations_data[filenum] != NULL)
        free(ppt->scalar_perturbations_data[filenum]);
      if (ppt->vector_perturbations_data[filenum] != NULL)
        free(ppt->vector_perturbations_data[filenum]);
      if (ppt->tensor_perturbations_data[filenum] != NULL)
        free(ppt->tensor_perturbations_data[filenum]);
    }

  }

  return _SUCCESS_;

}

/**
 * Initialize all indices and allocate most arrays in perturbs structure.
 *
 * @param ppr Input: pointer to precision structure
 * @param pba Input: pointer to background structure
 * @param pth Input: pointer to thermodynamics structure
 * @param ppt Input/Output: Initialized perturbation structure
 * @return the error status
 */

int perturb_indices(
                    struct precision * ppr,
                    struct background * pba,
                    struct thermo * pth,
                    struct perturbs * ppt
                    ) {

  /** Summary: */

  /** - define local variables */

  int index_type;
  int index_md;
  int index_ic;
  int index_type_common;
  int filenum;

  /** - count modes (scalar, vector, tensor) and assign corresponding indices */

  index_md = 0;
  class_define_index(ppt->index_md_scalars,ppt->has_scalars,index_md,1);
  class_define_index(ppt->index_md_vectors,ppt->has_vectors,index_md,1);
  class_define_index(ppt->index_md_tensors,ppt->has_tensors,index_md,1);
  ppt->md_size = index_md;

  class_test(index_md == 0,
             ppt->error_message,
             "you should have at least one out of {scalars, vectors, tensors} !!!");

  /** - allocate array of number of types for each mode, ppt->tp_size[index_md] */

  class_alloc(ppt->tp_size,ppt->md_size*sizeof(int),ppt->error_message);

  /** - allocate array of number of initial conditions for each mode, ppt->ic_size[index_md] */

  class_alloc(ppt->ic_size,ppt->md_size*sizeof(int),ppt->error_message);

  /** - allocate array of arrays of source functions for each mode, ppt->source[index_md] */

  class_alloc(ppt->sources,       ppt->md_size * sizeof(double *),ppt->error_message);
  class_alloc(ppt->late_sources,  ppt->md_size * sizeof(double *),ppt->error_message);
  class_alloc(ppt->ddlate_sources,ppt->md_size * sizeof(double *),ppt->error_message);

  /** - initialize variables for the output of k values */

  ppt->index_k_output_values=NULL;

  ppt->number_of_scalar_titles=0;
  ppt->number_of_vector_titles=0;
  ppt->number_of_tensor_titles=0;

  for (filenum = 0; filenum<_MAX_NUMBER_OF_K_FILES_; filenum++){
    ppt->scalar_perturbations_data[filenum] = NULL;
    ppt->vector_perturbations_data[filenum] = NULL;
    ppt->tensor_perturbations_data[filenum] = NULL;
  }

  /** - initialization of all flags to false (will eventually be set to true later) */

  ppt->has_cmb = _FALSE_;
  ppt->has_lss = _FALSE_;

  ppt->has_source_t = _FALSE_;
  ppt->has_source_p = _FALSE_;
  ppt->has_source_delta_m = _FALSE_;
  ppt->has_source_delta_cb = _FALSE_;
  ppt->has_source_delta_tot = _FALSE_;
  ppt->has_source_delta_g = _FALSE_;
  ppt->has_source_delta_b = _FALSE_;
  ppt->has_source_delta_cdm = _FALSE_;
  ppt->has_source_delta_dcdm = _FALSE_;
  ppt->has_source_delta_fld = _FALSE_;
  ppt->has_source_delta_scf = _FALSE_;
  ppt->has_source_delta_dr = _FALSE_;
  ppt->has_source_delta_ur = _FALSE_;
  ppt->has_source_delta_idr = _FALSE_;
  ppt->has_source_delta_idm_dr = _FALSE_;
  ppt->has_source_delta_ncdm = _FALSE_;
  ppt->has_source_theta_m = _FALSE_;
  ppt->has_source_theta_cb = _FALSE_;
  ppt->has_source_theta_tot = _FALSE_;
  ppt->has_source_theta_g = _FALSE_;
  ppt->has_source_theta_b = _FALSE_;
  ppt->has_source_theta_cdm = _FALSE_;
  ppt->has_source_theta_dcdm = _FALSE_;
  ppt->has_source_theta_fld = _FALSE_;
  ppt->has_source_theta_scf = _FALSE_;
  ppt->has_source_theta_dr = _FALSE_;
  ppt->has_source_theta_ur = _FALSE_;
  ppt->has_source_theta_idr = _FALSE_;
  ppt->has_source_theta_idm_dr = _FALSE_;
  ppt->has_source_theta_ncdm = _FALSE_;
  ppt->has_source_phi = _FALSE_;
  ppt->has_source_phi_prime = _FALSE_;
  ppt->has_source_phi_plus_psi = _FALSE_;
  ppt->has_source_psi = _FALSE_;
  ppt->has_source_h = _FALSE_;
  ppt->has_source_h_prime = _FALSE_;
  ppt->has_source_eta = _FALSE_;
  ppt->has_source_eta_prime = _FALSE_;
  ppt->has_source_H_T_Nb_prime = _FALSE_;
  ppt->has_source_k2gamma_Nb = _FALSE_;

  /** - source flags and indices, for sources that all modes have in
      common (temperature, polarization, ...). For temperature, the
      term t2 is always non-zero, while other terms are non-zero only
      for scalars and vectors. For polarization, the term e is always
      non-zero, while the term b is only for vectors and tensors. */

  if (ppt->has_cl_cmb_temperature == _TRUE_) {
    ppt->has_source_t = _TRUE_;
    ppt->has_cmb = _TRUE_;
  }

  if (ppt->has_cl_cmb_polarization == _TRUE_) {
    ppt->has_source_p = _TRUE_;
    ppt->has_cmb = _TRUE_;
  }

  index_type = 0;
  class_define_index(ppt->index_tp_t2,ppt->has_source_t,index_type,1);
  class_define_index(ppt->index_tp_p,ppt->has_source_p,index_type,1);
  index_type_common = index_type;

  /* indices for perturbed recombination */

  class_define_index(ppt->index_tp_perturbed_recombination_delta_temp,ppt->has_perturbed_recombination,index_type,1);
  class_define_index(ppt->index_tp_perturbed_recombination_delta_chi,ppt->has_perturbed_recombination,index_type,1);




  /** - define k values with perturb_get_k_list() */

  class_call(perturb_get_k_list(ppr,
                                pba,
                                pth,
                                ppt),
             ppt->error_message,
             ppt->error_message);

  /** - loop over modes. Initialize flags and indices which are specific to each mode. */

  for (index_md = 0; index_md < ppt->md_size; index_md++) {

    /** - (a) scalars */

    if (_scalars_) {

      /** - --> source flags and indices, for sources that are specific to scalars */

      if ((ppt->has_cl_cmb_lensing_potential == _TRUE_) || (ppt->has_cl_lensing_potential)) {
        ppt->has_lss = _TRUE_;
        ppt->has_source_phi_plus_psi = _TRUE_;
      }

      if ((ppt->has_pk_matter == _TRUE_) || (ppt->has_nl_corrections_based_on_delta_m)) {
        ppt->has_lss = _TRUE_;
        ppt->has_source_delta_m = _TRUE_;

        if (pba->has_ncdm == _TRUE_){
          ppt->has_source_delta_cb = _TRUE_;
        }
      }

      if (ppt->has_density_transfers == _TRUE_) {
        ppt->has_lss = _TRUE_;
        ppt->has_source_delta_tot = _TRUE_;
        ppt->has_source_delta_g = _TRUE_;
        ppt->has_source_delta_b = _TRUE_;
        if (pba->has_cdm == _TRUE_)
          ppt->has_source_delta_cdm = _TRUE_;
        if (pba->has_dcdm == _TRUE_)
          ppt->has_source_delta_dcdm = _TRUE_;
        if (pba->has_fld == _TRUE_)
          ppt->has_source_delta_fld = _TRUE_;
        if (ppt->has_scf == _TRUE_)
          ppt->has_source_delta_scf = _TRUE_;
        if (pba->has_ur == _TRUE_)
          ppt->has_source_delta_ur = _TRUE_;
        if (pba->has_idr == _TRUE_)
          ppt->has_source_delta_idr = _TRUE_;
        if (pba->has_idm_dr == _TRUE_)
          ppt->has_source_delta_idm_dr = _TRUE_;
        if (pba->has_dr == _TRUE_)
          ppt->has_source_delta_dr = _TRUE_;
        if (pba->has_ncdm == _TRUE_)
          ppt->has_source_delta_ncdm = _TRUE_;
        // Thanks to the following lines, (phi,psi) are also stored as sources
        // (Obtained directly in newtonian gauge, infereed from (h,eta) in synchronous gauge).
        // If density transfer functions are requested in the (default) CLASS format,
        // (phi, psi) will be appended to the delta_i's in the final output.
        ppt->has_source_phi = _TRUE_;
        ppt->has_source_psi = _TRUE_;
      }

      if (ppt->has_velocity_transfers == _TRUE_) {
        ppt->has_lss = _TRUE_;
        ppt->has_source_theta_tot = _TRUE_;
        ppt->has_source_theta_g = _TRUE_;
        ppt->has_source_theta_b = _TRUE_;
        if ((pba->has_cdm == _TRUE_) && (ppt->gauge != synchronous))
          ppt->has_source_theta_cdm = _TRUE_;
        if (pba->has_dcdm == _TRUE_)
          ppt->has_source_theta_dcdm = _TRUE_;
        if (pba->has_fld == _TRUE_)
          ppt->has_source_theta_fld = _TRUE_;
        if (ppt->has_scf == _TRUE_)
          ppt->has_source_theta_scf = _TRUE_;
        if (pba->has_ur == _TRUE_)
          ppt->has_source_theta_ur = _TRUE_;
        if (pba->has_idr == _TRUE_)
          ppt->has_source_theta_idr = _TRUE_;
        if (pba->has_idm_dr == _TRUE_)
          ppt->has_source_theta_idm_dr = _TRUE_;
        if (pba->has_dr == _TRUE_)
          ppt->has_source_theta_dr = _TRUE_;
        if (pba->has_ncdm == _TRUE_)
          ppt->has_source_theta_ncdm = _TRUE_;
      }

      if (ppt->has_cl_number_count == _TRUE_) {
        ppt->has_lss = _TRUE_;
        if (ppt->has_nc_density == _TRUE_) {
          ppt->has_source_delta_m = _TRUE_;
        }
        if (ppt->has_nc_rsd == _TRUE_) {
          ppt->has_source_theta_m = _TRUE_;
          if (pba->has_ncdm == _TRUE_)
            /* we may not need theta_cb at all, rsd always defined for
               the total matter, but at least this is made
               available */
            ppt->has_source_theta_cb = _TRUE_;
        }

        if (ppt->has_nc_lens == _TRUE_) {
          ppt->has_source_phi_plus_psi = _TRUE_;
        }
        if (ppt->has_nc_gr == _TRUE_) {
          ppt->has_source_phi = _TRUE_;
          ppt->has_source_psi = _TRUE_;
          ppt->has_source_phi_prime = _TRUE_;
          ppt->has_source_phi_plus_psi = _TRUE_;
        }
      }

      if ( ppt->has_metricpotential_transfers == _TRUE_ ) {
        if (ppt->gauge == newtonian) {
          ppt->has_source_phi = _TRUE_;
          ppt->has_source_psi = _TRUE_;
          ppt->has_source_phi_prime = _TRUE_;
        }
        if (ppt->gauge == synchronous) {
          ppt->has_source_h = _TRUE_;
          ppt->has_source_h_prime = _TRUE_;
          ppt->has_source_eta = _TRUE_;
          ppt->has_source_eta_prime = _TRUE_;
        }
        ppt->has_source_H_T_Nb_prime = _TRUE_;
        ppt->has_source_k2gamma_Nb = _TRUE_;
      }

      if (ppt->has_Nbody_gauge_transfers == _TRUE_){
        if (ppt->gauge == synchronous) {
          ppt->has_source_h_prime = _TRUE_;
          ppt->has_source_eta_prime = _TRUE_;
        }
        ppt->has_source_H_T_Nb_prime = _TRUE_;
        /** gamma is not neccessary for converting output to Nbody gauge but is included anyway. */
        ppt->has_source_k2gamma_Nb = _TRUE_;
      }

      index_type = index_type_common;
      class_define_index(ppt->index_tp_t0,         ppt->has_source_t,         index_type,1);
      class_define_index(ppt->index_tp_t1,         ppt->has_source_t,         index_type,1);
      class_define_index(ppt->index_tp_delta_m,    ppt->has_source_delta_m,   index_type,1);
      class_define_index(ppt->index_tp_delta_cb,   ppt->has_source_delta_cb,  index_type,1);
      class_define_index(ppt->index_tp_delta_tot,  ppt->has_source_delta_tot, index_type,1);
      class_define_index(ppt->index_tp_delta_g,    ppt->has_source_delta_g,   index_type,1);
      class_define_index(ppt->index_tp_delta_b,    ppt->has_source_delta_b,   index_type,1);
      class_define_index(ppt->index_tp_delta_cdm,  ppt->has_source_delta_cdm, index_type,1);
      class_define_index(ppt->index_tp_delta_dcdm, ppt->has_source_delta_dcdm,index_type,1);
      class_define_index(ppt->index_tp_delta_fld,  ppt->has_source_delta_fld, index_type,1);
      class_define_index(ppt->index_tp_delta_scf,  ppt->has_source_delta_scf, index_type,1);
      class_define_index(ppt->index_tp_delta_phi_scf,  ppt->has_scf, index_type,1);
      class_define_index(ppt->index_tp_delta_phi_over_phi_scf,  ppt->has_scf, index_type,1);
      class_define_index(ppt->index_tp_delta_phi_prime_scf,  ppt->has_scf, index_type,1);
      class_define_index(ppt->index_tp_delta_dr,   ppt->has_source_delta_dr,  index_type,1);
      class_define_index(ppt->index_tp_delta_ur,   ppt->has_source_delta_ur,  index_type,1);
      class_define_index(ppt->index_tp_delta_idr,  ppt->has_source_delta_idr, index_type,1);
      class_define_index(ppt->index_tp_delta_idm_dr,  ppt->has_source_delta_idm_dr, index_type,1);
      class_define_index(ppt->index_tp_delta_ncdm1,ppt->has_source_delta_ncdm,index_type,pba->N_ncdm);
      class_define_index(ppt->index_tp_theta_m,    ppt->has_source_theta_m,   index_type,1);
      class_define_index(ppt->index_tp_theta_cb,   ppt->has_source_theta_cb,  index_type,1);
      class_define_index(ppt->index_tp_theta_tot,  ppt->has_source_theta_tot, index_type,1);
      class_define_index(ppt->index_tp_theta_g,    ppt->has_source_theta_g,   index_type,1);
      class_define_index(ppt->index_tp_theta_b,    ppt->has_source_theta_b,   index_type,1);
      class_define_index(ppt->index_tp_theta_cdm,  ppt->has_source_theta_cdm, index_type,1);
      class_define_index(ppt->index_tp_theta_dcdm, ppt->has_source_theta_dcdm,index_type,1);
      class_define_index(ppt->index_tp_theta_fld,  ppt->has_source_theta_fld, index_type,1);
      class_define_index(ppt->index_tp_theta_scf,  ppt->has_source_theta_scf, index_type,1);
      class_define_index(ppt->index_tp_theta_dr,   ppt->has_source_theta_dr,  index_type,1);
      class_define_index(ppt->index_tp_theta_ur,   ppt->has_source_theta_ur,  index_type,1);
      class_define_index(ppt->index_tp_theta_idr,  ppt->has_source_theta_idr, index_type,1);
      class_define_index(ppt->index_tp_theta_idm_dr,  ppt->has_source_theta_idm_dr, index_type,1);
      class_define_index(ppt->index_tp_theta_ncdm1,ppt->has_source_theta_ncdm,index_type,pba->N_ncdm);
      class_define_index(ppt->index_tp_phi,        ppt->has_source_phi,       index_type,1);
      class_define_index(ppt->index_tp_phi_prime,  ppt->has_source_phi_prime, index_type,1);
      class_define_index(ppt->index_tp_phi_plus_psi,ppt->has_source_phi_plus_psi,index_type,1);
      class_define_index(ppt->index_tp_psi,        ppt->has_source_psi,       index_type,1);
      class_define_index(ppt->index_tp_h,          ppt->has_source_h,         index_type,1);
      class_define_index(ppt->index_tp_h_prime,    ppt->has_source_h_prime,   index_type,1);
      class_define_index(ppt->index_tp_eta,        ppt->has_source_eta,       index_type,1);
      class_define_index(ppt->index_tp_eta_prime,  ppt->has_source_eta_prime, index_type,1);
      class_define_index(ppt->index_tp_phase_shift,  ppt->compute_phase_shift, index_type,1);
      class_define_index(ppt->index_tp_phase_shift_A,  ppt->compute_phase_shift, index_type,1);
      class_define_index(ppt->index_tp_phase_shift_B,  ppt->compute_phase_shift, index_type,1);
      class_define_index(ppt->index_tp_amplitude,  ppt->compute_phase_shift, index_type,1);

      class_define_index(ppt->index_tp_H_T_Nb_prime,ppt->has_source_H_T_Nb_prime,index_type,1);
      class_define_index(ppt->index_tp_k2gamma_Nb, ppt->has_source_k2gamma_Nb,index_type,1);
      ppt->tp_size[index_md] = index_type;

      class_test(index_type == 0,
                 ppt->error_message,
                 "inconsistent input: you asked for scalars, so you should have at least one non-zero scalar source type (temperature, polarization, lensing/gravitational potential, ...). Please adjust your input.");

      /** - --> count scalar initial conditions (for scalars: ad, cdi, nid, niv; for tensors: only one) and assign corresponding indices */

      index_ic = 0;
      class_define_index(ppt->index_ic_ad, ppt->has_ad, index_ic,1);
      class_define_index(ppt->index_ic_bi, ppt->has_bi, index_ic,1);
      class_define_index(ppt->index_ic_cdi,ppt->has_cdi,index_ic,1);
      class_define_index(ppt->index_ic_nid,ppt->has_nid,index_ic,1);
      class_define_index(ppt->index_ic_niv,ppt->has_niv,index_ic,1);
      ppt->ic_size[index_md] = index_ic;

      class_test(index_ic == 0,
                 ppt->error_message,
                 "you should have at least one adiabatic or isocurvature initial condition...} !!!");

    }

    /** - (b) vectors */

    if (_vectors_) {

      /** - --> source flags and indices, for sources that are specific to vectors */

      index_type = index_type_common;
      class_define_index(ppt->index_tp_t1,ppt->has_source_t,index_type,1);
      ppt->tp_size[index_md] = index_type;

      /*
        class_test(index_type == 0,
        ppt->error_message,
        "inconsistent input: you asked for vectors, so you should have at least one non-zero vector source type (temperature or polarization). Please adjust your input.");
      */

      /** - --> initial conditions for vectors*/

      index_ic = 0;
      /* not coded yet */
      ppt->ic_size[index_md] = index_ic;

    }

    /** - (c) tensors */
    if (_tensors_) {

      /** - --> source flags and indices, for sources that are specific to tensors */

      index_type = index_type_common;
      /* nothing specific, unlike for vectors and scalars! */
      ppt->tp_size[index_md] = index_type;

      /*
        class_test(index_type == 0,
        ppt->error_message,
        "inconsistent input: you asked for tensors, so you should have at least one non-zero tensor source type (temperature or polarization). Please adjust your input.");
      */

      /** - --> only one initial condition for tensors*/

      index_ic = 0;
      class_define_index(ppt->index_ic_ten,_TRUE_,index_ic,1);
      ppt->ic_size[index_md] = index_ic;

    }

    /** - (d) for each mode, allocate array of arrays of source functions for each initial conditions and wavenumber, (ppt->source[index_md])[index_ic][index_type] */

    class_alloc(ppt->sources[index_md],
                ppt->ic_size[index_md] * ppt->tp_size[index_md] * sizeof(double *),
                ppt->error_message);

    class_alloc(ppt->late_sources[index_md],
                ppt->ic_size[index_md] * ppt->tp_size[index_md] * sizeof(double *),
                ppt->error_message);

    class_alloc(ppt->ddlate_sources[index_md],
                ppt->ic_size[index_md] * ppt->tp_size[index_md] * sizeof(double *),
                ppt->error_message);

  }

  return _SUCCESS_;

}

/**
 * Define time sampling for source functions.
 *
 * For each type, compute the list of values of tau at which sources
 * will be sampled.  Knowing the number of tau values, allocate all
 * arrays of source functions.
 *
 * @param ppr Input: pointer to precision structure
 * @param pba Input: pointer to background structure
 * @param pth Input: pointer to thermodynamics structure
 * @param ppt Input/Output: Initialized perturbation structure
 * @return the error status
 */

int perturb_timesampling_for_sources(
                                     struct precision * ppr,
                                     struct background * pba,
                                     struct thermo * pth,
                                     struct perturbs * ppt
                                     ) {

  /** Summary: */

  /** - define local variables */

  int counter;
  int index_md;
  int index_tp;
  int index_ic;
  int index_tau;
  int last_index_back;
  int last_index_thermo;
  int first_index_back;
  int first_index_thermo;

  double tau;
  double tau_ini;
  double tau_lower;
  double tau_upper;
  double tau_mid;

  double timescale_source;
  double rate_thermo;
  double rate_isw_squared;
  double a_prime_over_a;
  double a_primeprime_over_a;
  double * pvecback;
  double * pvecthermo;

  /** - allocate background/thermodynamics vectors */

  class_alloc(pvecback,pba->bg_size_short*sizeof(double),ppt->error_message);
  class_alloc(pvecthermo,pth->th_size*sizeof(double),ppt->error_message);

  /** - first, just count the number of sampling points in order to allocate the array containing all values */

  /** - (a) if CMB requested, first sampling point = when the universe
      stops being opaque; otherwise, start sampling gravitational
      potential at recombination [however, if perturbed recombination
      is requested, we also need to start the system before
      recombination. Otherwise, the initial conditions for gas
      temperature and ionization fraction perturbations (delta_T = 1/3
      delta_b, delta_x_e) are not valid]. */

  if ((ppt->has_cmb == _TRUE_)||(ppt->has_perturbed_recombination == _TRUE_)) {

    /* using bisection, search time tau such that the ratio of thermo
       to Hubble time scales tau_c/tau_h=aH/kappa' is equal to
       start_sources_at_tau_c_over_tau_h */

    tau_lower = pth->tau_ini;

    class_call(background_at_tau(pba,
                                 tau_lower,
                                 pba->short_info,
                                 pba->inter_normal,
                                 &first_index_back,
                                 pvecback),
               pba->error_message,
               ppt->error_message);

    class_call(thermodynamics_at_z(pba,
                                   pth,
                                   1./pvecback[pba->index_bg_a]-1.,  /* redshift z=1/a-1 */
                                   pth->inter_normal,
                                   &first_index_thermo,
                                   pvecback,
                                   pvecthermo),
               pth->error_message,
               ppt->error_message);

    class_test(pvecback[pba->index_bg_a]*
               pvecback[pba->index_bg_H]/
               pvecthermo[pth->index_th_dkappa] >
               ppr->start_sources_at_tau_c_over_tau_h,
               ppt->error_message,
               "your choice of initial time for computing sources is inappropriate: it corresponds to an earlier time than the one at which the integration of thermodynamical variables started (tau=%g). You should increase either 'start_sources_at_tau_c_over_tau_h' or 'recfast_z_initial'\n",
               tau_lower);


    tau_upper = pth->tau_rec;

    class_call(background_at_tau(pba,
                                 tau_upper,
                                 pba->short_info,
                                 pba->inter_normal,
                                 &first_index_back,
                                 pvecback),
               pba->error_message,
               ppt->error_message);

    class_call(thermodynamics_at_z(pba,
                                   pth,
                                   1./pvecback[pba->index_bg_a]-1.,  /* redshift z=1/a-1 */
                                   pth->inter_normal,
                                   &first_index_thermo,
                                   pvecback,
                                   pvecthermo),
               pth->error_message,
               ppt->error_message);

    class_test(pvecback[pba->index_bg_a]*
               pvecback[pba->index_bg_H]/
               pvecthermo[pth->index_th_dkappa] <
               ppr->start_sources_at_tau_c_over_tau_h,
               ppt->error_message,
               "your choice of initial time for computing sources is inappropriate: it corresponds to a time after recombination. You should decrease 'start_sources_at_tau_c_over_tau_h'\n");

    tau_mid = 0.5*(tau_lower + tau_upper);

    while (tau_upper - tau_lower > ppr->tol_tau_approx) {

      class_call(background_at_tau(pba,
                                   tau_mid,
                                   pba->short_info,
                                   pba->inter_normal,
                                   &first_index_back,
                                   pvecback),
                 pba->error_message,
                 ppt->error_message);

      class_call(thermodynamics_at_z(pba,
                                     pth,
                                     1./pvecback[pba->index_bg_a]-1.,  /* redshift z=1/a-1 */
                                     pth->inter_normal,
                                     &first_index_thermo,
                                     pvecback,
                                     pvecthermo),
                 pth->error_message,
                 ppt->error_message);


      if (pvecback[pba->index_bg_a]*
          pvecback[pba->index_bg_H]/
          pvecthermo[pth->index_th_dkappa] >
          ppr->start_sources_at_tau_c_over_tau_h)

        tau_upper = tau_mid;
      else
        tau_lower = tau_mid;

      tau_mid = 0.5*(tau_lower + tau_upper);

    }

    tau_ini = tau_mid;

  }
  else {

    /* check the time corresponding to the highest redshift requested in output plus one */
    class_call(background_tau_of_z(pba,
                                   ppt->z_max_pk+1,
                                   &tau_ini),
               pba->error_message,
               ppt->error_message);

    /* obsolete: previous choice was to start always at recombination time */
    /* tau_ini = pth->tau_rec; */

    /* set values of first_index_back/thermo */
    class_call(background_at_tau(pba,
                                 tau_ini,
                                 pba->short_info,
                                 pba->inter_normal,
                                 &first_index_back,
                                 pvecback),
               pba->error_message,
               ppt->error_message);

    class_call(thermodynamics_at_z(pba,
                                   pth,
                                   1./pvecback[pba->index_bg_a]-1.,  /* redshift z=1/a-1 */
                                   pth->inter_normal,
                                   &first_index_thermo,
                                   pvecback,
                                   pvecthermo),
               pth->error_message,
               ppt->error_message);
  }

  /** - (b) next sampling point = previous + ppr->perturb_sampling_stepsize * timescale_source, where:
      - --> if CMB requested:
      timescale_source1 = \f$ |g/\dot{g}| = |\dot{\kappa}-\ddot{\kappa}/\dot{\kappa}|^{-1} \f$;
      timescale_source2 = \f$ |2\ddot{a}/a-(\dot{a}/a)^2|^{-1/2} \f$ (to sample correctly the late ISW effect; and
      timescale_source=1/(1/timescale_source1+1/timescale_source2); repeat till today.
      - --> if CMB not requested:
      timescale_source = 1/aH; repeat till today.
  */

  counter = 1;
  last_index_back = first_index_back;
  last_index_thermo = first_index_thermo;
  tau = tau_ini;

  while (tau < pba->conformal_age) {

    class_call(background_at_tau(pba,
                                 tau,
                                 pba->short_info,
                                 pba->inter_closeby,
                                 &last_index_back,
                                 pvecback),
               pba->error_message,
               ppt->error_message);

    class_call(thermodynamics_at_z(pba,
                                   pth,
                                   1./pvecback[pba->index_bg_a]-1.,  /* redshift z=1/a-1 */
                                   pth->inter_closeby,
                                   &last_index_thermo,
                                   pvecback,
                                   pvecthermo),
               pth->error_message,
               ppt->error_message);

    if (ppt->has_cmb == _TRUE_) {

      /* variation rate of thermodynamics variables */
      rate_thermo = pvecthermo[pth->index_th_rate];

      /* variation rate of metric due to late ISW effect (important at late times) */
      a_prime_over_a = pvecback[pba->index_bg_H] * pvecback[pba->index_bg_a];
      a_primeprime_over_a = pvecback[pba->index_bg_H_prime] * pvecback[pba->index_bg_a]
        + 2. * a_prime_over_a * a_prime_over_a;
      rate_isw_squared = fabs(2.*a_primeprime_over_a-a_prime_over_a*a_prime_over_a);

      /* compute rate */
      timescale_source = sqrt(rate_thermo*rate_thermo+rate_isw_squared);
    }
    else {
      /* variation rate given by Hubble time */
      a_prime_over_a = pvecback[pba->index_bg_H] * pvecback[pba->index_bg_a];

      timescale_source = a_prime_over_a;
    }

    /* check it is non-zero */
    class_test(timescale_source == 0.,
               ppt->error_message,
               "null evolution rate, integration is diverging");

    /* compute inverse rate */
    timescale_source = 1./timescale_source;

    class_test(fabs(ppr->perturb_sampling_stepsize*timescale_source/tau) < ppr->smallest_allowed_variation,
               ppt->error_message,
               "integration step =%e < machine precision : leads either to numerical error or infinite loop",ppr->perturb_sampling_stepsize*timescale_source);

    tau = tau + ppr->perturb_sampling_stepsize*timescale_source;
    counter++;

  }

  /** - --> infer total number of time steps, ppt->tau_size */
  ppt->tau_size = counter;

  /** - --> allocate array of time steps, ppt->tau_sampling[index_tau] */
  class_alloc(ppt->tau_sampling,ppt->tau_size * sizeof(double),ppt->error_message);

  /** - --> repeat the same steps, now filling the array with each tau value: */

  /** - --> (b.1.) first sampling point = when the universe stops being opaque */

  counter = 0;
  ppt->tau_sampling[counter]=tau_ini;

  /** - --> (b.2.) next sampling point = previous + ppr->perturb_sampling_stepsize * timescale_source, where
      timescale_source1 = \f$ |g/\dot{g}| = |\dot{\kappa}-\ddot{\kappa}/\dot{\kappa}|^{-1} \f$;
      timescale_source2 = \f$ |2\ddot{a}/a-(\dot{a}/a)^2|^{-1/2} \f$ (to sample correctly the late ISW effect; and
      timescale_source=1/(1/timescale_source1+1/timescale_source2); repeat till today.
      If CMB not requested:
      timescale_source = 1/aH; repeat till today.  */

  last_index_back = first_index_back;
  last_index_thermo = first_index_thermo;
  tau = tau_ini;

  while (tau < pba->conformal_age) {

    class_call(background_at_tau(pba,
                                 tau,
                                 pba->short_info,
                                 pba->inter_closeby,
                                 &last_index_back,
                                 pvecback),
               pba->error_message,
               ppt->error_message);

    class_call(thermodynamics_at_z(pba,
                                   pth,
                                   1./pvecback[pba->index_bg_a]-1.,  /* redshift z=1/a-1 */
                                   pth->inter_closeby,
                                   &last_index_thermo,
                                   pvecback,
                                   pvecthermo),
               pth->error_message,
               ppt->error_message);

    if (ppt->has_cmb == _TRUE_) {

      /* variation rate of thermodynamics variables */
      rate_thermo = pvecthermo[pth->index_th_rate];

      /* variation rate of metric due to late ISW effect (important at late times) */
      a_prime_over_a = pvecback[pba->index_bg_H] * pvecback[pba->index_bg_a];
      a_primeprime_over_a = pvecback[pba->index_bg_H_prime] * pvecback[pba->index_bg_a]
        + 2. * a_prime_over_a * a_prime_over_a;
      rate_isw_squared = fabs(2.*a_primeprime_over_a-a_prime_over_a*a_prime_over_a);

      /* compute rate */
      timescale_source = sqrt(rate_thermo*rate_thermo+rate_isw_squared);
    }
    else {
      a_prime_over_a = pvecback[pba->index_bg_H] * pvecback[pba->index_bg_a];
      timescale_source = a_prime_over_a;
    }

    /* check it is non-zero */
    class_test(timescale_source == 0.,
               ppt->error_message,
               "null evolution rate, integration is diverging");

    /* compute inverse rate */
    timescale_source = 1./timescale_source;

    class_test(fabs(ppr->perturb_sampling_stepsize*timescale_source/tau) < ppr->smallest_allowed_variation,
               ppt->error_message,
               "integration step =%e < machine precision : leads either to numerical error or infinite loop",ppr->perturb_sampling_stepsize*timescale_source);

    tau = tau + ppr->perturb_sampling_stepsize*timescale_source;
    counter++;
    ppt->tau_sampling[counter]=tau;

  }

  /** - last sampling point = exactly today */
  ppt->tau_sampling[counter] = pba->conformal_age;

  free(pvecback);
  free(pvecthermo);

  /** - check the maximum redshift z_max_pk at which the Fourier
      transfer functions \f$ T_i(k,z)\f$ should be computable by
      interpolation. If it is equal to zero, only \f$ T_i(k,z=0)\f$
      needs to be computed. If it is higher, we will store a table of
      log(tau) in the relevant time range, generously encompassing the
      range 0<z<z_max_pk, and used for the intepolation of sources */

  /* if z_max_pk<0, return error */
  class_test(ppt->z_max_pk < 0,
             ppt->error_message,
             "asked for negative redshift z=%e",ppt->z_max_pk);

  /* if z_max_pk=0, there is just one value to store */
  if (ppt->z_max_pk == 0.) {
    ppt->ln_tau_size=1;
  }

  /* if z_max_pk>0, store several values (with a comfortable margin above z_max_pk) in view of interpolation */
  else{
    /* find the first relevant value of tau (last value in the table tau_sampling before tau(z_max)) and infer the number of values of tau at which P(k) must be stored */

    class_call(background_tau_of_z(pba,ppt->z_max_pk,&tau_lower),
               pba->error_message,
               ppt->error_message);

    index_tau=0;
    class_test((tau_lower <= ppt->tau_sampling[index_tau]),
               ppt->error_message,
               "you asked for zmax=%e, i.e. taumin=%e, smaller than or equal to the first possible value =%e; it should be strictly bigger for a successfull interpolation",ppt->z_max_pk,tau_lower,ppt->tau_sampling[0]);

    while (ppt->tau_sampling[index_tau] < tau_lower){
      index_tau++;
    }
    index_tau --;
    class_test(index_tau<0,
               ppt->error_message,
               "by construction, this should never happen, a bug must have been introduced somewhere");

    /* whenever possible, take a few more values in to avoid boundary effects in the interpolation */
    if (index_tau>0) index_tau--;
    if (index_tau>0) index_tau--;
    if (index_tau>0) index_tau--;
    if (index_tau>0) index_tau--;
    ppt->ln_tau_size=ppt->tau_size-index_tau;

    /* allocate and fill array of log(tau) */
    class_alloc(ppt->ln_tau,ppt->ln_tau_size * sizeof(double),ppt->error_message);

    for (index_tau=0; index_tau<ppt->ln_tau_size; index_tau++) {
      ppt->ln_tau[index_tau]=log(ppt->tau_sampling[index_tau-ppt->ln_tau_size+ppt->tau_size]);
    }
  }

  /** - loop over modes, initial conditions and types. For each of
      them, allocate array of source functions. */

  for (index_md = 0; index_md < ppt->md_size; index_md++) {
    for (index_ic = 0; index_ic < ppt->ic_size[index_md]; index_ic++) {
      for (index_tp = 0; index_tp < ppt->tp_size[index_md]; index_tp++) {

        class_alloc(ppt->sources[index_md][index_ic*ppt->tp_size[index_md]+index_tp],
                    ppt->k_size[index_md] * ppt->tau_size * sizeof(double),
                    ppt->error_message);

        if (ppt->ln_tau_size > 1) {
          /* late_sources is just a pointer to the end of sources (starting from the relevant time index) */
          ppt->late_sources[index_md][index_ic*ppt->tp_size[index_md]+index_tp] = &(ppt->sources[index_md]
                                                                                    [index_ic * ppt->tp_size[index_md] + index_tp]
                                                                                    [(ppt->tau_size-ppt->ln_tau_size) * ppt->k_size[index_md]]);

          class_alloc(ppt->ddlate_sources[index_md][index_ic*ppt->tp_size[index_md]+index_tp],
                      ppt->k_size[index_md] * ppt->ln_tau_size * sizeof(double),
                      ppt->error_message);
        }
      }
    }
  }

  return _SUCCESS_;
}

/**
 * Define the number of comoving wavenumbers using the information
 * passed in the precision structure.
 *
 * @param ppr        Input: pointer to precision structure
 * @param pba        Input: pointer to background structure
 * @param pth        Input: pointer to thermodynamics structure
 * @param ppt        Input: pointer to perturbation structure
 * @return the error status
 */

int perturb_get_k_list(
                       struct precision * ppr,
                       struct background * pba,
                       struct thermo * pth,
                       struct perturbs * ppt
                       ) {
  int index_k, index_k_output, index_mode;
  double k,k_min=0.,k_rec,step,tau1;
  double * k_max_cmb;
  double * k_max_cl;
  double k_max=0.;
  double scale2;
  double *tmp_k_list;
  int newk_size, index_newk, add_k_output_value;

  /** Summary: */

  class_test(ppr->k_step_transition == 0.,
             ppt->error_message,
             "stop to avoid division by zero");

  class_test(pth->rs_rec == 0.,
             ppt->error_message,
             "stop to avoid division by zero");

  /** - allocate arrays related to k list for each mode */

  class_alloc(ppt->k_size_cmb,
              ppt->md_size*sizeof(int),
              ppt->error_message);
  class_alloc(ppt->k_size_cl,
              ppt->md_size*sizeof(int),
              ppt->error_message);
  class_alloc(ppt->k_size,
              ppt->md_size*sizeof(int),
              ppt->error_message);
  class_alloc(ppt->k,
              ppt->md_size*sizeof(double*),
              ppt->error_message);

  class_calloc(k_max_cmb,
               ppt->md_size,
               sizeof(double),
               ppt->error_message);
  class_calloc(k_max_cl,
               ppt->md_size,
               sizeof(double),
               ppt->error_message);
  if(pba->has_scf == _TRUE_ && pba->scf_has_perturbations == _TRUE_){
    class_alloc(ppt->scf_kg_eq,
                ppt->md_size*sizeof(double*),
                ppt->error_message);
  }
  /** - scalar modes */

  if (ppt->has_scalars == _TRUE_) {

    /* first value */
    if (pba->sgnK == 0) {
      /* K<0 (flat)  : start close to zero */
      k_min=ppr->k_min_tau0/pba->conformal_age;
    }
    else if (pba->sgnK == -1) {
      /* K<0 (open)  : start close to sqrt(-K)
         (in transfer modules, for scalars, this will correspond to q close to zero;
         for vectors and tensors, this value is even smaller than the minimum necessary value) */
      k_min=sqrt(-pba->K+pow(ppr->k_min_tau0/pba->conformal_age/pth->angular_rescaling,2));

    }
    else if (pba->sgnK == 1) {
      /* K>0 (closed): start from q=sqrt(k2+(1+m)K) equal to 3sqrt(K), i.e. k=sqrt((8-m)K) */
      k_min = sqrt((8.-1.e-4)*pba->K);
    }

    /** - --> find k_max (as well as k_max_cmb[ppt->index_md_scalars], k_max_cl[ppt->index_md_scalars]) */

    k_rec = 2. * _PI_ / pth->rs_rec; /* comoving scale corresponding to sound horizon at recombination */

    k_max_cmb[ppt->index_md_scalars] = k_min;
    k_max_cl[ppt->index_md_scalars] = k_min;
    k_max = k_min;

    if (ppt->has_cls == _TRUE_) {

      /* find k_max_cmb[ppt->index_md_scalars] : */

      /* choose a k_max_cmb[ppt->index_md_scalars] corresponding to a wavelength on the last
         scattering surface seen today under an angle smaller than
         pi/lmax: this is equivalent to
         k_max_cl[ppt->index_md_scalars]*[comvoving.ang.diameter.distance] > l_max */

      k_max_cmb[ppt->index_md_scalars] = ppr->k_max_tau0_over_l_max*ppt->l_scalar_max
        /pba->conformal_age/pth->angular_rescaling;
      k_max_cl[ppt->index_md_scalars] = k_max_cmb[ppt->index_md_scalars];
      k_max     = k_max_cmb[ppt->index_md_scalars];

      /* find k_max_cl[ppt->index_md_scalars] : */

      /* if we need density/lensing Cl's, we must impose a stronger condition,
         such that the minimum wavelength on the shell corresponding
         to the center of smallest redshift bin is seen under an
         angle smaller than pi/lmax. So we must multiply our previous
         k_max_cl[ppt->index_md_scalars] by the ratio tau0/(tau0-tau[center of smallest
         redshift bin]). Note that we could do the same with the
         lensing potential if we needed a very precise C_l^phi-phi at
         large l. We don't do it by default, because the lensed ClT,
         ClE would be marginally affected. */

      if ((ppt->has_cl_number_count == _TRUE_) || (ppt->has_cl_lensing_potential == _TRUE_)) {

        class_call(background_tau_of_z(pba,
                                       ppt->selection_mean[0],
                                       &tau1),
                   pba->error_message,
                   ppt->error_message);

        k_max_cl[ppt->index_md_scalars] = MAX(k_max_cl[ppt->index_md_scalars],ppr->k_max_tau0_over_l_max*ppt->l_lss_max/(pba->conformal_age-tau1)); // to be very accurate we should use angular diameter distance to given redshift instead of comoving radius: would implement corrections depending on curvature
        k_max    = k_max_cl[ppt->index_md_scalars];
      }
    }

    /* find k_max: */

    if ((ppt->has_pk_matter == _TRUE_) || (ppt->has_density_transfers == _TRUE_) || (ppt->has_velocity_transfers == _TRUE_) || (ppt->has_nl_corrections_based_on_delta_m == _TRUE_))
      k_max = MAX(k_max,ppt->k_max_for_pk);

    /** - --> test that result for k_min, k_max make sense */

    class_test(k_min<0.,
               ppt->error_message,
               "buggy definition of k_min");

    class_test(k_max<0.,
               ppt->error_message,
               "buggy definition of k_max");

    class_test(k_max<k_min,
               ppt->error_message,
               "buggy definition of k_min and/or k_max");

    /* if K>0, the transfer function will be calculated for discrete
       integer values of nu=3,4,5,... where nu=sqrt(k2+(1+m)K) and
       m=0,1,2 for scalars/vectors/tensors. However we are free to
       define in the perturbation module some arbitrary values of k:
       later on, the transfer module will interpolate at values of k
       corresponding exactly to integer values of nu. Hence, apart
       from the value of k_min and the step size in the vicinity of
       k_min, we define exactly the same sampling in the three cases
       K=0, K<0, K>0 */

    /* allocate array with, for the moment, the largest possible size */

    /* the following is a boost on k_per_decade_for_pk for the interacting idm-idr cases (relevant for large k and a_idm_dr) */
    if((pba->has_idm_dr==_TRUE_)&&(pth->nindex_idm_dr>=2)){
      class_alloc(ppt->k[ppt->index_md_scalars],
                  ((int)((k_max_cmb[ppt->index_md_scalars]-k_min)/k_rec/MIN(ppr->k_step_super,ppr->k_step_sub))+
                   (int)(MAX(ppr->k_per_decade_for_pk*ppr->idmdr_boost_k_per_decade_for_pk*pth->nindex_idm_dr,ppr->k_per_decade_for_bao)*log(k_max/k_min)/log(10.))+3)
                  *sizeof(double),ppt->error_message);
    }

    else{
      class_alloc(ppt->k[ppt->index_md_scalars],
                  ((int)((k_max_cmb[ppt->index_md_scalars]-k_min)/k_rec/MIN(ppr->k_step_super,ppr->k_step_sub))+
                   (int)(MAX(ppr->k_per_decade_for_pk,ppr->k_per_decade_for_bao)*log(k_max/k_min)/log(10.))+3)
                  *sizeof(double),ppt->error_message);
    }

    /* first value */

    index_k=0;
    k = k_min;
    ppt->k[ppt->index_md_scalars][index_k] = k;
    index_k++;

    /* values until k_max_cmb[ppt->index_md_scalars] */

    while (k < k_max_cmb[ppt->index_md_scalars]) {

      /* the linear step is not constant, it has a step-like shape,
         centered around the characteristic scale set by the sound
         horizon at recombination (associated to the comoving wavenumber
         k_rec) */

      step = (ppr->k_step_super
              + 0.5 * (tanh((k-k_rec)/k_rec/ppr->k_step_transition)+1.)
              * (ppr->k_step_sub-ppr->k_step_super)) * k_rec;

      /* there is one other thing to take into account in the step
         size. There are two other characteristic scales that matter for
         the sampling: the Hubble scale today, k0=a0H0, and eventually
         curvature scale sqrt(|K|). We define "scale2" as the sum of the
         squared Hubble radius and squared curvature radius. We need to
         increase the sampling for k<sqrt(scale2), in order to get the
         first mutipoles accurate enough. The formula below reduces it
         gradually in the k-->0 limit, by up to a factor 10. The actual
         stepsize is still fixed by k_step_super, this is just a
         reduction factor. */

      scale2 = pow(pba->a_today*pba->H0,2)+fabs(pba->K);

      step *= (k*k/scale2+1.)/(k*k/scale2+1./ppr->k_step_super_reduction);

      class_test(step / k < ppr->smallest_allowed_variation,
                 ppt->error_message,
                 "k step =%e < machine precision : leads either to numerical error or infinite loop",
                 step * k_rec);

      k += step;

      class_test(k <= ppt->k[ppt->index_md_scalars][index_k-1],
                 ppt->error_message,
                 "consecutive values of k should differ and should be in growing order");

      ppt->k[ppt->index_md_scalars][index_k] = k;

      index_k++;
    }

    ppt->k_size_cmb[ppt->index_md_scalars] = index_k;

    /* values until k_max_cl[ppt->index_md_scalars] */

    while (k < k_max_cl[ppt->index_md_scalars]) {

      k *= pow(10.,1./(ppr->k_per_decade_for_pk
                       +(ppr->k_per_decade_for_bao-ppr->k_per_decade_for_pk)
                       *(1.-tanh(pow((log(k)-log(ppr->k_bao_center*k_rec))/log(ppr->k_bao_width),4)))));

      ppt->k[ppt->index_md_scalars][index_k] = k;
      index_k++;
    }

    ppt->k_size_cl[ppt->index_md_scalars] = index_k;

    /* values until k_max */

    while (k < k_max) {
      if((pba->has_idm_dr==_TRUE_)&&(pth->nindex_idm_dr>=2)){
        k *= pow(10.,1./(ppr->k_per_decade_for_pk*ppr->idmdr_boost_k_per_decade_for_pk*pth->nindex_idm_dr
                         +(ppr->k_per_decade_for_bao-ppr->k_per_decade_for_pk*ppr->idmdr_boost_k_per_decade_for_pk*pth->nindex_idm_dr)
                         *(1.-tanh(pow((log(k)-log(ppr->k_bao_center*k_rec))/log(ppr->k_bao_width),4)))));
      }
      else{
        k *= pow(10.,1./(ppr->k_per_decade_for_pk
                         +(ppr->k_per_decade_for_bao-ppr->k_per_decade_for_pk)
                         *(1.-tanh(pow((log(k)-log(ppr->k_bao_center*k_rec))/log(ppr->k_bao_width),4)))));
      }

      ppt->k[ppt->index_md_scalars][index_k] = k;
      index_k++;
    }

    ppt->k_size[ppt->index_md_scalars] = index_k;

    class_realloc(ppt->k[ppt->index_md_scalars],
                  ppt->k[ppt->index_md_scalars],
                  ppt->k_size[ppt->index_md_scalars]*sizeof(double),
                  ppt->error_message);
  }

  /** - vector modes */

  if (ppt->has_vectors == _TRUE_) {

    /* first value */
    if (pba->sgnK == 0) {
      /* K<0 (flat)  : start close to zero */
      k_min=ppr->k_min_tau0/pba->conformal_age;
    }
    else if (pba->sgnK == -1) {
      /* K<0 (open)  : start close to sqrt(-K)
         (in transfer modules, for scalars, this will correspond to q close to zero;
         for vectors and tensors, this value is even smaller than the minimum necessary value) */
      k_min=sqrt(-pba->K+pow(ppr->k_min_tau0/pba->conformal_age/pth->angular_rescaling,2));

    }
    else if (pba->sgnK == 1) {
      /* K>0 (closed): start from q=sqrt(k2+(1+m)K) equal to 3sqrt(K), i.e. k=sqrt((8-m)K) */
      k_min = sqrt((7.-1.e-4)*pba->K);
    }

    /** - --> find k_max (as well as k_max_cmb[ppt->index_md_vectors], k_max_cl[ppt->index_md_vectors]) */

    k_rec = 2. * _PI_ / pth->rs_rec; /* comoving scale corresponding to sound horizon at recombination */

    k_max_cmb[ppt->index_md_vectors] = k_min;
    k_max_cl[ppt->index_md_vectors] = k_min;
    k_max = k_min;

    if (ppt->has_cls == _TRUE_) {

      /* find k_max_cmb: */

      /* choose a k_max_cmb corresponding to a wavelength on the last
         scattering surface seen today under an angle smaller than
         pi/lmax: this is equivalent to
         k_max_cl*[comvoving.ang.diameter.distance] > l_max */

      k_max_cmb[ppt->index_md_vectors] = ppr->k_max_tau0_over_l_max*ppt->l_vector_max
        /pba->conformal_age/pth->angular_rescaling;
      k_max_cl[ppt->index_md_vectors]  = k_max_cmb[ppt->index_md_vectors];
      k_max     = k_max_cmb[ppt->index_md_vectors];
    }

    /** - --> test that result for k_min, k_max make sense */

    class_test(k_min<0.,
               ppt->error_message,
               "buggy definition of k_min");

    class_test(k_max<0.,
               ppt->error_message,
               "buggy definition of k_max");

    class_test(k_max<k_min,
               ppt->error_message,
               "buggy definition of k_min and/or k_max");

    /* if K>0, the transfer function will be calculated for discrete
       integer values of nu=3,4,5,... where nu=sqrt(k2+(1+m)K) and
       m=0,1,2 for scalars/vectors/tensors. However we are free to
       define in the perturbation module some arbitrary values of k:
       later on, the transfer module will interpolate at values of k
       corresponding exactly to integer values of nu. Hence, apart
       from the value of k_min and the step size in the vicinity of
       k_min, we define exactly the same sampling in the three cases
       K=0, K<0, K>0 */

    /* allocate array with, for the moment, the largest possible size */
    class_alloc(ppt->k[ppt->index_md_vectors],
                ((int)((k_max_cmb[ppt->index_md_vectors]-k_min)/k_rec/MIN(ppr->k_step_super,ppr->k_step_sub))+1)
                *sizeof(double),ppt->error_message);

    /* first value */

    index_k=0;
    k = k_min;
    ppt->k[ppt->index_md_vectors][index_k] = k;
    index_k++;

    /* values until k_max_cmb[ppt->index_md_vectors] */

    while (k < k_max_cmb[ppt->index_md_vectors]) {

      /* the linear step is not constant, it has a step-like shape,
         centered around the characteristic scale set by the sound
         horizon at recombination (associated to the comoving wavenumber
         k_rec) */

      step = (ppr->k_step_super
              + 0.5 * (tanh((k-k_rec)/k_rec/ppr->k_step_transition)+1.)
              * (ppr->k_step_sub-ppr->k_step_super)) * k_rec;

      /* there is one other thing to take into account in the step
         size. There are two other characteristic scales that matter for
         the sampling: the Hubble scale today, k0=a0H0, and eventually
         curvature scale sqrt(|K|). We define "scale2" as the sum of the
         squared Hubble radius and squared curvature radius. We need to
         increase the sampling for k<sqrt(scale2), in order to get the
         first mutipoles accurate enough. The formula below reduces it
         gradually in the k-->0 limit, by up to a factor 10. The actual
         stepsize is still fixed by k_step_super, this is just a
         reduction factor. */

      scale2 = pow(pba->a_today*pba->H0,2)+fabs(pba->K);

      step *= (k*k/scale2+1.)/(k*k/scale2+1./ppr->k_step_super_reduction);

      class_test(step / k < ppr->smallest_allowed_variation,
                 ppt->error_message,
                 "k step =%e < machine precision : leads either to numerical error or infinite loop",
                 step * k_rec);

      k += step;

      class_test(k <= ppt->k[ppt->index_md_scalars][index_k-1],
                 ppt->error_message,
                 "consecutive values of k should differ and should be in growing order");

      ppt->k[ppt->index_md_vectors][index_k] = k;

      index_k++;
    }

    ppt->k_size_cmb[ppt->index_md_vectors] = index_k;
    ppt->k_size_cl[ppt->index_md_vectors] = index_k;
    ppt->k_size[ppt->index_md_vectors] = index_k;

    class_realloc(ppt->k[ppt->index_md_vectors],
                  ppt->k[ppt->index_md_vectors],
                  ppt->k_size[ppt->index_md_vectors]*sizeof(double),
                  ppt->error_message);
  }

  /** - tensor modes */

  if (ppt->has_tensors == _TRUE_) {

    /* first value */
    if (pba->sgnK == 0) {
      /* K<0 (flat)  : start close to zero */
      k_min=ppr->k_min_tau0/pba->conformal_age;
    }
    else if (pba->sgnK == -1) {
      /* K<0 (open)  : start close to sqrt(-K)
         (in transfer modules, for scalars, this will correspond to q close to zero;
         for vectors and tensors, this value is even smaller than the minimum necessary value) */
      k_min=sqrt(-pba->K+pow(ppr->k_min_tau0/pba->conformal_age/pth->angular_rescaling,2));

    }
    else if (pba->sgnK == 1) {
      /* K>0 (closed): start from q=sqrt(k2+(1+m)K) equal to 3sqrt(K), i.e. k=sqrt((8-m)K) */
      k_min = sqrt((6.-1.e-4)*pba->K);
    }

    /** - --> find k_max (as well as k_max_cmb[ppt->index_md_tensors], k_max_cl[ppt->index_md_tensors]) */

    k_rec = 2. * _PI_ / pth->rs_rec; /* comoving scale corresponding to sound horizon at recombination */

    k_max_cmb[ppt->index_md_tensors] = k_min;
    k_max_cl[ppt->index_md_tensors] = k_min;
    k_max = k_min;

    if (ppt->has_cls == _TRUE_) {

      /* find k_max_cmb[ppt->index_md_tensors]: */

      /* choose a k_max_cmb[ppt->index_md_tensors] corresponding to a wavelength on the last
         scattering surface seen today under an angle smaller than
         pi/lmax: this is equivalent to
         k_max_cl[ppt->index_md_tensors]*[comvoving.ang.diameter.distance] > l_max */

      k_max_cmb[ppt->index_md_tensors] = ppr->k_max_tau0_over_l_max*ppt->l_tensor_max
        /pba->conformal_age/pth->angular_rescaling;
      k_max_cl[ppt->index_md_tensors]  = k_max_cmb[ppt->index_md_tensors];
      k_max     = k_max_cmb[ppt->index_md_tensors];
    }

    /** - --> test that result for k_min, k_max make sense */

    class_test(k_min<0.,
               ppt->error_message,
               "buggy definition of k_min");

    class_test(k_max<0.,
               ppt->error_message,
               "buggy definition of k_max");

    class_test(k_max<k_min,
               ppt->error_message,
               "buggy definition of k_min and/or k_max");

    /* if K>0, the transfer function will be calculated for discrete
       integer values of nu=3,4,5,... where nu=sqrt(k2+(1+m)K) and
       m=0,1,2 for scalars/vectors/tensors. However we are free to
       define in the perturbation module some arbitrary values of k:
       later on, the transfer module will interpolate at values of k
       corresponding exactly to integer values of nu. Hence, apart
       from the value of k_min and the step size in the vicinity of
       k_min, we define exactly the same sampling in the three cases
       K=0, K<0, K>0 */

    /* allocate array with, for the moment, the largest possible size */
    class_alloc(ppt->k[ppt->index_md_tensors],
                ((int)((k_max_cmb[ppt->index_md_tensors]-k_min)/k_rec/MIN(ppr->k_step_super,ppr->k_step_sub))+1)
                *sizeof(double),ppt->error_message);

    /* first value */

    index_k=0;
    k = k_min;
    ppt->k[ppt->index_md_tensors][index_k] = k;
    index_k++;

    /* values until k_max_cmb[ppt->index_md_tensors] */

    while (k < k_max_cmb[ppt->index_md_tensors]) {

      /* the linear step is not constant, it has a step-like shape,
         centered around the characteristic scale set by the sound
         horizon at recombination (associated to the comoving wavenumber
         k_rec) */

      step = (ppr->k_step_super
              + 0.5 * (tanh((k-k_rec)/k_rec/ppr->k_step_transition)+1.)
              * (ppr->k_step_sub-ppr->k_step_super)) * k_rec;

      /* there is one other thing to take into account in the step
         size. There are two other characteristic scales that matter for
         the sampling: the Hubble scale today, k0=a0H0, and eventually
         curvature scale sqrt(|K|). We define "scale2" as the sum of the
         squared Hubble radius and squared curvature radius. We need to
         increase the sampling for k<sqrt(scale2), in order to get the
         first mutipoles accurate enough. The formula below reduces it
         gradually in the k-->0 limit, by up to a factor 10. The actual
         stepsize is still fixed by k_step_super, this is just a
         reduction factor. */

      scale2 = pow(pba->a_today*pba->H0,2)+fabs(pba->K);

      step *= (k*k/scale2+1.)/(k*k/scale2+1./ppr->k_step_super_reduction);

      class_test(step / k < ppr->smallest_allowed_variation,
                 ppt->error_message,
                 "k step =%e < machine precision : leads either to numerical error or infinite loop",
                 step * k_rec);

      k += step;

      class_test(k <= ppt->k[ppt->index_md_tensors][index_k-1],
                 ppt->error_message,
                 "consecutive values of k should differ and should be in growing order");

      ppt->k[ppt->index_md_tensors][index_k] = k;

      index_k++;
    }

    ppt->k_size_cmb[ppt->index_md_tensors] = index_k;
    ppt->k_size_cl[ppt->index_md_tensors] = index_k;
    ppt->k_size[ppt->index_md_tensors] = index_k;

    class_realloc(ppt->k[ppt->index_md_tensors],
                  ppt->k[ppt->index_md_tensors],
                  ppt->k_size[ppt->index_md_tensors]*sizeof(double),
                  ppt->error_message);
  }

  /** - If user asked for k_output_values, add those to all k lists: */
  if (ppt->k_output_values_num > 0) {

    /* Allocate storage */
    class_alloc(ppt->index_k_output_values,sizeof(double)*ppt->md_size*ppt->k_output_values_num,ppt->error_message);

    /** - --> Find indices in ppt->k[index_md] corresponding to 'k_output_values'.
        We are assuming that ppt->k is sorted and growing, and we have made sure
        that ppt->k_output_values is also sorted and growing.*/
    for (index_mode=0; index_mode<ppt->md_size; index_mode++){

      newk_size = ppt->k_size[index_mode]+ppt->k_output_values_num;

      class_alloc(tmp_k_list,sizeof(double)*newk_size,ppt->error_message);

      index_k=0;
      index_k_output=0;
      for (index_newk=0; index_newk<newk_size; index_newk++){
        /** - --> Decide if we should add k_output_value now. This has to be this complicated, since we
            can only compare the k-values when both indices are in range.*/
        if (index_k >= ppt->k_size[index_mode])
          add_k_output_value = _TRUE_;
        else if (index_k_output >= ppt->k_output_values_num)
          add_k_output_value = _FALSE_;
        else if (ppt->k_output_values[index_k_output] < ppt->k[index_mode][index_k])
          add_k_output_value = _TRUE_;
        else
          add_k_output_value = _FALSE_;

        if (add_k_output_value == _TRUE_){
          tmp_k_list[index_newk] = ppt->k_output_values[index_k_output];
          ppt->index_k_output_values[index_mode*ppt->k_output_values_num+index_k_output]=index_newk;
          index_k_output++;
        }
        else{
          tmp_k_list[index_newk] = ppt->k[index_mode][index_k];
          index_k++;
        }
      }

      free(ppt->k[index_mode]);
      ppt->k[index_mode] = tmp_k_list;
      ppt->k_size[index_mode] = newk_size;

      index_k = newk_size-1;
      while (ppt->k[index_mode][index_k] > k_max_cl[index_mode])
        index_k--;
      ppt->k_size_cl[index_mode] = MIN(index_k+2,ppt->k_size[index_mode]);

      index_k = newk_size-1;
      while (ppt->k[index_mode][index_k] > k_max_cmb[index_mode])
        index_k--;
      ppt->k_size_cmb[index_mode] = MIN(index_k+2,ppt->k_size[index_mode]);

      /** - --> The two MIN statements are here because in a normal run, the cl and cmb
          arrays contain a single k value larger than their respective k_max.
          We are mimicking this behavior. */
    }
  }

  /* For testing, can be useful to print the k list in a file:

     FILE * out=fopen("output/k","w");

     for (index_k=0; index_k < ppt->k_size[0]; index_k++) {

     fprintf(out,"%e\n",ppt->k[0][index_k],pba->K);

     }
     fclose(out);
  */

  /** - finally, find the global k_min and k_max for the ensemble of all modes 9scalars, vectors, tensors) */

  ppt->k_min = _HUGE_;
  ppt->k_max = 0.;
  if (ppt->has_scalars == _TRUE_) {
    ppt->k_min = MIN(ppt->k_min,ppt->k[ppt->index_md_scalars][0]); /* first value, inferred from perturbations structure */
    ppt->k_max = MAX(ppt->k_max,ppt->k[ppt->index_md_scalars][ppt->k_size[ppt->index_md_scalars]-1]); /* last value, inferred from perturbations structure */
  }
  if (ppt->has_vectors == _TRUE_) {
    ppt->k_min = MIN(ppt->k_min,ppt->k[ppt->index_md_vectors][0]); /* first value, inferred from perturbations structure */
    ppt->k_max = MAX(ppt->k_max,ppt->k[ppt->index_md_vectors][ppt->k_size[ppt->index_md_vectors]-1]); /* last value, inferred from perturbations structure */
  }
  if (ppt->has_tensors == _TRUE_) {
    ppt->k_min = MIN(ppt->k_min,ppt->k[ppt->index_md_tensors][0]); /* first value, inferred from perturbations structure */
    ppt->k_max = MAX(ppt->k_max,ppt->k[ppt->index_md_tensors][ppt->k_size[ppt->index_md_tensors]-1]); /* last value, inferred from perturbations structure */
  }

  free(k_max_cmb);
  free(k_max_cl);

  if(pba->has_scf == _TRUE_ && pba->scf_has_perturbations == _TRUE_){
    class_alloc(ppt->scf_kg_eq[ppt->index_md_scalars],
                ppt->k_size[ppt->index_md_scalars]*sizeof(double),ppt->error_message);
                if (ppt->has_vectors == _TRUE_) {
    class_alloc(ppt->scf_kg_eq[ppt->index_md_vectors],
                ppt->k_size[ppt->index_md_vectors]*sizeof(double),ppt->error_message);
              }
                if (ppt->has_tensors == _TRUE_) {
    class_alloc(ppt->scf_kg_eq[ppt->index_md_tensors],
                ppt->k_size[ppt->index_md_tensors]*sizeof(double),ppt->error_message);
              }
  }

  return _SUCCESS_;

}

/**
 * Initialize a perturb_workspace structure. All fields are allocated
 * here, with the exception of the perturb_vector '-->pv' field, which
 * is allocated separately in perturb_vector_init. We allocate one
 * such perturb_workspace structure per thread and per mode
 * (scalar/../tensor). Then, for each thread, all initial conditions
 * and wavenumbers will use the same workspace.
 *
 * @param ppr        Input: pointer to precision structure
 * @param pba        Input: pointer to background structure
 * @param pth        Input: pointer to the thermodynamics structure
 * @param ppt        Input: pointer to the perturbation structure
 * @param index_md Input: index of mode under consideration (scalar/.../tensor)
 * @param ppw        Input/Output: pointer to perturb_workspace structure which fields are allocated or filled here
 * @return the error status
 */

int perturb_workspace_init(
                           struct precision * ppr,
                           struct background * pba,
                           struct thermo * pth,
                           struct perturbs * ppt,
                           int index_md,
                           struct perturb_workspace * ppw
                           ) {

  /** Summary: */

  /** - define local variables */

  int index_mt=0;
  int index_ap;
  int l;

  /** - Compute maximum l_max for any multipole */;
  if (_scalars_) {
    ppw->max_l_max = MAX(ppr->l_max_g, ppr->l_max_pol_g);
    if (pba->has_ur == _TRUE_) ppw->max_l_max = MAX(ppw->max_l_max, ppr->l_max_ur);
    if ((pba->has_idr == _TRUE_) && (ppt->idr_nature == idr_free_streaming)) ppw->max_l_max = MAX(ppw->max_l_max, ppr->l_max_idr);
    if (pba->has_ncdm == _TRUE_) ppw->max_l_max = MAX(ppw->max_l_max, ppr->l_max_ncdm);
    if (pba->has_dr == _TRUE_) ppw->max_l_max = MAX(ppw->max_l_max, ppr->l_max_dr);
  }
  if (_tensors_) {
    ppw->max_l_max = MAX(ppr->l_max_g_ten, ppr->l_max_pol_g_ten);
    if (pba->has_ur == _TRUE_) ppw->max_l_max = MAX(ppw->max_l_max, ppr->l_max_ur);
    if (pba->has_ncdm == _TRUE_) ppw->max_l_max = MAX(ppw->max_l_max, ppr->l_max_ncdm);
  }

  /** - Allocate \f$ s_l\f$[ ] array for freestreaming of multipoles (see arXiv:1305.3261) and initialize
      to 1.0, which is the K=0 value. */
  class_alloc(ppw->s_l, sizeof(double)*(ppw->max_l_max+1),ppt->error_message);
  for (l=0; l<=ppw->max_l_max; l++){
    ppw->s_l[l] = 1.0;
  }

  /** - define indices of metric perturbations obeying constraint
      equations (this can be done once and for all, because the
      vector of metric perturbations is the same whatever the
      approximation scheme, unlike the vector of quantities to
      be integrated, which is allocated separately in
      perturb_vector_init) */

  if (_scalars_) {

    /* newtonian gauge */

    if (ppt->gauge == newtonian) {
      class_define_index(ppw->index_mt_psi,_TRUE_,index_mt,1); /* psi */
      class_define_index(ppw->index_mt_phi_prime,_TRUE_,index_mt,1); /* phi' */
    }

    /* synchronous gauge (note that eta is counted in the vector of
       quantities to be integrated, while here we only consider
       quantities obeying to constraint equations) */

    if (ppt->gauge == synchronous) {
      class_define_index(ppw->index_mt_h_prime,_TRUE_,index_mt,1);       /* h' */
      class_define_index(ppw->index_mt_h_prime_prime,_TRUE_,index_mt,1); /* h'' */
      class_define_index(ppw->index_mt_eta_prime,_TRUE_,index_mt,1);     /* eta' */
      class_define_index(ppw->index_mt_alpha,_TRUE_,index_mt,1);         /* alpha = (h' + 6 tau') / (2 k**2) */
      class_define_index(ppw->index_mt_alpha_prime,_TRUE_,index_mt,1);   /* alpha' */

    }

  }

  if (_vectors_) {

    /* newtonian gauge */

    if (ppt->gauge == newtonian) {

      class_define_index(ppw->index_mt_V_prime,_TRUE_,index_mt,1);

    }

    if (ppt->gauge == synchronous) {

      class_define_index(ppw->index_mt_hv_prime_prime,_TRUE_,index_mt,1);

    }

  }

  if (_tensors_) {
    class_define_index(ppw->index_mt_gw_prime_prime,_TRUE_,index_mt,1);
  }

  ppw->mt_size = index_mt;

  /** - allocate some workspace in which we will store temporarily the
      values of background, thermodynamics, metric and source
      quantities at a given time */

  class_alloc(ppw->pvecback,pba->bg_size_normal*sizeof(double),ppt->error_message);
  class_alloc(ppw->pvecthermo,pth->th_size*sizeof(double),ppt->error_message);
  class_alloc(ppw->pvecmetric,ppw->mt_size*sizeof(double),ppt->error_message);

  /** - count number of approximations, initialize their indices, and allocate their flags */
  index_ap=0;

  class_define_index(ppw->index_ap_tca,_TRUE_,index_ap,1);
  class_define_index(ppw->index_ap_rsa,_TRUE_,index_ap,1);

  if (_scalars_) {

    class_define_index(ppw->index_ap_ufa,pba->has_ur,index_ap,1);
    class_define_index(ppw->index_ap_ncdmfa,pba->has_ncdm,index_ap,1);
    class_define_index(ppw->index_ap_tca_idm_dr,pba->has_idm_dr,index_ap,1);
    class_define_index(ppw->index_ap_rsa_idr,pba->has_idr,index_ap,1);

  }

  ppw->ap_size=index_ap;

  if (ppw->ap_size > 0)
    class_alloc(ppw->approx,ppw->ap_size*sizeof(int),ppt->error_message);

  /** - For definiteness, initialize approximation flags to arbitrary
      values (correct values are overwritten in
      pertub_find_approximation_switches) */

  if (_scalars_) {

    ppw->approx[ppw->index_ap_tca]=(int)tca_on;
    ppw->approx[ppw->index_ap_rsa]=(int)rsa_off;

    if (pba->has_idr == _TRUE_)
      ppw->approx[ppw->index_ap_rsa_idr]=(int)rsa_idr_off;
    if (pba->has_idm_dr == _TRUE_)
      ppw->approx[ppw->index_ap_tca_idm_dr]=(int)tca_idm_dr_on;

    if (pba->has_ur == _TRUE_) {
      ppw->approx[ppw->index_ap_ufa]=(int)ufa_off;
    }
    if (pba->has_ncdm == _TRUE_) {
      ppw->approx[ppw->index_ap_ncdmfa]=(int)ncdmfa_off;
    }
  }

  if (_tensors_) {

    ppw->approx[ppw->index_ap_tca]=(int)tca_on;
    ppw->approx[ppw->index_ap_rsa]=(int)rsa_off;
  }

  /** - allocate fields where some of the perturbations are stored */

  if (_scalars_) {

    if ((ppt->has_density_transfers == _TRUE_) || (ppt->has_velocity_transfers == _TRUE_) || (ppt->has_source_delta_m == _TRUE_)) {

      class_alloc(ppw->delta_ncdm,pba->N_ncdm*sizeof(double),ppt->error_message);
      class_alloc(ppw->theta_ncdm,pba->N_ncdm*sizeof(double),ppt->error_message);
      class_alloc(ppw->shear_ncdm,pba->N_ncdm*sizeof(double),ppt->error_message);

    }

  }

  return _SUCCESS_;
}

/**
 * Free the perturb_workspace structure (with the exception of the
 * perturb_vector '-->pv' field, which is freed separately in
 * perturb_vector_free).
 *
 * @param ppt        Input: pointer to the perturbation structure
 * @param index_md Input: index of mode under consideration (scalar/.../tensor)
 * @param ppw        Input: pointer to perturb_workspace structure to be freed
 * @return the error status
 */

int perturb_workspace_free (
                            struct perturbs * ppt,
                            int index_md,
                            struct perturb_workspace * ppw
                            ) {

  free(ppw->s_l);
  free(ppw->pvecback);
  free(ppw->pvecthermo);
  free(ppw->pvecmetric);
  if (ppw->ap_size > 0)
    free(ppw->approx);

  if (_scalars_) {

    if ((ppt->has_density_transfers == _TRUE_) || (ppt->has_velocity_transfers == _TRUE_) || (ppt->has_source_delta_m == _TRUE_)) {
      free(ppw->delta_ncdm);
      free(ppw->theta_ncdm);
      free(ppw->shear_ncdm);
    }
  }

  free(ppw);

  return _SUCCESS_;
}

/**
 * Solve the perturbation evolution for a given mode, initial
 * condition and wavenumber, and compute the corresponding source
 * functions.
 *
 * For a given mode, initial condition and wavenumber, this function
 * finds the time ranges over which the perturbations can be described
 * within a given approximation. For each such range, it initializes
 * (or redistributes) perturbations using perturb_vector_init(), and
 * integrates over time. Whenever a "source sampling time" is passed,
 * the source terms are computed and stored in the source table using
 * perturb_sources().
 *
 * @param ppr        Input: pointer to precision structure
 * @param pba        Input: pointer to background structure
 * @param pth        Input: pointer to the thermodynamics structure
 * @param ppt        Input/Output: pointer to the perturbation structure (output source functions S(k,tau) written here)
 * @param index_md Input: index of mode under consideration (scalar/.../tensor)
 * @param index_ic   Input: index of initial condition under consideration (ad, iso...)
 * @param index_k    Input: index of wavenumber
 * @param ppw        Input: pointer to perturb_workspace structure containing index values and workspaces
 * @return the error status
 */

int perturb_solve(
                  struct precision * ppr,
                  struct background * pba,
                  struct thermo * pth,
                  struct perturbs * ppt,
                  int index_md,
                  int index_ic,
                  int index_k,
                  struct perturb_workspace * ppw
                  ) {

  /** Summary: */

  /** - define local variables */

  /* contains all fixed parameters, indices and workspaces used by the perturb_derivs function */
  struct perturb_parameters_and_workspace ppaw;

  /* conformal time */
  double tau,tau_lower,tau_upper,tau_mid;

  /* multipole */
  int l;

  /* index running over time */
  int index_tau;

  /* number of values in the tau_sampling array that should be considered for a given mode */
  int tau_actual_size;

  /* running index over types (temperature, etc) */
  int index_tp;

  /* Fourier mode */
  double k;

  /* number of time intervals where the approximation scheme is uniform */
  int interval_number;

  /* index running over such time intervals */
  int index_interval;

  /* number of time intervals where each particular approximation is uniform */
  int * interval_number_of;

  /* edge of intervals where approximation scheme is uniform: tau_ini, tau_switch_1, ..., tau_end */
  double * interval_limit;

  /* array of approximation scheme within each interval: interval_approx[index_interval][index_ap] */
  int ** interval_approx;

  /* index running over approximations */
  int index_ap;

  /* approximation scheme within previous interval: previous_approx[index_ap] */
  int * previous_approx;

  int n_ncdm,is_early_enough;

  /* function pointer to ODE evolver and names of possible evolvers */

  extern int evolver_rk();
  extern int evolver_ndf15();
  int (*generic_evolver)();


  /* Related to the perturbation output */
  int (*perhaps_print_variables)();
  int index_ikout;

  /** - initialize indices relevant for back/thermo tables search */
  ppw->last_index_back=0;
  ppw->last_index_thermo=0;
  ppw->inter_mode = pba->inter_normal;

  /** - get wavenumber value */
  k = ppt->k[index_md][index_k];

  class_test(k == 0.,
             ppt->error_message,
             "stop to avoid division by zero");

  /** - If non-zero curvature, update array of free-streaming coefficients ppw->s_l */
  if (pba->has_curvature == _TRUE_){
    for (l = 0; l<=ppw->max_l_max; l++){
      ppw->s_l[l] = sqrt(MAX(1.0-pba->K*(l*l-1.0)/k/k,0.));
    }
  }

  /** - maximum value of tau for which sources are calculated for this wavenumber */

  /* by default, today */
  tau_actual_size = ppt->tau_size;

  /** - using bisection, compute minimum value of tau for which this
      wavenumber is integrated */

  /* will be at least the first time in the background table */
  tau_lower = pba->tau_table[0];

  class_call(background_at_tau(pba,
                               tau_lower,
                               pba->normal_info,
                               pba->inter_normal,
                               &(ppw->last_index_back),
                               ppw->pvecback),
             pba->error_message,
             ppt->error_message);

  class_call(thermodynamics_at_z(pba,
                                 pth,
                                 1./ppw->pvecback[pba->index_bg_a]-1.,
                                 pth->inter_normal,
                                 &(ppw->last_index_thermo),
                                 ppw->pvecback,
                                 ppw->pvecthermo),
             pth->error_message,
             ppt->error_message);

  /* check that this initial time is indeed OK given imposed
     conditions on kappa' and on k/aH */

  class_test(ppw->pvecback[pba->index_bg_a]*
             ppw->pvecback[pba->index_bg_H]/
             ppw->pvecthermo[pth->index_th_dkappa] >
             ppr->start_small_k_at_tau_c_over_tau_h, ppt->error_message, "your choice of initial time for integrating wavenumbers is inappropriate: it corresponds to a time before that at which the background has been integrated. You should increase 'start_small_k_at_tau_c_over_tau_h' up to at least %g, or decrease 'a_ini_over_a_today_default'\n",
             ppw->pvecback[pba->index_bg_a]*
             ppw->pvecback[pba->index_bg_H]/
             ppw->pvecthermo[pth->index_th_dkappa]);

  class_test(k/ppw->pvecback[pba->index_bg_a]/ppw->pvecback[pba->index_bg_H] >
             ppr->start_large_k_at_tau_h_over_tau_k,
             ppt->error_message,
             "your choice of initial time for integrating wavenumbers is inappropriate: it corresponds to a time before that at which the background has been integrated. You should increase 'start_large_k_at_tau_h_over_tau_k' up to at least %g, or decrease 'a_ini_over_a_today_default'\n",
             ppt->k[index_md][ppt->k_size[index_md]-1]/ppw->pvecback[pba->index_bg_a]/ ppw->pvecback[pba->index_bg_H]);

  if (pba->has_ncdm == _TRUE_) {
    for (n_ncdm=0; n_ncdm < pba->N_ncdm; n_ncdm++) {
      class_test(fabs(ppw->pvecback[pba->index_bg_p_ncdm1+n_ncdm]/ppw->pvecback[pba->index_bg_rho_ncdm1+n_ncdm]-1./3.)>ppr->tol_ncdm_initial_w,
                 ppt->error_message,
                 "your choice of initial time for integrating wavenumbers is inappropriate: it corresponds to a time at which the ncdm species number %d is not ultra-relativistic anymore, with w=%g, p=%g and rho=%g\n",
                 n_ncdm,
                 ppw->pvecback[pba->index_bg_p_ncdm1+n_ncdm]/ppw->pvecback[pba->index_bg_rho_ncdm1+n_ncdm],
                 ppw->pvecback[pba->index_bg_p_ncdm1+n_ncdm],
                 ppw->pvecback[pba->index_bg_rho_ncdm1+n_ncdm]);
    }
  }

  /* is at most the time at which sources must be sampled */
  tau_upper = ppt->tau_sampling[0];

  /* start bisection */
  tau_mid = 0.5*(tau_lower + tau_upper);

  while ((tau_upper - tau_lower)/tau_lower > ppr->tol_tau_approx) {

    is_early_enough = _TRUE_;

    class_call(background_at_tau(pba,
                                 tau_mid,
                                 pba->normal_info,
                                 pba->inter_normal,
                                 &(ppw->last_index_back),
                                 ppw->pvecback),
               pba->error_message,
               ppt->error_message);

    /* if there are non-cold relics, check that they are relativistic enough */
    if (pba->has_ncdm == _TRUE_) {
      for (n_ncdm=0; n_ncdm < pba->N_ncdm; n_ncdm++) {
        if (fabs(ppw->pvecback[pba->index_bg_p_ncdm1+n_ncdm]/ppw->pvecback[pba->index_bg_rho_ncdm1+n_ncdm]-1./3.) > ppr->tol_ncdm_initial_w)
          is_early_enough = _FALSE_;
      }
    }

    /* also check that the two conditions on (aH/kappa') and (aH/k) are fulfilled */
    if (is_early_enough == _TRUE_) {

      class_call(thermodynamics_at_z(pba,
                                     pth,
                                     1./ppw->pvecback[pba->index_bg_a]-1.,  /* redshift z=1/a-1 */
                                     pth->inter_normal,
                                     &(ppw->last_index_thermo),
                                     ppw->pvecback,
                                     ppw->pvecthermo),
                 pth->error_message,
                 ppt->error_message);

      if ((ppw->pvecback[pba->index_bg_a]*
           ppw->pvecback[pba->index_bg_H]/
           ppw->pvecthermo[pth->index_th_dkappa] >
           ppr->start_small_k_at_tau_c_over_tau_h) ||
          (k/ppw->pvecback[pba->index_bg_a]/ppw->pvecback[pba->index_bg_H] >
           ppr->start_large_k_at_tau_h_over_tau_k))

        is_early_enough = _FALSE_;
    }

    if (is_early_enough == _TRUE_)
      tau_lower = tau_mid;
    else
      tau_upper = tau_mid;

    tau_mid = 0.5*(tau_lower + tau_upper);

  }

  tau = tau_mid;

  /** - find the number of intervals over which approximation scheme is constant */

  class_alloc(interval_number_of,ppw->ap_size*sizeof(int),ppt->error_message);

  ppw->inter_mode = pba->inter_normal;

  class_call(perturb_find_approximation_number(ppr,
                                               pba,
                                               pth,
                                               ppt,
                                               index_md,
                                               k,
                                               ppw,
                                               tau,
                                               ppt->tau_sampling[tau_actual_size-1],
                                               &interval_number,
                                               interval_number_of),
             ppt->error_message,
             ppt->error_message);

  class_alloc(interval_limit,(interval_number+1)*sizeof(double),ppt->error_message);

  class_alloc(interval_approx,interval_number*sizeof(int*),ppt->error_message);

  for (index_interval=0; index_interval<interval_number; index_interval++)
    class_alloc(interval_approx[index_interval],ppw->ap_size*sizeof(int),ppt->error_message);

  class_call(perturb_find_approximation_switches(ppr,
                                                 pba,
                                                 pth,
                                                 ppt,
                                                 index_md,
                                                 k,
                                                 ppw,
                                                 tau,
                                                 ppt->tau_sampling[tau_actual_size-1],
                                                 ppr->tol_tau_approx,
                                                 interval_number,
                                                 interval_number_of,
                                                 interval_limit,
                                                 interval_approx),
             ppt->error_message,
             ppt->error_message);

  free(interval_number_of);

  /** - fill the structure containing all fixed parameters, indices
      and workspaces needed by perturb_derivs */

  ppaw.ppr = ppr;
  ppaw.pba = pba;
  ppaw.pth = pth;
  ppaw.ppt = ppt;
  ppaw.index_md = index_md;
  ppaw.index_ic = index_ic;
  ppaw.index_k = index_k;
  ppaw.k = k;
  ppaw.ppw = ppw;
  ppaw.ppw->inter_mode = pba->inter_closeby;
  ppaw.ppw->last_index_back = 0;
  ppaw.ppw->last_index_thermo = 0;

  /** - check whether we need to print perturbations to a file for this wavenumber */

  perhaps_print_variables = NULL;
  ppw->index_ikout = -1;
  for (index_ikout=0; index_ikout<ppt->k_output_values_num; index_ikout++){
    if (ppt->index_k_output_values[index_md*ppt->k_output_values_num+index_ikout] == index_k){
      ppw->index_ikout = index_ikout;
      perhaps_print_variables = perturb_print_variables;
    }
  }

  /** - loop over intervals over which approximation scheme is uniform. For each interval: */

  for (index_interval=0; index_interval<interval_number; index_interval++) {

    /** - --> (a) fix the approximation scheme */

    for (index_ap=0; index_ap<ppw->ap_size; index_ap++)
      ppw->approx[index_ap]=interval_approx[index_interval][index_ap];

    /** - --> (b) get the previous approximation scheme. If the current
        interval starts from the initial time tau_ini, the previous
        approximation is set to be a NULL pointer, so that the
        function perturb_vector_init() knows that perturbations must
        be initialized */

    if (index_interval==0) {
      previous_approx=NULL;
    }
    else {
      previous_approx=interval_approx[index_interval-1];
    }

    /** - --> (c) define the vector of perturbations to be integrated
        over. If the current interval starts from the initial time
        tau_ini, fill the vector with initial conditions for each
        mode. If it starts from an approximation switching point,
        redistribute correctly the perturbations from the previous to
        the new vector of perturbations. */

    class_call(perturb_vector_init(ppr,
                                   pba,
                                   pth,
                                   ppt,
                                   index_md,
                                   index_ic,
                                   k,
                                   interval_limit[index_interval],
                                   ppw,
                                   previous_approx),
               ppt->error_message,
               ppt->error_message);

    /** - --> (d) integrate the perturbations over the current interval. */

    if(ppr->evolver == rk){
      generic_evolver = evolver_rk;
    }
    else{
      generic_evolver = evolver_ndf15;
    }

    class_call(generic_evolver(perturb_derivs,
                               interval_limit[index_interval],
                               interval_limit[index_interval+1],
                               ppw->pv->y,
                               ppw->pv->used_in_sources,
                               ppw->pv->pt_size,
                               &ppaw,
                               ppr->tol_perturb_integration,
                               ppr->smallest_allowed_variation,
                               perturb_timescale,
                               ppr->perturb_integration_stepsize,
                               ppt->tau_sampling,
                               tau_actual_size,
                               perturb_sources,
                               perhaps_print_variables,
                               ppt->error_message),
               ppt->error_message,
               ppt->error_message);

  }

  /** - if perturbations were printed in a file, close the file */

  //if (perhaps_print_variables != NULL)
  //  fclose(ppw->perturb_output_file);

  /** - fill the source terms array with zeros for all times between
      the last integrated time tau_max and tau_today. */

  for (index_tau = tau_actual_size; index_tau < ppt->tau_size; index_tau++) {
    for (index_tp = 0; index_tp < ppt->tp_size[index_md]; index_tp++) {
      ppt->sources[index_md]
        [index_ic * ppt->tp_size[index_md] + index_tp]
        [index_tau * ppt->k_size[index_md] + index_k] = 0.;
    }
  }

  /** - free quantities allocated at the beginning of the routine */

  class_call(perturb_vector_free(ppw->pv),
             ppt->error_message,
             ppt->error_message);

  for (index_interval=0; index_interval<interval_number; index_interval++)
    free(interval_approx[index_interval]);

  free(interval_approx);

  free(interval_limit);

  return _SUCCESS_;
}

/**
 * Fill array of strings with the name of the 'k_output_values'
 * functions (transfer functions as a function of time, for fixed
 * values of k).
 *
 * @param pba  Input: pointer to the background structure
 * @param ppt  Input/Output: pointer to the perturbation structure
 * @return the error status
 */

int perturb_prepare_k_output(struct background * pba,
			   struct perturbs * ppt){
  int n_ncdm;
  char tmp[40];

  ppt->scalar_titles[0]='\0';
  ppt->vector_titles[0]='\0';
  ppt->tensor_titles[0]='\0';


  if (ppt->k_output_values_num > 0) {

    /** Write titles for all perturbations that we would like to print/store. */
    if (ppt->has_scalars == _TRUE_){

      class_store_columntitle(ppt->scalar_titles,"a",_TRUE_);
      class_store_columntitle(ppt->scalar_titles,"tau [Mpc]",_TRUE_);
      class_store_columntitle(ppt->scalar_titles,"delta_g",_TRUE_);
      class_store_columntitle(ppt->scalar_titles,"theta_g",_TRUE_);
      class_store_columntitle(ppt->scalar_titles,"shear_g",_TRUE_);
      class_store_columntitle(ppt->scalar_titles,"pol0_g",_TRUE_);
      class_store_columntitle(ppt->scalar_titles,"pol1_g",_TRUE_);
      class_store_columntitle(ppt->scalar_titles,"pol2_g",_TRUE_);
      class_store_columntitle(ppt->scalar_titles,"delta_b",_TRUE_);
      class_store_columntitle(ppt->scalar_titles,"theta_b",_TRUE_);
      class_store_columntitle(ppt->scalar_titles,"psi",_TRUE_);
      class_store_columntitle(ppt->scalar_titles,"phi",_TRUE_);
      /* Perturbed recombination */
      class_store_columntitle(ppt->scalar_titles,"delta_Tb",ppt->has_perturbed_recombination);
      class_store_columntitle(ppt->scalar_titles,"delta_chi",ppt->has_perturbed_recombination);
      /* Ultrarelativistic species */
      class_store_columntitle(ppt->scalar_titles,"delta_ur",pba->has_ur);
      class_store_columntitle(ppt->scalar_titles,"theta_ur",pba->has_ur);
      class_store_columntitle(ppt->scalar_titles,"shear_ur",pba->has_ur);
      /* Interacting dark radiation */
      class_store_columntitle(ppt->scalar_titles,"delta_idr",pba->has_idr);
      class_store_columntitle(ppt->scalar_titles,"theta_idr",pba->has_idr);
      if ((pba->has_idr == _TRUE_)&&(ppt->idr_nature == idr_free_streaming))
        class_store_columntitle(ppt->scalar_titles,"shear_idr",_TRUE_);
      /* Interacting dark matter */
      class_store_columntitle(ppt->scalar_titles,"delta_idm_dr",pba->has_idm_dr);
      class_store_columntitle(ppt->scalar_titles,"theta_idm_dr",pba->has_idm_dr);
      /* Cold dark matter */
      class_store_columntitle(ppt->scalar_titles,"delta_cdm",pba->has_cdm);
      class_store_columntitle(ppt->scalar_titles,"theta_cdm",pba->has_cdm);
      /* Non-cold dark matter */
      if ((pba->has_ncdm == _TRUE_) && ((ppt->has_density_transfers == _TRUE_) || (ppt->has_velocity_transfers == _TRUE_) || (ppt->has_source_delta_m == _TRUE_))) {
        for(n_ncdm=0; n_ncdm < pba->N_ncdm; n_ncdm++){
          sprintf(tmp,"delta_ncdm[%d]",n_ncdm);
          class_store_columntitle(ppt->scalar_titles,tmp,_TRUE_);
          sprintf(tmp,"theta_ncdm[%d]",n_ncdm);
          class_store_columntitle(ppt->scalar_titles,tmp,_TRUE_);
          sprintf(tmp,"shear_ncdm[%d]",n_ncdm);
          class_store_columntitle(ppt->scalar_titles,tmp,_TRUE_);
          sprintf(tmp,"cs2_ncdm[%d]",n_ncdm);
          class_store_columntitle(ppt->scalar_titles,tmp,_TRUE_);
        }
      }
      /* Decaying cold dark matter */
      class_store_columntitle(ppt->scalar_titles, "delta_dcdm", pba->has_dcdm);
      class_store_columntitle(ppt->scalar_titles, "theta_dcdm", pba->has_dcdm);
      /* Decay radiation */
      class_store_columntitle(ppt->scalar_titles, "delta_dr", pba->has_dr);
      class_store_columntitle(ppt->scalar_titles, "theta_dr", pba->has_dr);
      class_store_columntitle(ppt->scalar_titles, "shear_dr", pba->has_dr);
      /* Scalar field scf, initialised regardless of fluid flag. */
      if (pba->scf_has_perturbations == _TRUE_){
      class_store_columntitle(ppt->scalar_titles, "delta_phi_scf", pba->has_scf);
      class_store_columntitle(ppt->scalar_titles, "delta_phi_over_phi_scf", pba->has_scf);
      class_store_columntitle(ppt->scalar_titles, "delta_phi_prime_scf", pba->has_scf);
      class_store_columntitle(ppt->scalar_titles, "delta_scf", pba->has_scf);
      if(ppt->use_big_theta_scf == _TRUE_){
        class_store_columntitle(ppt->scalar_titles, "big_theta_scf", pba->has_scf);
      }
      else {
        class_store_columntitle(ppt->scalar_titles, "theta_scf", pba->has_scf);
      }
      }

      class_store_columntitle(ppt->scalar_titles,"phase_shift_A",ppt->compute_phase_shift);
      class_store_columntitle(ppt->scalar_titles,"phase_shift_B",ppt->compute_phase_shift);
      class_store_columntitle(ppt->scalar_titles,"phase_shift_total",ppt->compute_phase_shift);
      class_store_columntitle(ppt->scalar_titles,"amplitude_total",ppt->compute_phase_shift);

      /** Fluid */
      class_store_columntitle(ppt->scalar_titles, "delta_fld", pba->has_fld);
      class_store_columntitle(ppt->scalar_titles, "theta_fld", pba->has_fld);
      // class_store_columntitle(ppt->scalar_titles, "rho_plus_p_theta_fld", pba->has_fld);
      class_store_columntitle(ppt->scalar_titles, "delta_p_fld", pba->has_fld);
      class_store_columntitle(ppt->scalar_titles, "ca2_fld", pba->has_fld && pba->ede_parametrization == pheno_axion);
      class_store_columntitle(ppt->scalar_titles, "cs2_fld", pba->has_fld && pba->ede_parametrization == pheno_axion);


      ppt->number_of_scalar_titles =
        get_number_of_titles(ppt->scalar_titles);
    }

    if (ppt->has_tensors == _TRUE_){

      class_store_columntitle(ppt->tensor_titles,"tau [Mpc]",_TRUE_);
      class_store_columntitle(ppt->tensor_titles,"a",_TRUE_);
      class_store_columntitle(ppt->tensor_titles,"delta_g",_TRUE_);
      class_store_columntitle(ppt->tensor_titles,"shear_g",_TRUE_);
      class_store_columntitle(ppt->tensor_titles,"l4_g",_TRUE_);
      class_store_columntitle(ppt->tensor_titles,"pol0_g",_TRUE_);
      class_store_columntitle(ppt->tensor_titles,"pol2_g",_TRUE_);
      class_store_columntitle(ppt->tensor_titles,"pol4_g",_TRUE_);
      class_store_columntitle(ppt->tensor_titles,"H (gw)",_TRUE_);
      class_store_columntitle(ppt->tensor_titles,"Hdot (gwdot)",_TRUE_);

      class_store_columntitle(ppt->tensor_titles,"delta_ur",ppt->evolve_tensor_ur);
      class_store_columntitle(ppt->tensor_titles,"shear_ur",ppt->evolve_tensor_ur);
      class_store_columntitle(ppt->tensor_titles,"l4_ur",ppt->evolve_tensor_ur);

      if (ppt->evolve_tensor_ncdm == _TRUE_) {
        for(n_ncdm=0; n_ncdm < pba->N_ncdm; n_ncdm++){
          sprintf(tmp,"delta_ncdm[%d]",n_ncdm);
          class_store_columntitle(ppt->tensor_titles,tmp,_TRUE_);
          sprintf(tmp,"theta_ncdm[%d]",n_ncdm);
          class_store_columntitle(ppt->tensor_titles,tmp,_TRUE_);
          sprintf(tmp,"shear_ncdm[%d]",n_ncdm);
          class_store_columntitle(ppt->tensor_titles,tmp,_TRUE_);
        }
      }

      ppt->number_of_tensor_titles =
        get_number_of_titles(ppt->tensor_titles);

    }

  }
  return _SUCCESS_;

}

/**
 * For a given mode and wavenumber, find the number of intervals of
 * time between tau_ini and tau_end such that the approximation
 * scheme (and the number of perturbation equations) is uniform.
 *
 * @param ppr                Input: pointer to precision structure
 * @param pba                Input: pointer to background structure
 * @param pth                Input: pointer to the thermodynamics structure
 * @param ppt                Input: pointer to the perturbation structure
 * @param index_md           Input: index of mode under consideration (scalar/.../tensor)
 * @param k                  Input: index of wavenumber
 * @param ppw                Input: pointer to perturb_workspace structure containing index values and workspaces
 * @param tau_ini            Input: initial time of the perturbation integration
 * @param tau_end            Input: final time of the perturbation integration
 * @param interval_number    Output: total number of intervals
 * @param interval_number_of Output: number of intervals with respect to each particular approximation
 * @return the error status
 */

int perturb_find_approximation_number(
                                      struct precision * ppr,
                                      struct background * pba,
                                      struct thermo * pth,
                                      struct perturbs * ppt,
                                      int index_md,
                                      double k,
                                      struct perturb_workspace * ppw,
                                      double tau_ini,
                                      double tau_end,
                                      int * interval_number,
                                      int * interval_number_of /* interval_number_of[index_ap] (already allocated) */
                                      ){

  /** Summary: */
  /* index running over approximations */
  int index_ap;

  /* value of a given approximation at tau_ini and tau_end */
  int flag_ini,flag_end;

  /** - fix default number of intervals to one (if no approximation switch) */

  *interval_number=1;

  /** - loop over each approximation and add the number of approximation switching times */

  for (index_ap=0; index_ap<ppw->ap_size; index_ap++) {

    class_call(perturb_approximations(ppr,
                                      pba,
                                      pth,
                                      ppt,
                                      index_md,
                                      k,
                                      tau_ini,
                                      ppw),
               ppt->error_message,
               ppt->error_message);

    flag_ini = ppw->approx[index_ap];

    class_call(perturb_approximations(ppr,
                                      pba,
                                      pth,
                                      ppt,
                                      index_md,
                                      k,
                                      tau_end,
                                      ppw),
               ppt->error_message,
               ppt->error_message);

    flag_end = ppw->approx[index_ap];

    class_test(flag_end<flag_ini,
               ppt->error_message,
               "For each approximation scheme, the declaration of approximation labels in the enumeration must follow chronological order, e.g: enum approx_flags {flag1, flag2, flag3} with flag1 being the initial one and flag3 the final one");

    *interval_number += flag_end-flag_ini;

    interval_number_of[index_ap] = flag_end-flag_ini+1;
  }

  return _SUCCESS_;

}

/**
 * For a given mode and wavenumber, find the values of time at which
 * the approximation changes.
 *
 * @param ppr                Input: pointer to precision structure
 * @param pba                Input: pointer to background structure
 * @param pth                Input: pointer to the thermodynamics structure
 * @param ppt                Input: pointer to the perturbation structure
 * @param index_md           Input: index of mode under consideration (scalar/.../tensor)
 * @param k                  Input: index of wavenumber
 * @param ppw                Input: pointer to perturb_workspace structure containing index values and workspaces
 * @param tau_ini            Input: initial time of the perturbation integration
 * @param tau_end            Input: final time of the perturbation integration
 * @param precision          Input: tolerance on output values
 * @param interval_number    Input: total number of intervals
 * @param interval_number_of Input: number of intervals with respect to each particular approximation
 * @param interval_limit     Output: value of time at the boundary of the intervals: tau_ini, tau_switch1, ..., tau_end
 * @param interval_approx    Output: value of approximations in each interval
 * @return the error status
 */

int perturb_find_approximation_switches(
                                        struct precision * ppr,
                                        struct background * pba,
                                        struct thermo * pth,
                                        struct perturbs * ppt,
                                        int index_md,
                                        double k,
                                        struct perturb_workspace * ppw,
                                        double tau_ini,
                                        double tau_end,
                                        double precision,
                                        int interval_number,
                                        int * interval_number_of,
                                        double * interval_limit, /* interval_limit[index_interval] (already allocated) */
                                        int ** interval_approx   /* interval_approx[index_interval][index_ap] (already allocated) */
                                        ){

  /** Summary: */

  int index_ap;
  int index_switch;
  int index_switch_tot;
  int num_switch;
  double tau_min,lower_bound,upper_bound;
  double mid=0;
  double * unsorted_tau_switch;
  double next_tau_switch;
  int flag_ini;
  int num_switching_at_given_time;

  /** - write in output arrays the initial time and approximation */

  interval_limit[0]=tau_ini;

  class_call(perturb_approximations(ppr,
                                    pba,
                                    pth,
                                    ppt,
                                    index_md,
                                    k,
                                    tau_ini,
                                    ppw),
             ppt->error_message,
             ppt->error_message);

  for (index_ap=0; index_ap<ppw->ap_size; index_ap++)
    interval_approx[0][index_ap]=ppw->approx[index_ap];

  /** - if there are no approximation switches, just write final time and return */

  if (interval_number == 1) {

    interval_limit[1]=tau_end;

  }

  /** - if there are switches, consider approximations one after each
      other.  Find switching time by bisection. Store all switches in
      arbitrary order in array unsorted_tau_switch[ ] */

  else {

    class_alloc(unsorted_tau_switch,(interval_number-1)*sizeof(double),ppt->error_message);

    index_switch_tot=0;

    for (index_ap=0; index_ap<ppw->ap_size; index_ap++) {

      if (interval_number_of[index_ap] > 1) {

        num_switch = interval_number_of[index_ap]-1;

        tau_min = tau_ini;

        flag_ini = interval_approx[0][index_ap];

        for (index_switch=0; index_switch<num_switch; index_switch++) {

          lower_bound=tau_min;
          upper_bound=tau_end;
          mid = 0.5*(lower_bound+upper_bound);

          while (upper_bound - lower_bound > precision) {

            class_call(perturb_approximations(ppr,
                                              pba,
                                              pth,
                                              ppt,
                                              index_md,
                                              k,
                                              mid,
                                              ppw),
                       ppt->error_message,
                       ppt->error_message);

            if (ppw->approx[index_ap] > flag_ini+index_switch) {
              upper_bound=mid;
            }
            else {
              lower_bound=mid;
            }

            mid = 0.5*(lower_bound+upper_bound);

          }

          unsorted_tau_switch[index_switch_tot]=mid;
          index_switch_tot++;

          tau_min=mid;

        }
      }
    }

    class_test(index_switch_tot != (interval_number-1),
               ppt->error_message,
               "bug in approximation switch search routine: should have %d = %d",
               index_switch_tot,interval_number-1);

    /** - now sort interval limits in correct order */

    index_switch_tot=1;

    while (index_switch_tot < interval_number) {

      next_tau_switch=tau_end;
      for (index_switch=0; index_switch<interval_number-1; index_switch++) {
        if ((unsorted_tau_switch[index_switch] > interval_limit[index_switch_tot-1]) &&
            (unsorted_tau_switch[index_switch] < next_tau_switch)) {
          next_tau_switch=unsorted_tau_switch[index_switch];
        }
      }
      interval_limit[index_switch_tot]=next_tau_switch;
      index_switch_tot++;
    }

    interval_limit[index_switch_tot]=tau_end;

    class_test(index_switch_tot != interval_number,
               ppt->error_message,
               "most probably two approximation switching time were found to be equal, which cannot be handled\n");

    /** - store each approximation in chronological order */

    for (index_switch=1; index_switch<interval_number; index_switch++) {

      class_call(perturb_approximations(ppr,
                                        pba,
                                        pth,
                                        ppt,
                                        index_md,
                                        k,
                                        0.5*(interval_limit[index_switch]+interval_limit[index_switch+1]),
                                        ppw),

                 ppt->error_message,
                 ppt->error_message);

      for (index_ap=0; index_ap<ppw->ap_size; index_ap++) {
        interval_approx[index_switch][index_ap]=ppw->approx[index_ap];

        /* check here that approximation does not go backward (remember
           that by definition the value of an approximation can only
           increase) */
        class_test(interval_approx[index_switch][index_ap] < interval_approx[index_switch-1][index_ap],
                   ppt->error_message,
                   "The approximation with label %d is not defined correctly: it goes backward (from %d to %d) for k=%e and between tau=%e and %e; this cannot be handled\n",
                   index_ap,
                   interval_approx[index_switch-1][index_ap],
                   interval_approx[index_switch][index_ap],
                   k,
                   0.5*(interval_limit[index_switch-1]+interval_limit[index_switch]),
                   0.5*(interval_limit[index_switch]+interval_limit[index_switch+1])
                   );
      }

      /* check here that more than one approximation is not switched on at a given time */
      num_switching_at_given_time=0;
      for (index_ap=0; index_ap<ppw->ap_size; index_ap++) {
        if (interval_approx[index_switch][index_ap] != interval_approx[index_switch-1][index_ap])
          num_switching_at_given_time++;
      }
      class_test(num_switching_at_given_time != 1,
                 ppt->error_message,
                 "for k=%e, at tau=%g, you switch %d approximations at the same time, this cannot be handled. Usually happens in two cases: triggers for different approximations coincide, or one approx is reversible\n",
                 k,
                 interval_limit[index_switch],
                 num_switching_at_given_time);

      if (ppt->perturbations_verbose>2) {

        if (_scalars_) {

          if ((interval_approx[index_switch-1][ppw->index_ap_tca]==(int)tca_on) &&
              (interval_approx[index_switch][ppw->index_ap_tca]==(int)tca_off))
            fprintf(stdout,"Mode k=%e: will switch off tight-coupling approximation at tau=%e\n",k,interval_limit[index_switch]);
          //fprintf(stderr,"Mode k=%e: will switch off tight-coupling approximation at tau=%e\n",k,interval_limit[index_switch]);  //TBC

          if ((interval_approx[index_switch-1][ppw->index_ap_rsa]==(int)rsa_off) &&
              (interval_approx[index_switch][ppw->index_ap_rsa]==(int)rsa_on))
            fprintf(stdout,"Mode k=%e: will switch on radiation streaming approximation at tau=%e\n",k,interval_limit[index_switch]);

          if (pba->has_idr == _TRUE_){
            if ((interval_approx[index_switch-1][ppw->index_ap_rsa_idr]==(int)rsa_idr_off) &&
                (interval_approx[index_switch][ppw->index_ap_rsa_idr]==(int)rsa_idr_on))
              fprintf(stdout,"Mode k=%e: will switch on dark radiation streaming approximation at tau=%e\n",k,interval_limit[index_switch]);
          }

          if (pba->has_idm_dr == _TRUE_){
            if ((interval_approx[index_switch-1][ppw->index_ap_tca_idm_dr]==(int)tca_idm_dr_on) &&
                (interval_approx[index_switch][ppw->index_ap_tca_idm_dr]==(int)tca_idm_dr_off))
              fprintf(stdout,"Mode k=%e: will switch off dark tight-coupling approximation at tau=%e\n",k,interval_limit[index_switch]);
          }

          if (pba->has_ur == _TRUE_) {
            if ((interval_approx[index_switch-1][ppw->index_ap_ufa]==(int)ufa_off) &&
                (interval_approx[index_switch][ppw->index_ap_ufa]==(int)ufa_on)) {
              fprintf(stdout,"Mode k=%e: will switch on ur fluid approximation at tau=%e\n",k,interval_limit[index_switch]);
            }
          }
          if (pba->has_ncdm == _TRUE_) {
            if ((interval_approx[index_switch-1][ppw->index_ap_ncdmfa]==(int)ncdmfa_off) &&
                (interval_approx[index_switch][ppw->index_ap_ncdmfa]==(int)ncdmfa_on)) {
              fprintf(stdout,"Mode k=%e: will switch on ncdm fluid approximation at tau=%e\n",k,interval_limit[index_switch]);
            }
          }
        }

        if (_tensors_) {

          if ((interval_approx[index_switch-1][ppw->index_ap_tca]==(int)tca_on) &&
              (interval_approx[index_switch][ppw->index_ap_tca]==(int)tca_off))
            fprintf(stdout,"Mode k=%e: will switch off tight-coupling approximation for tensors at tau=%e\n",k,interval_limit[index_switch]);

          if ((interval_approx[index_switch-1][ppw->index_ap_rsa]==(int)rsa_off) &&
              (interval_approx[index_switch][ppw->index_ap_rsa]==(int)rsa_on))
            fprintf(stdout,"Mode k=%e: will switch on radiation streaming approximation for tensors at tau=%e\n",k,interval_limit[index_switch]);

        }
      }
    }

    free(unsorted_tau_switch);

    class_call(perturb_approximations(ppr,
                                      pba,
                                      pth,
                                      ppt,
                                      index_md,
                                      k,
                                      tau_end,
                                      ppw),

               ppt->error_message,
               ppt->error_message);
  }

  return _SUCCESS_;
}

/**
 * Initialize the field '-->pv' of a perturb_workspace structure, which
 * is a perturb_vector structure. This structure contains indices and
 * values of all quantities which need to be integrated with respect
 * to time (and only them: quantities fixed analytically or obeying
 * constraint equations are NOT included in this vector). This routine
 * distinguishes between two cases:
 *
 * --> the input pa_old is set to the NULL pointer:
 *
 * This happens when we start integrating over a new wavenumber and we
 * want to set initial conditions for the perturbations. Then, it is
 * assumed that ppw-->pv is not yet allocated. This routine allocates
 * it, defines all indices, and then fills the vector ppw-->pv-->y with
 * the initial conditions defined in perturb_initial_conditions.
 *
 * --> the input pa_old is not set to the NULL pointer and describes
 * some set of approximations:
 *
 * This happens when we need to change approximation scheme while
 * integrating over a given wavenumber. The new approximation
 * described by ppw-->pa is then different from pa_old. Then, this
 * routine allocates a new vector with a new size and new index
 * values; it fills this vector with initial conditions taken from the
 * previous vector passed as an input in ppw-->pv, and eventually with
 * some analytic approximations for the new variables appearing at
 * this time; then the new vector comes in replacement of the old one,
 * which is freed.
 *
 * @param ppr        Input: pointer to precision structure
 * @param pba        Input: pointer to background structure
 * @param pth        Input: pointer to the thermodynamics structure
 * @param ppt        Input: pointer to the perturbation structure
 * @param index_md Input: index of mode under consideration (scalar/.../tensor)
 * @param index_ic   Input: index of initial condition under consideration (ad, iso...)
 * @param k          Input: wavenumber
 * @param tau        Input: conformal time
 * @param ppw        Input/Output: workspace containing in input the approximation scheme, the background/thermodynamics/metric quantities, and eventually the previous vector y; and in output the new vector y.
 * @param pa_old     Input: NULL is we need to set y to initial conditions for a new wavenumber; points towards a perturb_approximations if we want to switch of approximation.
 * @return the error status
 */

int perturb_vector_init(
                        struct precision * ppr,
                        struct background * pba,
                        struct thermo * pth,
                        struct perturbs * ppt,
                        int index_md,
                        int index_ic,
                        double k,
                        double tau,
                        struct perturb_workspace * ppw, /* ppw->pv unallocated if pa_old = NULL, allocated and filled otherwise */
                        int * pa_old
                        ) {

  /** Summary: */

  /** - define local variables */

  struct perturb_vector * ppv;

  int index_pt;
  int l;
  int n_ncdm,index_q,ncdm_l_size;
  double rho_plus_p_ncdm,q,q2,epsilon,a,factor;

  /** - allocate a new perturb_vector structure to which ppw-->pv will point at the end of the routine */

  class_alloc(ppv,sizeof(struct perturb_vector),ppt->error_message);

  /** - initialize pointers to NULL (they will be allocated later if
      needed), relevant for perturb_vector_free() */
  ppv->l_max_ncdm = NULL;
  ppv->q_size_ncdm = NULL;

  /** - define all indices in this new vector (depends on approximation scheme, described by the input structure ppw-->pa) */

  index_pt = 0;

  if (_scalars_) {

    /* reject inconsistent values of the number of mutipoles in photon temperature hierarchy */
    class_test(ppr->l_max_g < 4,
               ppt->error_message,
               "ppr->l_max_g should be at least 4, i.e. we must integrate at least over photon density, velocity, shear, third and fourth momentum");

    /* reject inconsistent values of the number of mutipoles in photon polarization hierarchy */
    class_test(ppr->l_max_pol_g < 4,
               ppt->error_message,
               "ppr->l_max_pol_g should be at least 4");

    /* reject inconsistent values of the number of mutipoles in decay radiation hierarchy */
    if (pba->has_dr == _TRUE_) {
      class_test(ppr->l_max_dr < 4,
                 ppt->error_message,
                 "ppr->l_max_dr should be at least 4, i.e. we must integrate at least over neutrino/relic density, velocity, shear, third and fourth momentum");
    }

    /* reject inconsistent values of the number of mutipoles in ultra relativistic neutrino hierarchy */
    if (pba->has_ur == _TRUE_) {
      class_test(ppr->l_max_ur < 4,
                 ppt->error_message,
                 "ppr->l_max_ur should be at least 4, i.e. we must integrate at least over neutrino/relic density, velocity, shear, third and fourth momentum");
    }

    if (pba->has_idr == _TRUE_){
      class_test(((ppr->l_max_idr < 4)&&(ppt->idr_nature == idr_free_streaming)),
                 ppt->error_message,
                 "ppr->l_max_idr should be at least 4, i.e. we must integrate at least over interacting dark radiation density, velocity, shear, third and fourth momentum");
    }

    /* photons */

    if (ppw->approx[ppw->index_ap_rsa] == (int)rsa_off) { /* if radiation streaming approximation is off */

      /* temperature */

      ppv->l_max_g = ppr->l_max_g;

      class_define_index(ppv->index_pt_delta_g,_TRUE_,index_pt,1); /* photon density */
      class_define_index(ppv->index_pt_theta_g,_TRUE_,index_pt,1); /* photon velocity */

      if (ppw->approx[ppw->index_ap_tca] == (int)tca_off) {

        class_define_index(ppv->index_pt_shear_g,_TRUE_,index_pt,1); /* photon shear */
        class_define_index(ppv->index_pt_l3_g,_TRUE_,index_pt,ppv->l_max_g-2); /* higher momenta */

        /* polarization */

        ppv->l_max_pol_g = ppr->l_max_pol_g;

        class_define_index(ppv->index_pt_pol0_g,_TRUE_,index_pt,1);
        class_define_index(ppv->index_pt_pol1_g,_TRUE_,index_pt,1);
        class_define_index(ppv->index_pt_pol2_g,_TRUE_,index_pt,1);
        class_define_index(ppv->index_pt_pol3_g,_TRUE_,index_pt,ppv->l_max_pol_g-2);
      }
    }

    /* baryons */

    class_define_index(ppv->index_pt_delta_b,_TRUE_,index_pt,1); /* baryon density */
    class_define_index(ppv->index_pt_theta_b,_TRUE_,index_pt,1); /* baryon velocity */

    /* cdm */

    class_define_index(ppv->index_pt_delta_cdm,pba->has_cdm,index_pt,1); /* cdm density */
    class_define_index(ppv->index_pt_theta_cdm,pba->has_cdm && (ppt->gauge == newtonian),index_pt,1); /* cdm velocity */

    /* idm_dr */
    class_define_index(ppv->index_pt_delta_idm_dr,pba->has_idm_dr,index_pt,1); /* idm_dr density */
    class_define_index(ppv->index_pt_theta_idm_dr,pba->has_idm_dr,index_pt,1); /* idm_dr velocity */

    /* dcdm */

    class_define_index(ppv->index_pt_delta_dcdm,pba->has_dcdm,index_pt,1); /* dcdm density */
    class_define_index(ppv->index_pt_theta_dcdm,pba->has_dcdm,index_pt,1); /* dcdm velocity */

    /* ultra relativistic decay radiation */
    if (pba->has_dr==_TRUE_){
      ppv->l_max_dr = ppr->l_max_dr;
      class_define_index(ppv->index_pt_F0_dr,_TRUE_,index_pt,ppv->l_max_dr+1); /* all momenta in Boltzmann hierarchy  */
    }

    /* fluid */

    if (pba->use_ppf == _FALSE_) {
      class_define_index(ppv->index_pt_delta_fld,pba->has_fld,index_pt,1); /* fluid density */
      if(ppt->use_big_theta_fld == _TRUE_){
        class_define_index(ppv->index_pt_big_theta_fld,pba->has_fld,index_pt,1); /* fluid velocity */
      }
      else {
        class_define_index(ppv->index_pt_theta_fld,pba->has_fld,index_pt,1); /* fluid velocity */
      }
    }
    else {
      class_define_index(ppv->index_pt_Gamma_fld,pba->has_fld,index_pt,1); /* Gamma variable of PPF scheme */
    }

    /* scalar field */
    // CO 22.01.18 - delta and theta need to be initialised if we intend to use the fluid eqs
    if (pba->scf_has_perturbations == _TRUE_){
        if(pba->scf_evolve_like_axionCAMB == _FALSE_){
          class_define_index(ppv->index_pt_phi_scf,pba->has_scf,index_pt,1); /* scalar field density */
          class_define_index(ppv->index_pt_phi_prime_scf,pba->has_scf,index_pt,1); /* scalar field velocity */
        }
        if(pba->scf_evolve_as_fluid == _TRUE_){
          class_define_index(ppv->index_pt_delta_scf,pba->has_scf,index_pt,1); /* scf density (velocity zero in synchronous gauge)*/ //COpertchange
          if(ppt->use_big_theta_scf == _TRUE_){
            class_define_index(ppv->index_pt_big_theta_scf,pba->has_scf,index_pt,1); /* fluid velocity */
          }
          else {
            class_define_index(ppv->index_pt_theta_scf,pba->has_scf,index_pt,1); /* fluid velocity */
          }
        }
    }

    if(ppt->compute_phase_shift == _TRUE_){
      class_define_index(ppv->index_pt_phase_shift_A,_TRUE_,index_pt,1); /* scf density (velocity zero in synchronous gauge)*/ //COpertchange
      class_define_index(ppv->index_pt_phase_shift_B,_TRUE_,index_pt,1); /* scf density (velocity zero in synchronous gauge)*/ //COpertchange
      class_define_index(ppv->index_pt_phase_shift,_TRUE_,index_pt,1); /* scf density (velocity zero in synchronous gauge)*/ //COpertchange
    }

    /* perturbed recombination: the indices are defined once tca is off. */
    if ( (ppt->has_perturbed_recombination == _TRUE_) && (ppw->approx[ppw->index_ap_tca] == (int)tca_off) ){
      class_define_index(ppv->index_pt_perturbed_recombination_delta_temp,_TRUE_,index_pt,1);
      class_define_index(ppv->index_pt_perturbed_recombination_delta_chi,_TRUE_,index_pt,1);
    }

    /* ultra relativistic neutrinos */

    if (pba->has_ur && (ppw->approx[ppw->index_ap_rsa] == (int)rsa_off)) {

      class_define_index(ppv->index_pt_delta_ur,_TRUE_,index_pt,1); /* density of ultra-relativistic neutrinos/relics */
      class_define_index(ppv->index_pt_theta_ur,_TRUE_,index_pt,1); /* velocity of ultra-relativistic neutrinos/relics */
      class_define_index(ppv->index_pt_shear_ur,_TRUE_,index_pt,1); /* shear of ultra-relativistic neutrinos/relics */

      if (ppw->approx[ppw->index_ap_ufa] == (int)ufa_off) {
        ppv->l_max_ur = ppr->l_max_ur;
        class_define_index(ppv->index_pt_l3_ur,_TRUE_,index_pt,ppv->l_max_ur-2); /* additional momenta in Boltzmann hierarchy (beyond l=0,1,2,3) */
      }
    }

    /* interacting dark radiation */

    if (pba->has_idr == _TRUE_){
      if(ppw->approx[ppw->index_ap_rsa_idr]==(int)rsa_idr_off) {
        class_define_index(ppv->index_pt_delta_idr,_TRUE_,index_pt,1); /* density of interacting dark radiation */
        class_define_index(ppv->index_pt_theta_idr,_TRUE_,index_pt,1); /* velocity of interacting dark radiation */
        if (ppt->idr_nature == idr_free_streaming){
          if ((pba->has_idm_dr == _FALSE_)||((pba->has_idm_dr == _TRUE_)&&(ppw->approx[ppw->index_ap_tca_idm_dr] == (int)tca_idm_dr_off))){
            class_define_index(ppv->index_pt_shear_idr,_TRUE_,index_pt,1); /* shear of interacting dark radiation */
            ppv->l_max_idr = ppr->l_max_idr;
            class_define_index(ppv->index_pt_l3_idr,_TRUE_,index_pt,ppv->l_max_idr-2); /* additional momenta in Boltzmann hierarchy (beyond l=0,1,2,3) */
          }
        }
      }
    }


    /* non-cold dark matter */

    if (pba->has_ncdm == _TRUE_) {
      ppv->index_pt_psi0_ncdm1 = index_pt; /* density of ultra-relativistic neutrinos/relics */
      ppv->N_ncdm = pba->N_ncdm;
      class_alloc(ppv->l_max_ncdm,ppv->N_ncdm*sizeof(double),ppt->error_message);
      class_alloc(ppv->q_size_ncdm,ppv->N_ncdm*sizeof(double),ppt->error_message);

      for(n_ncdm = 0; n_ncdm < pba->N_ncdm; n_ncdm++){
        // Set value of ppv->l_max_ncdm:
        if(ppw->approx[ppw->index_ap_ncdmfa] == (int)ncdmfa_off){
          /* reject inconsistent values of the number of mutipoles in ultra relativistic neutrino hierarchy */
          class_test(ppr->l_max_ncdm < 4,
                     ppt->error_message,
                     "ppr->l_max_ncdm=%d should be at least 4, i.e. we must integrate at least over first four momenta of non-cold dark matter perturbed phase-space distribution",n_ncdm);
          //Copy value from precision parameter:
          ppv->l_max_ncdm[n_ncdm] = ppr->l_max_ncdm;
          ppv->q_size_ncdm[n_ncdm] = pba->q_size_ncdm[n_ncdm];
        }
        else{
          // In the fluid approximation, hierarchy is cut at lmax = 2 and q dependence is integrated out:
          ppv->l_max_ncdm[n_ncdm] = 2;
          ppv->q_size_ncdm[n_ncdm] = 1;
        }
        index_pt += (ppv->l_max_ncdm[n_ncdm]+1)*ppv->q_size_ncdm[n_ncdm];
      }
    }

    /* metric (only quantities to be integrated, not those obeying constraint equations) */

    /* metric perturbation eta of synchronous gauge */
    class_define_index(ppv->index_pt_eta,ppt->gauge == synchronous,index_pt,1);

    /* metric perturbation phi of newtonian gauge ( we could fix it
       using Einstein equations as a constraint equation for phi, but
       integration is numerically more stable if we actually evolve
       phi) */
    class_define_index(ppv->index_pt_phi,ppt->gauge == newtonian,index_pt,1);

  }

  if (_vectors_) {

    /* Vector baryon velocity: v_b^{(1)}. */
    class_define_index(ppv->index_pt_theta_b,_TRUE_,index_pt,1);

    /* eventually reject inconsistent values of the number of mutipoles in photon temperature hierarchy and polarization*/

    if (ppw->approx[ppw->index_ap_rsa] == (int)rsa_off) { /* if radiation streaming approximation is off */
      if (ppw->approx[ppw->index_ap_tca] == (int)tca_off) { /* if tight-coupling approximation is off */

        ppv->l_max_g = ppr->l_max_g_ten;

        class_define_index(ppv->index_pt_delta_g,_TRUE_,index_pt,1); /* photon density */
        class_define_index(ppv->index_pt_theta_g,_TRUE_,index_pt,1); /* photon velocity */
        class_define_index(ppv->index_pt_shear_g,_TRUE_,index_pt,1); /* photon shear */
        class_define_index(ppv->index_pt_l3_g,_TRUE_,index_pt,ppv->l_max_g-2); /* photon l=3 */

        ppv->l_max_pol_g = ppr->l_max_pol_g_ten;

        class_define_index(ppv->index_pt_pol0_g,_TRUE_,index_pt,1); /* photon polarization, l=0 */
        class_define_index(ppv->index_pt_pol1_g,_TRUE_,index_pt,1); /* photon polarization, l=1 */
        class_define_index(ppv->index_pt_pol2_g,_TRUE_,index_pt,1); /* photon polarization, l=2 */
        class_define_index(ppv->index_pt_pol3_g,_TRUE_,index_pt,ppv->l_max_pol_g-2); /* photon polarization, l=3 */
      }
    }

    /** - (a) metric perturbations V or \f$ h_v \f$ depending on gauge */
    if (ppt->gauge == synchronous){
      class_define_index(ppv->index_pt_hv_prime,_TRUE_,index_pt,1);
    }
    if (ppt->gauge == newtonian){
      class_define_index(ppv->index_pt_V,_TRUE_,index_pt,1);
    }

  }

  if (_tensors_) {

    /* reject inconsistent values of the number of mutipoles in photon temperature hierarchy */
    class_test(ppr->l_max_g_ten < 4,
               ppt->error_message,
               "ppr->l_max_g_ten should be at least 4, i.e. we must integrate at least over photon density, velocity, shear, third momentum");

    /* reject inconsistent values of the number of mutipoles in photon polarization hierarchy */
    class_test(ppr->l_max_pol_g_ten < 4,
               ppt->error_message,
               "ppr->l_max_pol_g_ten should be at least 4");

    if (ppw->approx[ppw->index_ap_rsa] == (int)rsa_off) { /* if radiation streaming approximation is off */
      if (ppw->approx[ppw->index_ap_tca] == (int)tca_off) { /* if tight-coupling approximation is off */

        ppv->l_max_g = ppr->l_max_g_ten;

        class_define_index(ppv->index_pt_delta_g,_TRUE_,index_pt,1); /* photon density */
        class_define_index(ppv->index_pt_theta_g,_TRUE_,index_pt,1); /* photon velocity */
        class_define_index(ppv->index_pt_shear_g,_TRUE_,index_pt,1); /* photon shear */
        class_define_index(ppv->index_pt_l3_g,_TRUE_,index_pt,ppv->l_max_g-2); /* photon l=3 */

        ppv->l_max_pol_g = ppr->l_max_pol_g_ten;

        class_define_index(ppv->index_pt_pol0_g,_TRUE_,index_pt,1); /* photon polarization, l=0 */
        class_define_index(ppv->index_pt_pol1_g,_TRUE_,index_pt,1); /* photon polarization, l=1 */
        class_define_index(ppv->index_pt_pol2_g,_TRUE_,index_pt,1); /* photon polarization, l=2 */
        class_define_index(ppv->index_pt_pol3_g,_TRUE_,index_pt,ppv->l_max_pol_g-2); /* photon polarization, l=3 */
      }
    }

    /* ultra relativistic neutrinos */

    class_define_index(ppv->index_pt_delta_ur,ppt->evolve_tensor_ur,index_pt,1); /* ur density  */
    class_define_index(ppv->index_pt_theta_ur,ppt->evolve_tensor_ur,index_pt,1); /* ur velocity */
    class_define_index(ppv->index_pt_shear_ur,ppt->evolve_tensor_ur,index_pt,1); /* ur shear */
    ppv->l_max_ur = ppr->l_max_ur;
    class_define_index(ppv->index_pt_l3_ur,ppt->evolve_tensor_ur,index_pt,ppv->l_max_ur-2); /* additional momenta in Boltzmann hierarchy (beyond l=0,1,2,3) */

    if (ppt->evolve_tensor_ncdm == _TRUE_) {
      ppv->index_pt_psi0_ncdm1 = index_pt;
      ppv->N_ncdm = pba->N_ncdm;
      class_alloc(ppv->l_max_ncdm,ppv->N_ncdm*sizeof(double),ppt->error_message);
      class_alloc(ppv->q_size_ncdm,ppv->N_ncdm*sizeof(double),ppt->error_message);

      for(n_ncdm = 0; n_ncdm < pba->N_ncdm; n_ncdm++){
        // Set value of ppv->l_max_ncdm:
        class_test(ppr->l_max_ncdm < 4,
                   ppt->error_message,
                   "ppr->l_max_ncdm=%d should be at least 4, i.e. we must integrate at least over first four momenta of non-cold dark matter perturbed phase-space distribution",n_ncdm);
        //Copy value from precision parameter:
        ppv->l_max_ncdm[n_ncdm] = ppr->l_max_ncdm;
        ppv->q_size_ncdm[n_ncdm] = pba->q_size_ncdm[n_ncdm];

        index_pt += (ppv->l_max_ncdm[n_ncdm]+1)*ppv->q_size_ncdm[n_ncdm];
      }
    }


    /** - (b) metric perturbation h is a propagating degree of freedom, so h and hdot are included
        in the vector of ordinary perturbations, no in that of metric perturbations */

    class_define_index(ppv->index_pt_gw,_TRUE_,index_pt,1);     /* tensor metric perturbation h (gravitational waves) */
    class_define_index(ppv->index_pt_gwdot,_TRUE_,index_pt,1);  /* its time-derivative */

  }

  ppv->pt_size = index_pt;

  /** - allocate vectors for storing the values of all these
      quantities and their time-derivatives at a given time */

  class_calloc(ppv->y,ppv->pt_size,sizeof(double),ppt->error_message);
  class_alloc(ppv->dy,ppv->pt_size*sizeof(double),ppt->error_message);
  class_alloc(ppv->used_in_sources,ppv->pt_size*sizeof(int),ppt->error_message);

  /** - specify which perturbations are needed in the evaluation of source terms */

  /* take all of them by default */
  for (index_pt=0; index_pt<ppv->pt_size; index_pt++)
    ppv->used_in_sources[index_pt] = _TRUE_;

  /* indicate which ones are not needed (this is just for saving time,
     omitting perturbations in this list will not change the
     results!) */

  if (_scalars_) {

    if (ppw->approx[ppw->index_ap_rsa] == (int)rsa_off) {

      if (ppw->approx[ppw->index_ap_tca] == (int)tca_off) {

        /* we don't need temperature multipoles above l=2 (but they are
           defined only when rsa and tca are off) */

        for (index_pt=ppv->index_pt_l3_g; index_pt <= ppv->index_pt_delta_g+ppv->l_max_g; index_pt++)
          ppv->used_in_sources[index_pt]=_FALSE_;

        /* for polarization, we only need l=0,2 (but l =1,3, ... are
           defined only when rsa and tca are off) */

        ppv->used_in_sources[ppv->index_pt_pol1_g]=_FALSE_;

        for (index_pt=ppv->index_pt_pol3_g; index_pt <= ppv->index_pt_pol0_g+ppv->l_max_pol_g; index_pt++)
          ppv->used_in_sources[index_pt]=_FALSE_;

      }

    }

    if (pba->has_ur == _TRUE_) {

      if (ppw->approx[ppw->index_ap_rsa] == (int)rsa_off) {

        if (ppw->approx[ppw->index_ap_ufa] == (int)ufa_off) {

          /* we don't need ur multipoles above l=2 (but they are
             defined only when rsa and ufa are off) */

          for (index_pt=ppv->index_pt_l3_ur; index_pt <= ppv->index_pt_delta_ur+ppv->l_max_ur; index_pt++)
            ppv->used_in_sources[index_pt]=_FALSE_;

        }
      }
    }

    if (pba->has_idr == _TRUE_) {

      /* we don't need interacting dark radiation multipoles
         above l=2 (but they are defined only when rsa_idr
         and tca_idm_dr are off) */

      if (ppw->approx[ppw->index_ap_rsa_idr] == (int)rsa_idr_off){
        if (ppt->idr_nature == idr_free_streaming){
          if ((pba->has_idm_dr == _FALSE_)||((pba->has_idm_dr == _TRUE_)&&(ppw->approx[ppw->index_ap_tca_idm_dr] == (int)tca_idm_dr_off))){
            for (index_pt=ppv->index_pt_l3_idr; index_pt <= ppv->index_pt_delta_idr+ppv->l_max_idr; index_pt++)
              ppv->used_in_sources[index_pt]=_FALSE_;
          }
        }
      }
    }

    if (pba->has_ncdm == _TRUE_) {

      /* we don't need ncdm multipoles above l=2 (but they are
         defined only when ncdmfa is off) */

      index_pt = ppv->index_pt_psi0_ncdm1;
      for(n_ncdm = 0; n_ncdm < ppv-> N_ncdm; n_ncdm++){
        for(index_q=0; index_q < ppv->q_size_ncdm[n_ncdm]; index_q++){
          for(l=0; l<=ppv->l_max_ncdm[n_ncdm]; l++){
            if (l>2) ppv->used_in_sources[index_pt]=_FALSE_;
            index_pt++;
          }
        }
      }
    }
  }

  if (_tensors_) {

    if (ppw->approx[ppw->index_ap_rsa] == (int)rsa_off) { /* if radiation streaming approximation is off */
      if (ppw->approx[ppw->index_ap_tca] == (int)tca_off) {

        /* we don't need temperature multipoles above except l=0,2,4 */

        ppv->used_in_sources[ppv->index_pt_theta_g]=_FALSE_;
        ppv->used_in_sources[ppv->index_pt_l3_g]=_FALSE_;

        for (index_pt=ppv->index_pt_delta_g+5; index_pt <= ppv->index_pt_delta_g+ppv->l_max_g; index_pt++)
          ppv->used_in_sources[index_pt]=_FALSE_;

        /* same for polarization, we only need l=0,2,4 */

        ppv->used_in_sources[ppv->index_pt_pol1_g]=_FALSE_;
        ppv->used_in_sources[ppv->index_pt_pol3_g]=_FALSE_;

        for (index_pt=ppv->index_pt_pol0_g+5; index_pt <= ppv->index_pt_pol0_g+ppv->l_max_pol_g; index_pt++)
          ppv->used_in_sources[index_pt]=_FALSE_;
      }
    }

    /* we need h' but not h */
    ppv->used_in_sources[ppv->index_pt_gw]=_FALSE_;

  }

  /** - case of setting initial conditions for a new wavenumber */

  if (pa_old == NULL) {

    if (ppt->perturbations_verbose>2)
      fprintf(stdout,"Mode k=%e: initializing vector at tau=%e\n",k,tau);

    if (_scalars_) {

      /** - --> (a) check that current approximation scheme is consistent
          with initial conditions */

      class_test(ppw->approx[ppw->index_ap_rsa] == (int)rsa_on,
                 ppt->error_message,
                 "scalar initial conditions assume radiation streaming approximation turned off");

      if (pba->has_idr == _TRUE_) {
        class_test(ppw->approx[ppw->index_ap_rsa_idr] == (int)rsa_idr_on,
                   ppt->error_message,
                   "scalar initial conditions assume dark radiation approximation turned off");

      }

      /* we do not need to do a check for tca_idm_dr, as the initial conditions are consistent with any tca_idm_dr */

      if (pba->has_ur == _TRUE_) {

        class_test(ppw->approx[ppw->index_ap_ufa] == (int)ufa_on,
                   ppt->error_message,
                   "scalar initial conditions assume ur fluid approximation turned off");

      }

      if (pba->has_ncdm == _TRUE_) {

        class_test(ppw->approx[ppw->index_ap_ncdmfa] == (int)ncdmfa_on,
                   ppt->error_message,
                   "scalar initial conditions assume ncdm fluid approximation turned off");

      }

      class_test(ppw->approx[ppw->index_ap_tca] == (int)tca_off,
                 ppt->error_message,
                 "scalar initial conditions assume tight-coupling approximation turned on");

    }

    if (_tensors_) {

      class_test(ppw->approx[ppw->index_ap_tca] == (int)tca_off,
                 ppt->error_message,
                 "tensor initial conditions assume tight-coupling approximation turned on");

      class_test(ppw->approx[ppw->index_ap_rsa] == (int)rsa_on,
                 ppt->error_message,
                 "tensor initial conditions assume radiation streaming approximation turned off");

    }

    /** - --> (b) let ppw-->pv points towards the perturb_vector structure
        that we just created */

    ppw->pv = ppv;

    /** - --> (c) fill the vector ppw-->pv-->y with appropriate initial conditions */

    class_call(perturb_initial_conditions(ppr,
                                          pba,
                                          ppt,
                                          index_md,
                                          index_ic,
                                          k,
                                          tau,
                                          ppw),
               ppt->error_message,
               ppt->error_message);

  }

  /** - case of switching approximation while a wavenumber is being integrated */

  else {

    /** - --> (a) for the scalar mode: */

    if (_scalars_) {

      /** - ---> (a.1.) check that the change of approximation scheme makes
          sense (note: before calling this routine there is already a
          check that we wish to change only one approximation flag at
          a time) */

      class_test((pa_old[ppw->index_ap_tca] == (int)tca_off) && (ppw->approx[ppw->index_ap_tca] == (int)tca_on),
                 ppt->error_message,
                 "at tau=%g: the tight-coupling approximation can be switched off, not on",tau);

      if (pba->has_idm_dr == _TRUE_){
        class_test((pa_old[ppw->index_ap_tca] == (int)tca_idm_dr_off) && (ppw->approx[ppw->index_ap_tca] == (int)tca_idm_dr_on),
                   ppt->error_message,
                   "at tau=%g: the dark tight-coupling approximation can be switched off, not on",tau);
      }

      /** - ---> (a.2.) some variables (b, cdm, fld, ...) are not affected by
          any approximation. They need to be reconducted whatever
          the approximation switching is. We treat them here. Below
          we will treat other variables case by case. */

      ppv->y[ppv->index_pt_delta_b] =
        ppw->pv->y[ppw->pv->index_pt_delta_b];

      ppv->y[ppv->index_pt_theta_b] =
        ppw->pv->y[ppw->pv->index_pt_theta_b];

      if (pba->has_cdm == _TRUE_) {

        ppv->y[ppv->index_pt_delta_cdm] =
          ppw->pv->y[ppw->pv->index_pt_delta_cdm];

        if (ppt->gauge == newtonian) {
          ppv->y[ppv->index_pt_theta_cdm] =
            ppw->pv->y[ppw->pv->index_pt_theta_cdm];
        }
      }

      if (pba->has_idm_dr == _TRUE_) {

        ppv->y[ppv->index_pt_delta_idm_dr] =
          ppw->pv->y[ppw->pv->index_pt_delta_idm_dr];

        ppv->y[ppv->index_pt_theta_idm_dr] =
          ppw->pv->y[ppw->pv->index_pt_theta_idm_dr];
      }


      if (pba->has_dcdm == _TRUE_) {

        ppv->y[ppv->index_pt_delta_dcdm] =
          ppw->pv->y[ppw->pv->index_pt_delta_dcdm];

        ppv->y[ppv->index_pt_theta_dcdm] =
          ppw->pv->y[ppw->pv->index_pt_theta_dcdm];
      }

      if (pba->has_dr == _TRUE_){
        for (l=0; l <= ppv->l_max_dr; l++)
          ppv->y[ppv->index_pt_F0_dr+l] =
            ppw->pv->y[ppw->pv->index_pt_F0_dr+l];
      }

      if (pba->has_fld == _TRUE_) {

        if (pba->use_ppf == _FALSE_) {
          ppv->y[ppv->index_pt_delta_fld] =
            ppw->pv->y[ppw->pv->index_pt_delta_fld];

          if (ppt->use_big_theta_fld == _TRUE_) {
            ppv->y[ppv->index_pt_big_theta_fld] =
                        ppw->pv->y[ppw->pv->index_pt_big_theta_fld];
          }
          else {
            ppv->y[ppv->index_pt_theta_fld] =
              ppw->pv->y[ppw->pv->index_pt_theta_fld];
          }
        }
        else {
          ppv->y[ppv->index_pt_Gamma_fld] =
            ppw->pv->y[ppw->pv->index_pt_Gamma_fld];
        }
      }

      if (pba->has_scf == _TRUE_&& pba->scf_has_perturbations == _TRUE_) {
        if (pba->scf_evolve_like_axionCAMB == _FALSE_){
          ppv->y[ppv->index_pt_phi_scf] =
            ppw->pv->y[ppw->pv->index_pt_phi_scf];

          ppv->y[ppv->index_pt_phi_prime_scf] =
            ppw->pv->y[ppw->pv->index_pt_phi_prime_scf];
        }
        if (pba->scf_evolve_as_fluid == _TRUE_){ //CO 23.01.18

          ppv->y[ppv->index_pt_delta_scf] =
        ppw->pv->y[ppw->pv->index_pt_delta_scf];

        if(ppt->use_big_theta_scf == _TRUE_){
          ppv->y[ppv->index_pt_big_theta_scf] =
            ppw->pv->y[ppw->pv->index_pt_big_theta_scf];
          }
        else {
          ppv->y[ppv->index_pt_theta_scf] =
            ppw->pv->y[ppw->pv->index_pt_theta_scf];
          }

        }
      }

      if (ppt->gauge == synchronous)
        ppv->y[ppv->index_pt_eta] =
          ppw->pv->y[ppw->pv->index_pt_eta];

      if (ppt->gauge == newtonian)
        ppv->y[ppv->index_pt_phi] =
          ppw->pv->y[ppw->pv->index_pt_phi];

      /* -- case of switching off tight coupling
         approximation. Provide correct initial conditions to new set
         of variables */

      if ((pa_old[ppw->index_ap_tca] == (int)tca_on) && (ppw->approx[ppw->index_ap_tca] == (int)tca_off)) {

        if (ppt->perturbations_verbose>2)
          fprintf(stdout,"Mode k=%e: switch off tight-coupling approximation at tau=%e\n",k,tau);

        ppv->y[ppv->index_pt_delta_g] =
          ppw->pv->y[ppw->pv->index_pt_delta_g];

        ppv->y[ppv->index_pt_theta_g] =
          ppw->pv->y[ppw->pv->index_pt_theta_g];

        /* tight-coupling approximation for shear_g (previously
           computed in perturb_derivs: perturb_derivs is always
           called at the end of generic_evolver, in order to update
           all quantities in ppw to the time at which the
           approximation is switched off) */
        ppv->y[ppv->index_pt_shear_g] = ppw->tca_shear_g;

        ppv->y[ppv->index_pt_l3_g] = 6./7.*k/ppw->pvecthermo[pth->index_th_dkappa]*ppw->s_l[3]*ppv->y[ppv->index_pt_shear_g];        /* second-order tight-coupling approximation for l=3 */
        ppv->y[ppv->index_pt_pol0_g] = 2.5*ppv->y[ppv->index_pt_shear_g];                                                            /* first-order tight-coupling approximation for polarization, l=0 */
        ppv->y[ppv->index_pt_pol1_g] = k/ppw->pvecthermo[pth->index_th_dkappa]*(5.-2.*ppw->s_l[2])/6.*ppv->y[ppv->index_pt_shear_g]; /* second-order tight-coupling approximation for polarization, l=1 */
        ppv->y[ppv->index_pt_pol2_g] = 0.5*ppv->y[ppv->index_pt_shear_g];                                                            /* first-order tight-coupling approximation for polarization, l=2 */
        ppv->y[ppv->index_pt_pol3_g] = k/ppw->pvecthermo[pth->index_th_dkappa]*3.*ppw->s_l[3]/14.*ppv->y[ppv->index_pt_shear_g];     /* second-order tight-coupling approximation for polarization, l=3 */

        if (pba->has_ur == _TRUE_) {

          ppv->y[ppv->index_pt_delta_ur] =
            ppw->pv->y[ppw->pv->index_pt_delta_ur];

          ppv->y[ppv->index_pt_theta_ur] =
            ppw->pv->y[ppw->pv->index_pt_theta_ur];

          ppv->y[ppv->index_pt_shear_ur] =
            ppw->pv->y[ppw->pv->index_pt_shear_ur];

          if (ppw->approx[ppw->index_ap_ufa] == (int)ufa_off) {

            ppv->y[ppv->index_pt_l3_ur] =
              ppw->pv->y[ppw->pv->index_pt_l3_ur];

            for (l=4; l <= ppv->l_max_ur; l++)
              ppv->y[ppv->index_pt_delta_ur+l] =
                ppw->pv->y[ppw->pv->index_pt_delta_ur+l];

          }
        }

        if (pba->has_idr == _TRUE_){

          if (ppw->approx[ppw->index_ap_rsa_idr]==(int)rsa_idr_off){

            ppv->y[ppv->index_pt_delta_idr] =
              ppw->pv->y[ppw->pv->index_pt_delta_idr];

            ppv->y[ppv->index_pt_theta_idr] =
              ppw->pv->y[ppw->pv->index_pt_theta_idr];

            if (ppt->idr_nature == idr_free_streaming){

              if ((pba->has_idm_dr == _FALSE_)||((pba->has_idm_dr == _TRUE_)&&(ppw->approx[ppw->index_ap_tca_idm_dr] == (int)tca_idm_dr_off))){

                ppv->y[ppv->index_pt_shear_idr] =
                  ppw->pv->y[ppw->pv->index_pt_shear_idr];

                ppv->y[ppv->index_pt_l3_idr] =
                  ppw->pv->y[ppw->pv->index_pt_l3_idr];

                for (l=4; l <= ppv->l_max_idr; l++)
                  ppv->y[ppv->index_pt_delta_idr+l] =
                    ppw->pv->y[ppw->pv->index_pt_delta_idr+l];
              }
            }
          }
        }

        if (pba->has_ncdm == _TRUE_) {
          index_pt = 0;
          for(n_ncdm = 0; n_ncdm < ppv->N_ncdm; n_ncdm++){
            for(index_q=0; index_q < ppv->q_size_ncdm[n_ncdm]; index_q++){
              for(l=0; l<=ppv->l_max_ncdm[n_ncdm];l++){
                // This is correct with or without ncdmfa, since ppv->lmax_ncdm is set accordingly.
                ppv->y[ppv->index_pt_psi0_ncdm1+index_pt] =
                  ppw->pv->y[ppw->pv->index_pt_psi0_ncdm1+index_pt];
                index_pt++;
              }
            }
          }
        }
        if(ppt->compute_phase_shift == _TRUE_){
          ppv->y[ppv->index_pt_phase_shift_A] = ppw->pv->y[ppw->pv->index_pt_phase_shift_A];
          ppv->y[ppv->index_pt_phase_shift_B] = ppw->pv->y[ppw->pv->index_pt_phase_shift_B];
          ppv->y[ppv->index_pt_phase_shift] = ppw->pv->y[ppw->pv->index_pt_phase_shift];
        }
        /* perturbed recombination */
        /* the initial conditions are set when tca is switched off (current block) */
        if (ppt->has_perturbed_recombination == _TRUE_){
          ppv->y[ppv->index_pt_perturbed_recombination_delta_temp] = 1./3.*ppv->y[ppw->pv->index_pt_delta_b];
          ppv->y[ppv->index_pt_perturbed_recombination_delta_chi] =0.;
        }

      }  // end of block tca ON -> tca OFF

      /* perturbed recombination */
      /* For any other transition in the approximation scheme, we should just copy the value of the perturbations, provided tca is already off (otherwise the indices are not yet allocated). For instance, we do not want to copy the values in the (k,tau) region where both UFA and TCA are engaged.*/

      if ((ppt->has_perturbed_recombination == _TRUE_)&&(pa_old[ppw->index_ap_tca]==(int)tca_off)){
        ppv->y[ppv->index_pt_perturbed_recombination_delta_temp] =
          ppw->pv->y[ppw->pv->index_pt_perturbed_recombination_delta_temp];
        ppv->y[ppv->index_pt_perturbed_recombination_delta_chi] =
          ppw->pv->y[ppw->pv->index_pt_perturbed_recombination_delta_chi];
      }

      /* -- case of switching on radiation streaming
         approximation. Provide correct initial conditions to new set
         of variables */

      if ((pa_old[ppw->index_ap_rsa] == (int)rsa_off) && (ppw->approx[ppw->index_ap_rsa] == (int)rsa_on)) {

        if (ppt->perturbations_verbose>2)
          fprintf(stdout,"Mode k=%e: switch on radiation streaming approximation at tau=%e with Omega_r=%g\n",k,tau,ppw->pvecback[pba->index_bg_Omega_r]);

        if (pba->has_idr == _TRUE_){

          if (ppw->approx[ppw->index_ap_rsa_idr]==(int)rsa_idr_off){

            ppv->y[ppv->index_pt_delta_idr] =
              ppw->pv->y[ppw->pv->index_pt_delta_idr];

            ppv->y[ppv->index_pt_theta_idr] =
              ppw->pv->y[ppw->pv->index_pt_theta_idr];

            if (ppt->idr_nature == idr_free_streaming){

              if ((pba->has_idm_dr == _FALSE_)||((pba->has_idm_dr == _TRUE_)&&(ppw->approx[ppw->index_ap_tca_idm_dr] == (int)tca_idm_dr_off))){

                ppv->y[ppv->index_pt_shear_idr] =
                  ppw->pv->y[ppw->pv->index_pt_shear_idr];

                ppv->y[ppv->index_pt_l3_idr] =
                  ppw->pv->y[ppw->pv->index_pt_l3_idr];

                for (l=4; l <= ppv->l_max_idr; l++)
                  ppv->y[ppv->index_pt_delta_idr+l] =
                    ppw->pv->y[ppw->pv->index_pt_delta_idr+l];
              }
            }
          }
        }

        if (pba->has_ncdm == _TRUE_) {
          index_pt = 0;
          for(n_ncdm = 0; n_ncdm < ppv->N_ncdm; n_ncdm++){
            for(index_q=0; index_q < ppv->q_size_ncdm[n_ncdm]; index_q++){
              for(l=0; l<=ppv->l_max_ncdm[n_ncdm]; l++){
                ppv->y[ppv->index_pt_psi0_ncdm1+index_pt] =
                  ppw->pv->y[ppw->pv->index_pt_psi0_ncdm1+index_pt];
                index_pt++;
              }
            }
          }
        }
      }

      /* -- case of switching on ur fluid
         approximation. Provide correct initial conditions to new set
         of variables */

      if (pba->has_ur == _TRUE_) {

        if ((pa_old[ppw->index_ap_ufa] == (int)ufa_off) && (ppw->approx[ppw->index_ap_ufa] == (int)ufa_on)) {

          if (ppt->perturbations_verbose>2)
            fprintf(stdout,"Mode k=%e: switch on ur fluid approximation at tau=%e\n",k,tau);

          if (ppw->approx[ppw->index_ap_rsa] == (int)rsa_off) {

            ppv->y[ppv->index_pt_delta_g] =
              ppw->pv->y[ppw->pv->index_pt_delta_g];

            ppv->y[ppv->index_pt_theta_g] =
              ppw->pv->y[ppw->pv->index_pt_theta_g];
          }

          if ((ppw->approx[ppw->index_ap_tca] == (int)tca_off) && (ppw->approx[ppw->index_ap_rsa] == (int)rsa_off)) {

            ppv->y[ppv->index_pt_shear_g] =
              ppw->pv->y[ppw->pv->index_pt_shear_g];

            ppv->y[ppv->index_pt_l3_g] =
              ppw->pv->y[ppw->pv->index_pt_l3_g];

            for (l = 4; l <= ppw->pv->l_max_g; l++) {

              ppv->y[ppv->index_pt_delta_g+l] =
                ppw->pv->y[ppw->pv->index_pt_delta_g+l];
            }

            ppv->y[ppv->index_pt_pol0_g] =
              ppw->pv->y[ppw->pv->index_pt_pol0_g];

            ppv->y[ppv->index_pt_pol1_g] =
              ppw->pv->y[ppw->pv->index_pt_pol1_g];

            ppv->y[ppv->index_pt_pol2_g] =
              ppw->pv->y[ppw->pv->index_pt_pol2_g];

            ppv->y[ppv->index_pt_pol3_g] =
              ppw->pv->y[ppw->pv->index_pt_pol3_g];

            for (l = 4; l <= ppw->pv->l_max_pol_g; l++) {

              ppv->y[ppv->index_pt_pol0_g+l] =
                ppw->pv->y[ppw->pv->index_pt_pol0_g+l];
            }

          }

          if (ppw->approx[ppw->index_ap_rsa] == (int)rsa_off) {

            ppv->y[ppv->index_pt_delta_ur] =
              ppw->pv->y[ppw->pv->index_pt_delta_ur];

            ppv->y[ppv->index_pt_theta_ur] =
              ppw->pv->y[ppw->pv->index_pt_theta_ur];

            ppv->y[ppv->index_pt_shear_ur] =
              ppw->pv->y[ppw->pv->index_pt_shear_ur];
          }

          if (pba->has_idr == _TRUE_){

            if (ppw->approx[ppw->index_ap_rsa_idr]==(int)rsa_idr_off){

              ppv->y[ppv->index_pt_delta_idr] =
                ppw->pv->y[ppw->pv->index_pt_delta_idr];

              ppv->y[ppv->index_pt_theta_idr] =
                ppw->pv->y[ppw->pv->index_pt_theta_idr];

              if (ppt->idr_nature == idr_free_streaming){

                if ((pba->has_idm_dr == _FALSE_)||((pba->has_idm_dr == _TRUE_)&&(ppw->approx[ppw->index_ap_tca_idm_dr] == (int)tca_idm_dr_off))){

                  ppv->y[ppv->index_pt_shear_idr] =
                    ppw->pv->y[ppw->pv->index_pt_shear_idr];

                  ppv->y[ppv->index_pt_l3_idr] =
                    ppw->pv->y[ppw->pv->index_pt_l3_idr];

                  for (l=4; l <= ppv->l_max_idr; l++)
                    ppv->y[ppv->index_pt_delta_idr+l] =
                      ppw->pv->y[ppw->pv->index_pt_delta_idr+l];
                }
              }
            }
          }

          if (pba->has_ncdm == _TRUE_) {
            index_pt = 0;
            for(n_ncdm = 0; n_ncdm < ppv->N_ncdm; n_ncdm++){
              for(index_q=0; index_q < ppv->q_size_ncdm[n_ncdm]; index_q++){
                for(l=0; l<=ppv->l_max_ncdm[n_ncdm]; l++){
                  /* This is correct even when ncdmfa == off, since ppv->l_max_ncdm and
                     ppv->q_size_ncdm is updated.*/
                  ppv->y[ppv->index_pt_psi0_ncdm1+index_pt] =
                    ppw->pv->y[ppw->pv->index_pt_psi0_ncdm1+index_pt];
                  index_pt++;
                }
              }
            }
          }
        }
      }

      /* Case of switching on rsa for interacting dark radiation */
      if (pba->has_idr == _TRUE_) {
        if ((pa_old[ppw->index_ap_rsa_idr] == (int)rsa_idr_off) && (ppw->approx[ppw->index_ap_rsa_idr] == (int)rsa_idr_on)) {

          if (ppt->perturbations_verbose>2)
            fprintf(stdout,"Mode k=%e: switch on dark radiation approximation at tau=%e\n",k,tau);

          if (ppw->approx[ppw->index_ap_rsa] == (int)rsa_off) {

            ppv->y[ppv->index_pt_delta_g] =
              ppw->pv->y[ppw->pv->index_pt_delta_g];

            ppv->y[ppv->index_pt_theta_g] =
              ppw->pv->y[ppw->pv->index_pt_theta_g];
          }

          if ((ppw->approx[ppw->index_ap_tca] == (int)tca_off) && (ppw->approx[ppw->index_ap_rsa] == (int)rsa_off)) {

            ppv->y[ppv->index_pt_shear_g] =
              ppw->pv->y[ppw->pv->index_pt_shear_g];

            ppv->y[ppv->index_pt_l3_g] =
              ppw->pv->y[ppw->pv->index_pt_l3_g];

            for (l = 4; l <= ppw->pv->l_max_g; l++) {

              ppv->y[ppv->index_pt_delta_g+l] =
                ppw->pv->y[ppw->pv->index_pt_delta_g+l];
            }

            ppv->y[ppv->index_pt_pol0_g] =
              ppw->pv->y[ppw->pv->index_pt_pol0_g];

            ppv->y[ppv->index_pt_pol1_g] =
              ppw->pv->y[ppw->pv->index_pt_pol1_g];

            ppv->y[ppv->index_pt_pol2_g] =
              ppw->pv->y[ppw->pv->index_pt_pol2_g];

            ppv->y[ppv->index_pt_pol3_g] =
              ppw->pv->y[ppw->pv->index_pt_pol3_g];

            for (l = 4; l <= ppw->pv->l_max_pol_g; l++) {

              ppv->y[ppv->index_pt_pol0_g+l] =
                ppw->pv->y[ppw->pv->index_pt_pol0_g+l];
            }

          }

          if (pba->has_ur == _TRUE_) {

            if (ppw->approx[ppw->index_ap_rsa] == (int)rsa_off) {


              ppv->y[ppv->index_pt_delta_ur] =
                ppw->pv->y[ppw->pv->index_pt_delta_ur];

              ppv->y[ppv->index_pt_theta_ur] =
                ppw->pv->y[ppw->pv->index_pt_theta_ur];

              ppv->y[ppv->index_pt_shear_ur] =
                ppw->pv->y[ppw->pv->index_pt_shear_ur];

              if (ppw->approx[ppw->index_ap_ufa] == (int)ufa_off) {

                ppv->y[ppv->index_pt_l3_ur] =
                  ppw->pv->y[ppw->pv->index_pt_l3_ur];

                for (l=4; l <= ppv->l_max_ur; l++)
                  ppv->y[ppv->index_pt_delta_ur+l] =
                    ppw->pv->y[ppw->pv->index_pt_delta_ur+l];

              }
            }
          }

          if (pba->has_ncdm == _TRUE_) {
            index_pt = 0;
            for(n_ncdm = 0; n_ncdm < ppv->N_ncdm; n_ncdm++){
              for(index_q=0; index_q < ppv->q_size_ncdm[n_ncdm]; index_q++){
                for(l=0; l<=ppv->l_max_ncdm[n_ncdm]; l++){
                  /* This is correct even when ncdmfa == off, since ppv->l_max_ncdm and
                     ppv->q_size_ncdm is updated.*/
                  ppv->y[ppv->index_pt_psi0_ncdm1+index_pt] =
                    ppw->pv->y[ppw->pv->index_pt_psi0_ncdm1+index_pt];
                  index_pt++;
                }
              }
            }
          }

        }
      }

      if (pba->has_idm_dr == _TRUE_) {

        /* Case of switching off interacting dark radiation tight coupling approximation */

        if ((pa_old[ppw->index_ap_tca_idm_dr] == (int)tca_idm_dr_on) && (ppw->approx[ppw->index_ap_tca_idm_dr] == (int)tca_idm_dr_off)) {

          if (ppt->perturbations_verbose>2)
            fprintf(stdout,"Mode k=%e: switch off dark tight coupling approximation at tau=%e\n",k,tau);

          if (ppw->approx[ppw->index_ap_rsa] == (int)rsa_idr_off) {

            ppv->y[ppv->index_pt_delta_idr] =
              ppw->pv->y[ppw->pv->index_pt_delta_idr];

            ppv->y[ppv->index_pt_theta_idr] =
              ppw->pv->y[ppw->pv->index_pt_theta_idr];

            /* idr is always free streaming if tca_idm_dr is on */
            if (ppt->idr_nature == idr_free_streaming){
              ppv->y[ppv->index_pt_shear_idr] = ppw->tca_shear_idm_dr;
              ppv->y[ppv->index_pt_l3_idr] = 6./7.*k*ppv->y[ppv->index_pt_shear_idr]/ppw->pvecthermo[pth->index_th_dmu_idm_dr]/ppt->alpha_idm_dr[1];
            }
          }

          if (ppw->approx[ppw->index_ap_rsa] == (int)rsa_off) {

            ppv->y[ppv->index_pt_delta_g] =
              ppw->pv->y[ppw->pv->index_pt_delta_g];

            ppv->y[ppv->index_pt_theta_g] =
              ppw->pv->y[ppw->pv->index_pt_theta_g];
          }

          if ((ppw->approx[ppw->index_ap_tca] == (int)tca_off) && (ppw->approx[ppw->index_ap_rsa] == (int)rsa_off)) {

            ppv->y[ppv->index_pt_shear_g] =
              ppw->pv->y[ppw->pv->index_pt_shear_g];

            ppv->y[ppv->index_pt_l3_g] =
              ppw->pv->y[ppw->pv->index_pt_l3_g];

            for (l = 4; l <= ppw->pv->l_max_g; l++) {

              ppv->y[ppv->index_pt_delta_g+l] =
                ppw->pv->y[ppw->pv->index_pt_delta_g+l];
            }

            ppv->y[ppv->index_pt_pol0_g] =
              ppw->pv->y[ppw->pv->index_pt_pol0_g];

            ppv->y[ppv->index_pt_pol1_g] =
              ppw->pv->y[ppw->pv->index_pt_pol1_g];

            ppv->y[ppv->index_pt_pol2_g] =
              ppw->pv->y[ppw->pv->index_pt_pol2_g];

            ppv->y[ppv->index_pt_pol3_g] =
              ppw->pv->y[ppw->pv->index_pt_pol3_g];

            for (l = 4; l <= ppw->pv->l_max_pol_g; l++) {

              ppv->y[ppv->index_pt_pol0_g+l] =
                ppw->pv->y[ppw->pv->index_pt_pol0_g+l];
            }

          }

          if (pba->has_ur == _TRUE_) {

            if (ppw->approx[ppw->index_ap_rsa] == (int)rsa_off) {


              ppv->y[ppv->index_pt_delta_ur] =
                ppw->pv->y[ppw->pv->index_pt_delta_ur];

              ppv->y[ppv->index_pt_theta_ur] =
                ppw->pv->y[ppw->pv->index_pt_theta_ur];

              ppv->y[ppv->index_pt_shear_ur] =
                ppw->pv->y[ppw->pv->index_pt_shear_ur];

              if (ppw->approx[ppw->index_ap_ufa] == (int)ufa_off) {

                ppv->y[ppv->index_pt_l3_ur] =
                  ppw->pv->y[ppw->pv->index_pt_l3_ur];

                for (l=4; l <= ppv->l_max_ur; l++)
                  ppv->y[ppv->index_pt_delta_ur+l] =
                    ppw->pv->y[ppw->pv->index_pt_delta_ur+l];

              }
            }
          }

          if (pba->has_ncdm == _TRUE_) {
            index_pt = 0;
            for(n_ncdm = 0; n_ncdm < ppv->N_ncdm; n_ncdm++){
              for(index_q=0; index_q < ppv->q_size_ncdm[n_ncdm]; index_q++){
                for(l=0; l<=ppv->l_max_ncdm[n_ncdm]; l++){
                  /* This is correct even when ncdmfa == off, since ppv->l_max_ncdm and
                     ppv->q_size_ncdm is updated.*/
                  ppv->y[ppv->index_pt_psi0_ncdm1+index_pt] =
                    ppw->pv->y[ppw->pv->index_pt_psi0_ncdm1+index_pt];
                  index_pt++;
                }
              }
            }
          }
        }
      }

      /* -- case of switching on ncdm fluid
         approximation. Provide correct initial conditions to new set
         of variables */

      if (pba->has_ncdm == _TRUE_) {

        if ((pa_old[ppw->index_ap_ncdmfa] == (int)ncdmfa_off) && (ppw->approx[ppw->index_ap_ncdmfa] == (int)ncdmfa_on)) {

          if (ppt->perturbations_verbose>2)
            fprintf(stdout,"Mode k=%e: switch on ncdm fluid approximation at tau=%e\n",k,tau);

          if (ppw->approx[ppw->index_ap_rsa] == (int)rsa_off) {

            ppv->y[ppv->index_pt_delta_g] =
              ppw->pv->y[ppw->pv->index_pt_delta_g];

            ppv->y[ppv->index_pt_theta_g] =
              ppw->pv->y[ppw->pv->index_pt_theta_g];
          }

          if ((ppw->approx[ppw->index_ap_tca] == (int)tca_off) && (ppw->approx[ppw->index_ap_rsa] == (int)rsa_off)) {

            ppv->y[ppv->index_pt_shear_g] =
              ppw->pv->y[ppw->pv->index_pt_shear_g];

            ppv->y[ppv->index_pt_l3_g] =
              ppw->pv->y[ppw->pv->index_pt_l3_g];

            for (l = 4; l <= ppw->pv->l_max_g; l++) {

              ppv->y[ppv->index_pt_delta_g+l] =
                ppw->pv->y[ppw->pv->index_pt_delta_g+l];
            }

            ppv->y[ppv->index_pt_pol0_g] =
              ppw->pv->y[ppw->pv->index_pt_pol0_g];

            ppv->y[ppv->index_pt_pol1_g] =
              ppw->pv->y[ppw->pv->index_pt_pol1_g];

            ppv->y[ppv->index_pt_pol2_g] =
              ppw->pv->y[ppw->pv->index_pt_pol2_g];

            ppv->y[ppv->index_pt_pol3_g] =
              ppw->pv->y[ppw->pv->index_pt_pol3_g];

            for (l = 4; l <= ppw->pv->l_max_pol_g; l++) {

              ppv->y[ppv->index_pt_pol0_g+l] =
                ppw->pv->y[ppw->pv->index_pt_pol0_g+l];
            }

          }

          if (pba->has_ur == _TRUE_) {

            if (ppw->approx[ppw->index_ap_rsa] == (int)rsa_off) {


              ppv->y[ppv->index_pt_delta_ur] =
                ppw->pv->y[ppw->pv->index_pt_delta_ur];

              ppv->y[ppv->index_pt_theta_ur] =
                ppw->pv->y[ppw->pv->index_pt_theta_ur];

              ppv->y[ppv->index_pt_shear_ur] =
                ppw->pv->y[ppw->pv->index_pt_shear_ur];

              if (ppw->approx[ppw->index_ap_ufa] == (int)ufa_off) {

                ppv->y[ppv->index_pt_l3_ur] =
                  ppw->pv->y[ppw->pv->index_pt_l3_ur];

                for (l=4; l <= ppv->l_max_ur; l++)
                  ppv->y[ppv->index_pt_delta_ur+l] =
                    ppw->pv->y[ppw->pv->index_pt_delta_ur+l];

              }
            }
          }

          if (pba->has_idr == _TRUE_){
            if (ppw->approx[ppw->index_ap_rsa_idr] == (int)rsa_idr_off){

              ppv->y[ppv->index_pt_delta_idr] =
                ppw->pv->y[ppw->pv->index_pt_delta_idr];

              ppv->y[ppv->index_pt_theta_idr] =
                ppw->pv->y[ppw->pv->index_pt_theta_idr];

              if (ppt->idr_nature == idr_free_streaming){

                if ((pba->has_idm_dr == _FALSE_)||((pba->has_idm_dr == _TRUE_)&&(ppw->approx[ppw->index_ap_tca_idm_dr] == (int)tca_idm_dr_off))){

                  ppv->y[ppv->index_pt_shear_idr] =
                    ppw->pv->y[ppw->pv->index_pt_shear_idr];

                  ppv->y[ppv->index_pt_l3_idr] =
                    ppw->pv->y[ppw->pv->index_pt_l3_idr];

                  for (l=4; l <= ppv->l_max_idr; l++)
                    ppv->y[ppv->index_pt_delta_idr+l] =
                      ppw->pv->y[ppw->pv->index_pt_delta_idr+l];
                }
              }
            }
          }


          a = ppw->pvecback[pba->index_bg_a];
          index_pt = ppw->pv->index_pt_psi0_ncdm1;
          for(n_ncdm = 0; n_ncdm < ppv->N_ncdm; n_ncdm++){
            // We are in the fluid approximation, so ncdm_l_size is always 3.
            ncdm_l_size = ppv->l_max_ncdm[n_ncdm]+1;
            rho_plus_p_ncdm = ppw->pvecback[pba->index_bg_rho_ncdm1+n_ncdm]+
              ppw->pvecback[pba->index_bg_p_ncdm1+n_ncdm];
            for(l=0; l<=2; l++){
              ppv->y[ppv->index_pt_psi0_ncdm1+ncdm_l_size*n_ncdm+l] = 0.0;
            }
            factor = pba->factor_ncdm[n_ncdm]*pow(pba->a_today/a,4);
            for(index_q=0; index_q < ppw->pv->q_size_ncdm[n_ncdm]; index_q++){
              // Integrate over distributions:
              q = pba->q_ncdm[n_ncdm][index_q];
              q2 = q*q;
              epsilon = sqrt(q2+a*a*pba->M_ncdm[n_ncdm]*pba->M_ncdm[n_ncdm]);
              ppv->y[ppv->index_pt_psi0_ncdm1+ncdm_l_size*n_ncdm] +=
                pba->w_ncdm[n_ncdm][index_q]*q2*epsilon*
                ppw->pv->y[index_pt];

              ppv->y[ppv->index_pt_psi0_ncdm1+ncdm_l_size*n_ncdm+1] +=
                pba->w_ncdm[n_ncdm][index_q]*q2*q*
                ppw->pv->y[index_pt+1];

              ppv->y[ppv->index_pt_psi0_ncdm1+ncdm_l_size*n_ncdm+2] +=
                pba->w_ncdm[n_ncdm][index_q]*q2*q2/epsilon*
                ppw->pv->y[index_pt+2];

              //Jump to next momentum bin in ppw->pv->y:
              index_pt += (ppw->pv->l_max_ncdm[n_ncdm]+1);
            }
            ppv->y[ppv->index_pt_psi0_ncdm1+ncdm_l_size*n_ncdm] *=factor/ppw->pvecback[pba->index_bg_rho_ncdm1+n_ncdm];
            ppv->y[ppv->index_pt_psi0_ncdm1+ncdm_l_size*n_ncdm+1] *=k*factor/rho_plus_p_ncdm;
            ppv->y[ppv->index_pt_psi0_ncdm1+ncdm_l_size*n_ncdm+2] *=2.0/3.0*factor/rho_plus_p_ncdm;
          }
        }
      }
    }

    /** - --> (b) for the vector mode */

    if (_vectors_) {

      /** - ---> (b.1.) check that the change of approximation scheme makes
          sense (note: before calling this routine there is already a
          check that we wish to change only one approximation flag at
          a time) */

      class_test((pa_old[ppw->index_ap_tca] == (int)tca_off) && (ppw->approx[ppw->index_ap_tca] == (int)tca_on),
                 ppt->error_message,
                 "at tau=%g: the tight-coupling approximation can be switched off, not on",tau);

      /** - ---> (b.2.) some variables (gw, gwdot, ...) are not affected by
          any approximation. They need to be reconducted whatever
          the approximation switching is. We treat them here. Below
          we will treat other variables case by case. */

      if (ppt->gauge == synchronous){

        ppv->y[ppv->index_pt_hv_prime] =
          ppw->pv->y[ppw->pv->index_pt_hv_prime];

      }
      if (ppt->gauge == newtonian){

        ppv->y[ppv->index_pt_V] =
          ppw->pv->y[ppw->pv->index_pt_V];

      }

      ppv->y[ppv->index_pt_theta_b] =
        ppw->pv->y[ppw->pv->index_pt_theta_b];


      /* -- case of switching off tight coupling
         approximation. Provide correct initial conditions to new set
         of variables */

      if ((pa_old[ppw->index_ap_tca] == (int)tca_on) && (ppw->approx[ppw->index_ap_tca] == (int)tca_off)) {

        if (ppt->perturbations_verbose>2)
          fprintf(stdout,"Mode k=%e: switch off tight-coupling approximation at tau=%e\n",k,tau);

        ppv->y[ppv->index_pt_delta_g] = 0.0; //TBC
        //-4./3.*ppw->pv->y[ppw->pv->index_pt_gwdot]/ppw->pvecthermo[pth->index_th_dkappa];

        ppv->y[ppv->index_pt_pol0_g] = 0.0; //TBC
        //1./3.*ppw->pv->y[ppw->pv->index_pt_gwdot]/ppw->pvecthermo[pth->index_th_dkappa];
      }

      /* -- case of switching on radiation streaming
         approximation. Provide correct initial conditions to new set
         of variables */

      if ((pa_old[ppw->index_ap_rsa] == (int)rsa_off) && (ppw->approx[ppw->index_ap_rsa] == (int)rsa_on)) {

        if (ppt->perturbations_verbose>2)
          fprintf(stdout,"Mode k=%e: switch on radiation streaming approximation at tau=%e with Omega_r=%g\n",k,tau,ppw->pvecback[pba->index_bg_Omega_r]);

      }

    }

    /** - --> (c) for the tensor mode */

    if (_tensors_) {

      /** - ---> (c.1.) check that the change of approximation scheme makes
          sense (note: before calling this routine there is already a
          check that we wish to change only one approximation flag at
          a time) */

      class_test((pa_old[ppw->index_ap_tca] == (int)tca_off) && (ppw->approx[ppw->index_ap_tca] == (int)tca_on),
                 ppt->error_message,
                 "at tau=%g: the tight-coupling approximation can be switched off, not on",tau);

      /** - ---> (c.2.) some variables (gw, gwdot, ...) are not affected by
          any approximation. They need to be reconducted whatever
          the approximation switching is. We treat them here. Below
          we will treat other variables case by case. */


      ppv->y[ppv->index_pt_gw] =
        ppw->pv->y[ppw->pv->index_pt_gw];

      ppv->y[ppv->index_pt_gwdot] =
        ppw->pv->y[ppw->pv->index_pt_gwdot];

      if (ppt->evolve_tensor_ur == _TRUE_){

        /* For now, neutrinos go here. */
        ppv->y[ppv->index_pt_delta_ur] =
          ppw->pv->y[ppw->pv->index_pt_delta_ur];

        ppv->y[ppv->index_pt_theta_ur] =
          ppw->pv->y[ppw->pv->index_pt_theta_ur];

        ppv->y[ppv->index_pt_shear_ur] =
          ppw->pv->y[ppw->pv->index_pt_shear_ur];

        ppv->y[ppv->index_pt_l3_ur] =
          ppw->pv->y[ppw->pv->index_pt_l3_ur];

        for (l=4; l <= ppv->l_max_ur; l++)
          ppv->y[ppv->index_pt_delta_ur+l] =
            ppw->pv->y[ppw->pv->index_pt_delta_ur+l];

      }

      if (ppt->evolve_tensor_ncdm == _TRUE_){

        index_pt = 0;
        for(n_ncdm = 0; n_ncdm < ppv->N_ncdm; n_ncdm++){
          for(index_q=0; index_q < ppv->q_size_ncdm[n_ncdm]; index_q++){
            for(l=0; l<=ppv->l_max_ncdm[n_ncdm];l++){
              // This is correct with or without ncdmfa, since ppv->lmax_ncdm is set accordingly.
              ppv->y[ppv->index_pt_psi0_ncdm1+index_pt] =
                ppw->pv->y[ppw->pv->index_pt_psi0_ncdm1+index_pt];
              index_pt++;
            }
          }
        }
      }

      /* -- case of switching off tight coupling
         approximation. Provide correct initial conditions to new set
         of variables */

      if ((pa_old[ppw->index_ap_tca] == (int)tca_on) && (ppw->approx[ppw->index_ap_tca] == (int)tca_off)) {

        if (ppt->perturbations_verbose>2)
          fprintf(stdout,"Mode k=%e: switch off tight-coupling approximation at tau=%e\n",k,tau);

        ppv->y[ppv->index_pt_delta_g] = -4./3.*ppw->pv->y[ppw->pv->index_pt_gwdot]/ppw->pvecthermo[pth->index_th_dkappa];

        ppv->y[ppv->index_pt_pol0_g] = 1./3.*ppw->pv->y[ppw->pv->index_pt_gwdot]/ppw->pvecthermo[pth->index_th_dkappa];
      }

      /* -- case of switching on radiation streaming
         approximation. Provide correct initial conditions to new set
         of variables */

      if ((pa_old[ppw->index_ap_rsa] == (int)rsa_off) && (ppw->approx[ppw->index_ap_rsa] == (int)rsa_on)) {

        if (ppt->perturbations_verbose>2)
          fprintf(stdout,"Mode k=%e: switch on radiation streaming approximation at tau=%e with Omega_r=%g\n",k,tau,ppw->pvecback[pba->index_bg_Omega_r]);

      }
    }

    /** - --> (d) free the previous vector of perturbations */

    class_call(perturb_vector_free(ppw->pv),
               ppt->error_message,
               ppt->error_message);

    /** - --> (e) let ppw-->pv points towards the perturb_vector structure
        that we just created */

    ppw->pv = ppv;

  }

  return _SUCCESS_;
}

/**
 * Free the perturb_vector structure.
 *
 * @param pv        Input: pointer to perturb_vector structure to be freed
 * @return the error status
 */

int perturb_vector_free(
                        struct perturb_vector * pv
                        ) {

  if (pv->l_max_ncdm != NULL) free(pv->l_max_ncdm);
  if (pv->q_size_ncdm != NULL) free(pv->q_size_ncdm);
  free(pv->y);
  free(pv->dy);
  free(pv->used_in_sources);
  free(pv);

  return _SUCCESS_;
}

/**
 * For each mode, wavenumber and initial condition, this function
 * initializes in the vector all values of perturbed variables (in a
 * given gauge). It is assumed here that all values have previously been
 * set to zero, only non-zero values are set here.
 *
 * @param ppr        Input: pointer to precision structure
 * @param pba        Input: pointer to background structure
 * @param ppt        Input: pointer to the perturbation structure
 * @param index_md   Input: index of mode under consideration (scalar/.../tensor)
 * @param index_ic   Input: index of initial condition under consideration (ad, iso...)
 * @param k          Input: wavenumber
 * @param tau        Input: conformal time
 * @param ppw        Input/Output: workspace containing in input the approximation scheme, the background/thermodynamics/metric quantities, and eventually the previous vector y; and in output the new vector y.
 * @return the error status
 */

int perturb_initial_conditions(struct precision * ppr,
                               struct background * pba,
                               struct perturbs * ppt,
                               int index_md,
                               int index_ic,
                               double k,
                               double tau,
                               struct perturb_workspace * ppw
                               ) {
  /** Summary: */

  /** --> Declare local variables */

  double a,a_prime_over_a;
  double w_fld,dw_over_da_fld,integral_fld;
  double delta_ur=0.,theta_ur=0.,shear_ur=0.,l3_ur=0.,eta=0.,delta_cdm=0.,delta_scf=0.,alpha, alpha_prime; //COpertchange
  double delta_dr=0;
  double q,epsilon,k2;
  int index_q,n_ncdm,idx;
  double rho_r,rho_m,rho_nu,rho_m_over_rho_r;
  double fracnu,fracg,fracb,fraccdm,om;
  double ktau_two,ktau_three;
  double f_dr;
  double a_over_ac,ca2;
  double delta_tot;
  double velocity_tot;
  double s2_squared;
  double cs2_scf;
  double c_gamma_squared,Phi_plus,phi;
  /** --> For scalars */

  if (_scalars_) {

    /** - (a) compute relevant background quantities: compute rho_r,
        rho_m, rho_nu (= all relativistic except photons), and their
        ratio. */

    class_call(background_at_tau(pba,
                                 tau,
                                 pba->normal_info,
                                 pba->inter_normal,
                                 &(ppw->last_index_back),
                                 ppw->pvecback),
               pba->error_message,
               ppt->error_message);

    a = ppw->pvecback[pba->index_bg_a];

    a_prime_over_a = ppw->pvecback[pba->index_bg_H]*a;

    /* 8piG/3 rho_r(t_i) */
    rho_r = ppw->pvecback[pba->index_bg_rho_g];

    /* 8piG/3 rho_m(t_i) */
    rho_m = ppw->pvecback[pba->index_bg_rho_b];

    /* 8piG/3 rho_nu(t_i) (all neutrinos and collisionless relics being relativistic at that time) */
    rho_nu = 0.;

    if (pba->has_cdm == _TRUE_) {
      rho_m += ppw->pvecback[pba->index_bg_rho_cdm];
    }

    if (pba->has_idm_dr == _TRUE_) {
      rho_m += ppw->pvecback[pba->index_bg_rho_idm_dr];
    }

    if (pba->has_dcdm == _TRUE_) {
      rho_m += ppw->pvecback[pba->index_bg_rho_dcdm];
    }

    if (pba->has_dr == _TRUE_) {
      rho_r += ppw->pvecback[pba->index_bg_rho_dr];
      rho_nu += ppw->pvecback[pba->index_bg_rho_dr];
    }

    if (pba->has_ur == _TRUE_) {
      rho_r += ppw->pvecback[pba->index_bg_rho_ur];
      rho_nu += ppw->pvecback[pba->index_bg_rho_ur];
    }

    if (pba->has_idr == _TRUE_) {
      rho_r += ppw->pvecback[pba->index_bg_rho_idr];
      rho_nu += ppw->pvecback[pba->index_bg_rho_idr];
    }

    if (pba->has_ncdm == _TRUE_) {
      for(n_ncdm=0; n_ncdm<pba->N_ncdm; n_ncdm++){
        rho_r += ppw->pvecback[pba->index_bg_rho_ncdm1 + n_ncdm];
        rho_nu += ppw->pvecback[pba->index_bg_rho_ncdm1 + n_ncdm];
      }
    }

    class_test(rho_r == 0.,
               ppt->error_message,
               "stop to avoid division by zero");

    /* f_nu = Omega_nu(t_i) / Omega_r(t_i) */
    fracnu = rho_nu/rho_r;

    /* f_g = Omega_g(t_i) / Omega_r(t_i) */
    fracg = ppw->pvecback[pba->index_bg_rho_g]/rho_r;

    /* f_b = Omega_b(t_i) / Omega_m(t_i) */
    fracb = ppw->pvecback[pba->index_bg_rho_b]/rho_m;

    /* f_cdm = Omega_cdm(t_i) / Omega_m(t_i) */
    fraccdm = 1.-fracb;

    /* Omega_m(t_i) / Omega_r(t_i) */
    rho_m_over_rho_r = rho_m/rho_r;

    /* omega = Omega_m(t_i) a(t_i) H(t_i) / sqrt(Omega_r(t_i))
       = Omega_m(t_0) a(t_0) H(t_0) / sqrt(Omega_r(t_0)) assuming rho_m in a-3 and rho_r in a^-4
       = (8piG/3 rho_m(t_i)) a(t_i) / sqrt(8piG/3 rho_r(t_i))  in Mpc-1
       This (a priori strange) parameter is the relevant one for expressing a
       as a function of tau during radiation and matter domination (but not DE domination).
       Indeed the exact solution of Friedmann when there is only radiation and matter in
       the universe is
       a = [H(t_0)^2 Omega_m(t_0) a(t_0)^3 / 4] x [tau^2 + 4 tau / omega]
    */
    om = a*rho_m/sqrt(rho_r);

    /* (k tau)^2, (k tau)^3 */
    ktau_two=k*k*tau*tau;
    ktau_three=k*tau*ktau_two;


    /* curvature-dependent factors */

    s2_squared = 1.-3.*pba->K/k/k;

    /** - (b) starts by setting everything in synchronous gauge. If
        another gauge is needed, we will perform a gauge
        transformation below. */

    /** - --> (b.1.) adiabatic */

    if ((ppt->has_ad == _TRUE_) && (index_ic == ppt->index_ic_ad)) {

      /* The following formulas are valid at leading order in
         (k*tau) and (om*tau), and order zero in
         tight-coupling. Identical to first order terms in CRS,
         except for normalization (when ppr->curvature_ini=1, tau=1:
         leads to factor 1/2 difference between CRS formulas with
         beta1=0). Identical to CAMB when om set to zero in theta_g,
         theta_ur, shear_ur, tau

         In the non-flat case the relation R=eta is still valid
         outside the horizon for adiabatic IC. Hence eta is still
         set to ppr->curvature_ini at leading order.  Factors s2
         appear through the solution of Einstein equations and
         equations of motion. */

      /* photon density */
      ppw->pv->y[ppw->pv->index_pt_delta_g] = - ktau_two/3. * (1.-om*tau/5.)
        * ppr->curvature_ini * s2_squared;

      /* photon velocity */
      ppw->pv->y[ppw->pv->index_pt_theta_g] = - k*ktau_three/36. * (1.-3.*(1.+5.*fracb-fracnu)/20./(1.-fracnu)*om*tau)
        * ppr->curvature_ini * s2_squared;

      /* tighly-coupled baryons */
      ppw->pv->y[ppw->pv->index_pt_delta_b] = 3./4.*ppw->pv->y[ppw->pv->index_pt_delta_g]; /* baryon density */
      ppw->pv->y[ppw->pv->index_pt_theta_b] = ppw->pv->y[ppw->pv->index_pt_theta_g]; /* baryon velocity */

      if (pba->has_cdm == _TRUE_) {
        ppw->pv->y[ppw->pv->index_pt_delta_cdm] = 3./4.*ppw->pv->y[ppw->pv->index_pt_delta_g]; /* cdm density */
        /* cdm velocity vanishes in the synchronous gauge */
      }

      /* interacting dark matter */
      if (pba->has_idm_dr == _TRUE_) {
        ppw->pv->y[ppw->pv->index_pt_delta_idm_dr] = 3./4.*ppw->pv->y[ppw->pv->index_pt_delta_g]; /* idm_dr density */
      }

      if (pba->has_dcdm == _TRUE_) {
        ppw->pv->y[ppw->pv->index_pt_delta_dcdm] = 3./4.*ppw->pv->y[ppw->pv->index_pt_delta_g]; /* dcdm density */
        /* dcdm velocity velocity vanishes initially in the synchronous gauge */

      }

      /* fluid (assumes wa=0, if this is not the case the
         fluid will catch anyway the attractor solution) */
      if (pba->has_fld == _TRUE_) {

        class_call(background_w_fld(pba,a,&w_fld,&dw_over_da_fld,&integral_fld), pba->error_message, ppt->error_message);


        if (pba->has_fld == _TRUE_) {//TLS

          ppw->pv->y[ppw->pv->index_pt_delta_fld] = 0.5*ktau_two*(-4.+3.*pba->cs2_fld)/(32.+6.*pba->cs2_fld+12.*pba->w_fld_f)* ppr->curvature_ini * s2_squared;
          if (ppt->use_big_theta_fld == _TRUE_){
            ppw->pv->y[ppw->pv->index_pt_big_theta_fld] = - (1+w_fld)*0.5*k*ktau_three*pba->cs2_fld/(32.+6.*pba->cs2_fld+12.*pba->w_fld_f)* ppr->curvature_ini * s2_squared;
          }
          else {
            ppw->pv->y[ppw->pv->index_pt_theta_fld] = -0.5*k*ktau_three*pba->cs2_fld/(32.+6.*pba->cs2_fld+12.*pba->w_fld_f)* ppr->curvature_ini * s2_squared;
          }


        }



        /*old kept for comparison */
        // if (pba->use_ppf == _FALSE_) {
        //   ppw->pv->y[ppw->pv->index_pt_delta_fld] = - ktau_two/4.*(1.+w_fld)*(4.-3.*pba->cs2_fld)/(4.-6.*w_fld+3.*pba->cs2_fld) * ppr->curvature_ini * s2_squared; /* from 1004.5509 */ //TBC: curvature
        //
        //   if (ppt->use_big_theta_fld == _TRUE_){
        //     ppw->pv->y[ppw->pv->index_pt_big_theta_fld] = - (1+w_fld)*k*ktau_three/4.*pba->cs2_fld/(4.-6.*w_fld+3.*pba->cs2_fld) * ppr->curvature_ini * s2_squared;
        //   }
        //   else {
        //     ppw->pv->y[ppw->pv->index_pt_theta_fld] = - k*ktau_three/4.*pba->cs2_fld/(4.-6.*w_fld+3.*pba->cs2_fld) * ppr->curvature_ini * s2_squared; /* from 1004.5509 */ //TBC:curvature
        //   }
        // }
        /* if use_ppf == _TRUE_, y[ppw->pv->index_pt_Gamma_fld] will be automatically set to zero, and this is what we want (although one could probably work out some small nonzero initial conditions: TODO) */
      }

      if (pba->has_scf == _TRUE_ && pba->scf_has_perturbations == _TRUE_) {
        /** - ---> Canonical field (solving for the perturbations):
         *  initial perturbations set to zero, they should reach the attractor soon enough.
         *  - --->  TODO: Incorporate the attractor IC from 1004.5509.
         *  delta_phi \f$ = -(a/k)^2/\phi'(\rho + p)\theta \f$,
         *  delta_phi_prime \f$ = a^2/\phi' \f$ (delta_rho_phi + V'delta_phi),
         *  and assume theta, delta_rho as for perfect fluid
         *  with \f$ c_s^2 = 1 \f$ and w = 1/3 (ASSUMES radiation TRACKING)
        */
        //COpertchange - initialise the new delta we have created to zero (or same value cdm took). Does not need fluid if statement because we initialise before fluid regime.
        // at this point synchronous gauge is presumed. Will never be applicable for delta.
        // CO 23.01.18 Initialised to zero if will be used at a later point in the code, so needs the evolve as fluid flag not the potential.
        if(pba->scf_evolve_as_fluid == _TRUE_){

                if(pba->scf_potential == axionquad){
                  // pba->m_scf = pba->scf_parameters[0]*pba->H0;
                  pba->w_scf = ppw->pvecback[pba->index_bg_w_scf];
                }
                else if(pba->scf_potential == axion){
                  // pba->m_scf = pba->scf_parameters[1]*pba->H0;
                  a_over_ac = a/pow(10,pba->log10_axion_ac);
                  ca2 = (pow(a,3)*pow(a_over_ac,3*pba->n_axion/(1+pba->n_axion))*(-1+pba->n_axion)-pow(a_over_ac,3/(1+pba->n_axion))*pow(pba->a_c,3)*(1+3*pba->n_axion))
                        /(pow(a,3)*pow(a_over_ac,3*pba->n_axion/(1+pba->n_axion))+pow(a_over_ac,3/(1+pba->n_axion))*pow(pba->a_c,3))/(1+pba->n_axion);
                }
                else{
                  pba->m_scf = 0;
                  pba->w_scf = 0; //default to 0 but never used in that case
                }
                // printf("m_scf is %e pba->w_scf %e\n", pba->m_scf,pba->w_scf);

              if(pba->scf_potential == axionquad){
                cs2_scf = k*k/(4*pba->m_scf*pba->m_scf*a*a)/(1+k*k/(4*pba->m_scf*pba->m_scf*a*a));
              }
              else if(pba->scf_potential == axion){
                cs2_scf = (2*a*a*(pba->n_axion-1)*pow(pba->omega_axion*pow(a,-3*(pba->n_axion-1)/(pba->n_axion+1)),2)+k*k)/(2*a*a*(pba->n_axion+1)*pow(pba->omega_axion*pow(a,-3*(pba->n_axion-1)/(pba->n_axion+1)),2)+k*k);
                // pba->cs2_scf = k*k/(4*pba->m_scf*pba->m_scf*a*a)/(1+k*k/(4*pba->m_scf*pba->m_scf*a*a));//To be eventually modified
              }
          ppw->pv->y[ppw->pv->index_pt_delta_scf] = - ktau_two/4.*(1.+ppw->pvecback[pba->index_bg_w_scf])*(4.-3.*cs2_scf)/(4.-6.*ppw->pvecback[pba->index_bg_w_scf]+3.*cs2_scf) * ppr->curvature_ini * s2_squared; /* from 1004.5509 */ //TBC: curvature
          if(ppt->use_big_theta_scf == _TRUE_) {
            ppw->pv->y[ppw->pv->index_pt_big_theta_scf] = -(1+ppw->pvecback[pba->index_bg_w_scf])*k*ktau_three/4.*cs2_scf/(4.-6.*ppw->pvecback[pba->index_bg_w_scf]+3.*cs2_scf) * ppr->curvature_ini * s2_squared;
          }
          else {
            ppw->pv->y[ppw->pv->index_pt_theta_scf] = - k*ktau_three/4.*cs2_scf/(4.-6.*ppw->pvecback[pba->index_bg_w_scf]+3.*cs2_scf) * ppr->curvature_ini * s2_squared; /* from 1004.5509 */ //TBC:curvature
          }
        }

        // printf("m_scf is %e pba->w_scf %e ca2 %e cs2 %e\n", pba->m_scf,pba->w_scf,ca2,pba->cs2_scf);

        if(pba->scf_evolve_like_axionCAMB == _FALSE_) {
          //3./4.*ppw->pv->y[ppw->pv->index_pt_delta_scf]; /* scf density */
          /* scf as cdm velocity vanishes in the synchronous gauge */
          ppw->pv->y[ppw->pv->index_pt_phi_scf] = 0.;//a*a/k/k/ppw->pvecback[pba->index_bg_phi_prime_scf]*k*ktau_three/4.*1./(4.-6.*(1./3.)+3.*1.) * (ppw->pvecback[pba->index_bg_rho_scf] + ppw->pvecback[pba->index_bg_p_scf])* ppr->curvature_ini * s2_squared;
          //COpertchange = 0.
          ppw->pv->y[ppw->pv->index_pt_phi_prime_scf] = 0.;//a*a/ppw->pvecback[pba->index_bg_phi_prime_scf]*( - ktau_two/4.*(1.+1./3.)*(4.-3.*1.)/(4.-6.*(1/3.)+3.*1.)*ppw->pvecback[pba->index_bg_rho_scf] - ppw->pvecback[pba->index_bg_dV_scf]*ppw->pv->y[ppw->pv->index_pt_phi_scf])* ppr->curvature_ini * s2_squared;
          /* delta_fld expression * rho_scf with the w = 1/3, c_s = 1
              a*a/ppw->pvecback[pba->index_bg_phi_prime_scf]*( - ktau_two/4.*(1.+1./3.)*(4.-3.*1.)/(4.-6.*(1/3.)+3.*1.)*ppw->pvecback[pba->index_bg_rho_scf] - ppw->pvecback[pba->index_bg_dV_scf]*ppw->pv->y[ppw->pv->index_pt_phi_scf])* ppr->curvature_ini * s2_squared; */
          //COpertchange = 0.
          // if(pba->scf_potential == axionquad)printf("Initial Conditions for scalar perts in synchronous gauge: %e, %e \n",ppw->pv->y[ppw->pv->index_pt_phi_scf],ppw->pv->y[ppw->pv->index_pt_phi_prime_scf]);
          // if(pba->scf_potential == axionquad)printf("IC for fluid scalar pert in synchronous gauge: %e \n",ppw->pv->y[ppw->pv->index_pt_delta_scf]);

        }
        //CO 22.01.18 If we intend to use fluid eqs, we need delta and theta. Technically only theta because here we are in the synchronous gauge, but both for ease. Always need phi and phi prime.
      }

      /* all relativistic relics: ur, early ncdm, dr */

      if ((pba->has_ur == _TRUE_) || (pba->has_ncdm == _TRUE_) || (pba->has_dr == _TRUE_) || (pba->has_idr == _TRUE_)) {

        delta_ur = ppw->pv->y[ppw->pv->index_pt_delta_g]; /* density of ultra-relativistic neutrinos/relics */

        /* velocity of ultra-relativistic neutrinos/relics */ //TBC
        theta_ur = - k*ktau_three/36./(4.*fracnu+15.) * (4.*fracnu+11.+12.*s2_squared-3.*(8.*fracnu*fracnu+50.*fracnu+275.)/20./(2.*fracnu+15.)*tau*om) * ppr->curvature_ini * s2_squared;

        shear_ur = ktau_two/(45.+12.*fracnu) * (3.*s2_squared-1.) * (1.+(4.*fracnu-5.)/4./(2.*fracnu+15.)*tau*om) * ppr->curvature_ini;//TBC /s2_squared; /* shear of ultra-relativistic neutrinos/relics */  //TBC:0

        l3_ur = ktau_three*2./7./(12.*fracnu+45.)* ppr->curvature_ini;//TBC

        if (pba->has_dr == _TRUE_) delta_dr = delta_ur;
      }

      /* synchronous metric perturbation eta */
      //eta = ppr->curvature_ini * (1.-ktau_two/12./(15.+4.*fracnu)*(5.+4.*fracnu - (16.*fracnu*fracnu+280.*fracnu+325)/10./(2.*fracnu+15.)*tau*om)) /  s2_squared;
      //eta = ppr->curvature_ini * s2_squared * (1.-ktau_two/12./(15.+4.*fracnu)*(15.*s2_squared-10.+4.*s2_squared*fracnu - (16.*fracnu*fracnu+280.*fracnu+325)/10./(2.*fracnu+15.)*tau*om));
      eta = ppr->curvature_ini * (1.-ktau_two/12./(15.+4.*fracnu)*(5.+4.*s2_squared*fracnu - (16.*fracnu*fracnu+280.*fracnu+325)/10./(2.*fracnu+15.)*tau*om));

    }

    /* isocurvature initial conditions taken from Bucher, Moodely,
       Turok 99, with just a different normalization convention for
       tau and the scale factor. [k tau] from BMT99 is left invariant
       because it is the ratio [k/aH]. But [Omega_i,0 tau] from BMT99
       must be replaced by [frac_i*om*tau/4]. Some doubts remain about
       the niv formulas, that should be recheked at some point. We
       also checked that for bi,cdi,nid, everything coincides exactly
       with the CAMB formulas. */

    /** - --> (b.2.) Cold dark matter Isocurvature */

    if ((ppt->has_cdi == _TRUE_) && (index_ic == ppt->index_ic_cdi)) {

      class_test((pba->has_idr == _TRUE_),
                 ppt->error_message,
                 "only adiabatic ic in presence of interacting dark radiation");

      class_test(pba->has_cdm == _FALSE_,
                 ppt->error_message,
                 "not consistent to ask for CDI in absence of CDM!");

      ppw->pv->y[ppw->pv->index_pt_delta_g] = ppr->entropy_ini*fraccdm*om*tau*(-2./3.+om*tau/4.);
      ppw->pv->y[ppw->pv->index_pt_theta_g] = -ppr->entropy_ini*fraccdm*om*ktau_two/12.;

      ppw->pv->y[ppw->pv->index_pt_delta_b] = 3./4.*ppw->pv->y[ppw->pv->index_pt_delta_g];
      ppw->pv->y[ppw->pv->index_pt_theta_b] = ppw->pv->y[ppw->pv->index_pt_theta_g];

      ppw->pv->y[ppw->pv->index_pt_delta_cdm] = ppr->entropy_ini+3./4.*ppw->pv->y[ppw->pv->index_pt_delta_g];

      if ((pba->has_ur == _TRUE_) || (pba->has_ncdm == _TRUE_)) {

        delta_ur = ppw->pv->y[ppw->pv->index_pt_delta_g];
        theta_ur = ppw->pv->y[ppw->pv->index_pt_theta_g];
        shear_ur = -ppr->entropy_ini*fraccdm*ktau_two*tau*om/6./(2.*fracnu+15.);

      }

      eta = -ppr->entropy_ini*fraccdm*om*tau*(1./6.-om*tau/16.);

    }

    /** - --> (b.3.) Baryon Isocurvature */

    if ((ppt->has_bi == _TRUE_) && (index_ic == ppt->index_ic_bi)) {

      class_test((pba->has_idr == _TRUE_),
                 ppt->error_message,
                 "only adiabatic ic in presence of interacting dark radiation");

      ppw->pv->y[ppw->pv->index_pt_delta_g] = ppr->entropy_ini*fracb*om*tau*(-2./3.+om*tau/4.);
      ppw->pv->y[ppw->pv->index_pt_theta_g] = -ppr->entropy_ini*fracb*om*ktau_two/12.;

      ppw->pv->y[ppw->pv->index_pt_delta_b] = ppr->entropy_ini+3./4.*ppw->pv->y[ppw->pv->index_pt_delta_g];
      ppw->pv->y[ppw->pv->index_pt_theta_b] = ppw->pv->y[ppw->pv->index_pt_theta_g];

      if (pba->has_cdm == _TRUE_) {

        ppw->pv->y[ppw->pv->index_pt_delta_cdm] = 3./4.*ppw->pv->y[ppw->pv->index_pt_delta_g];

      }

      if ((pba->has_ur == _TRUE_) || (pba->has_ncdm == _TRUE_)) {

        delta_ur = ppw->pv->y[ppw->pv->index_pt_delta_g];
        theta_ur = ppw->pv->y[ppw->pv->index_pt_theta_g];
        shear_ur = -ppr->entropy_ini*fracb*ktau_two*tau*om/6./(2.*fracnu+15.);

      }

      eta = -ppr->entropy_ini*fracb*om*tau*(1./6.-om*tau/16.);

    }

    /** - --> (b.4.) Neutrino density Isocurvature */

    if ((ppt->has_nid == _TRUE_) && (index_ic == ppt->index_ic_nid)) {

      class_test((pba->has_ur == _FALSE_) && (pba->has_ncdm == _FALSE_),
                 ppt->error_message,
                 "not consistent to ask for NID in absence of ur or ncdm species!");

      class_test((pba->has_idr == _TRUE_),
                 ppt->error_message,
                 "only adiabatic ic in presence of interacting dark radiation");

      ppw->pv->y[ppw->pv->index_pt_delta_g] = ppr->entropy_ini*fracnu/fracg*(-1.+ktau_two/6.);
      ppw->pv->y[ppw->pv->index_pt_theta_g] = -ppr->entropy_ini*fracnu/fracg*k*k*tau*(1./4.-fracb/fracg*3./16.*om*tau);

      ppw->pv->y[ppw->pv->index_pt_delta_b] = ppr->entropy_ini*fracnu/fracg/8.*ktau_two;
      ppw->pv->y[ppw->pv->index_pt_theta_b] = ppw->pv->y[ppw->pv->index_pt_theta_g];

      if (pba->has_cdm == _TRUE_) {

        ppw->pv->y[ppw->pv->index_pt_delta_cdm] = -ppr->entropy_ini*fracnu*fracb/fracg/80.*ktau_two*om*tau;

      }

      delta_ur = ppr->entropy_ini*(1.-ktau_two/6.);
      theta_ur = ppr->entropy_ini*k*k*tau/4.;
      shear_ur = ppr->entropy_ini*ktau_two/(4.*fracnu+15.)/2.;

      eta = -ppr->entropy_ini*fracnu/(4.*fracnu+15.)/6.*ktau_two;

    }

    /** - --> (b.5.) Neutrino velocity Isocurvature */

    if ((ppt->has_niv == _TRUE_) && (index_ic == ppt->index_ic_niv)) {

      class_test((pba->has_ur == _FALSE_) && (pba->has_ncdm == _FALSE_),
                 ppt->error_message,
                 "not consistent to ask for NIV in absence of ur or ncdm species!");

      class_test((pba->has_idr == _TRUE_),
                 ppt->error_message,
                 "only adiabatic ic in presence of interacting dark radiation");

      ppw->pv->y[ppw->pv->index_pt_delta_g] = ppr->entropy_ini*k*tau*fracnu/fracg*
        (1. - 3./16.*fracb*(2.+fracg)/fracg*om*tau); /* small diff wrt camb */

      ppw->pv->y[ppw->pv->index_pt_theta_g] = ppr->entropy_ini*fracnu/fracg*3./4.*k*
        (-1.+3./4.*fracb/fracg*om*tau+3./16.*om*om*tau*tau*fracb/fracg/fracg*(fracg-3.*fracb)+ktau_two/6.);

      ppw->pv->y[ppw->pv->index_pt_delta_b] = 3./4.*ppw->pv->y[ppw->pv->index_pt_delta_g]; /* small diff wrt camb */
      ppw->pv->y[ppw->pv->index_pt_theta_b] = ppw->pv->y[ppw->pv->index_pt_theta_g];

      if (pba->has_cdm == _TRUE_) {

        ppw->pv->y[ppw->pv->index_pt_delta_cdm] = -ppr->entropy_ini*9./64.*fracnu*fracb/fracg*k*tau*om*tau;

      }

      delta_ur = -ppr->entropy_ini*k*tau*(1.+3./16.*fracb*fracnu/fracg*om*tau);  /* small diff wrt camb */
      theta_ur = ppr->entropy_ini*3./4.*k*(1. - 1./6.*ktau_two*(4.*fracnu+9.)/(4.*fracnu+5.));
      shear_ur = ppr->entropy_ini/(4.*fracnu+15.)*k*tau*(1. + 3.*om*tau*fracnu/(4.*fracnu+15.)); /* small diff wrt camb */

      eta = ppr->entropy_ini*fracnu*k*tau*(-1./(4.*fracnu+5.) + (-3./64.*fracb/fracg+15./4./(4.*fracnu+15.)/(4.*fracnu+5.)*om*tau)); /* small diff wrt camb */

    }

    /** - (c) If the needed gauge is really the synchronous gauge, we need to affect the previously computed value of eta to the actual variable eta */

    if (ppt->gauge == synchronous) {

      ppw->pv->y[ppw->pv->index_pt_eta] = eta;
    }


    /** - (d) If the needed gauge is the newtonian gauge, we must compute alpha and then perform a gauge transformation for each variable */

    if (ppt->gauge == newtonian) {

      /* alpha is like in Ma & Bertschinger: (h'+6 eta')/(2k^2). We obtain it from the first two Einstein equations:

         alpha = [eta + 3/2 (a'/a)^2 (delta_rho/rho_c) / k^2 /s_2^2 + 3/2 (a'/a)^3 3 ((rho+p)theta/rho_c) / k^4 / s_2^2] / (a'/a)
         = [eta + 3/2 (a'/a)^2 / k^2 /s_2^2 {delta_tot + 3 (a'/a) /k^2 velocity_tot}] / (a'/a)

         with

         delta_tot = (delta_rho/rho_c)
         = [rho_r delta_r + rho_m delta_m] / (rho_r + rho_m)
         = [delta_r + (rho_m/rho_r) delta_m] / (1 + rho_m/rho_r)
         = [(f_g delta_g + f_nu delta_nu) + (rho_m/rho_r) (f_b delta_b + f_cdm delta_cdm)] / (1 + rho_m/rho_r)

         velocity_tot = ((rho+p)theta/rho_c)
         = [(4/3) rho_r theta_r + rho_m theta_m] / (rho_r + rho_m)
         = [(4/3) theta_r + (rho_m/rho_r) theta_m] / (1 + rho_m/rho_r)
         = [(4/3) (f_g theta_g + f_nu theta_nu) + (rho_m/rho_r) (f_b delta_b + f_cdm 0)] / (1 + rho_m/rho_r)
      */

      if (pba->has_cdm == _TRUE_)
        delta_cdm = ppw->pv->y[ppw->pv->index_pt_delta_cdm];
      else if (pba->has_dcdm == _TRUE_)
        delta_cdm = ppw->pv->y[ppw->pv->index_pt_delta_dcdm];
      else if (pba->has_scf == _TRUE_ && pba->has_cdm == _FALSE_) //VP: scf is cdm //CO what if we have both and scf is only fraction of cdm?
        delta_cdm = ppw->pv->y[ppw->pv->index_pt_delta_scf];
      else if (pba->has_idm_dr == _TRUE_)
        delta_cdm = ppw->pv->y[ppw->pv->index_pt_delta_idm_dr];
      else
        delta_cdm=0.;

      // note: if there are no neutrinos, fracnu, delta_ur and theta_ur below will consistently be zero.

      delta_tot = (fracg*ppw->pv->y[ppw->pv->index_pt_delta_g]+fracnu*delta_ur+rho_m_over_rho_r*(fracb*ppw->pv->y[ppw->pv->index_pt_delta_b]+fraccdm*delta_cdm))/(1.+rho_m_over_rho_r);

      velocity_tot = ((4./3.)*(fracg*ppw->pv->y[ppw->pv->index_pt_theta_g]+fracnu*theta_ur) + rho_m_over_rho_r*fracb*ppw->pv->y[ppw->pv->index_pt_theta_b])/(1.+rho_m_over_rho_r);

      alpha = (eta + 3./2.*a_prime_over_a*a_prime_over_a/k/k/s2_squared*(delta_tot + 3.*a_prime_over_a/k/k*velocity_tot))/a_prime_over_a;

      ppw->pv->y[ppw->pv->index_pt_phi] = eta - a_prime_over_a*alpha;

      ppw->pv->y[ppw->pv->index_pt_delta_g] -= 4.*a_prime_over_a*alpha;
      ppw->pv->y[ppw->pv->index_pt_theta_g] += k*k*alpha;

      ppw->pv->y[ppw->pv->index_pt_delta_b] -= 3.*a_prime_over_a*alpha;
      ppw->pv->y[ppw->pv->index_pt_theta_b] += k*k*alpha;

      if (pba->has_cdm == _TRUE_) {
        ppw->pv->y[ppw->pv->index_pt_delta_cdm] -= 3.*a_prime_over_a*alpha;
        ppw->pv->y[ppw->pv->index_pt_theta_cdm] = k*k*alpha;
      }

      if (pba->has_idm_dr == _TRUE_){
        ppw->pv->y[ppw->pv->index_pt_delta_idm_dr] -= 3.*a_prime_over_a*alpha;
        ppw->pv->y[ppw->pv->index_pt_theta_idm_dr] = k*k*alpha;
        /* comment on idm_dr initial conditions: theta_idm_dr is set later, together with theta_idr, if the tight coupling is on */
      }

      if (pba->has_dcdm == _TRUE_) {
        ppw->pv->y[ppw->pv->index_pt_delta_dcdm] += (-3.*a_prime_over_a - a*pba->Gamma_dcdm)*alpha;
        ppw->pv->y[ppw->pv->index_pt_theta_dcdm] = k*k*alpha;
      }

      /* fluid */
      if ((pba->has_fld == _TRUE_) && (pba->use_ppf == _FALSE_)) {

        class_call(background_w_fld(pba,a,&w_fld,&dw_over_da_fld,&integral_fld), pba->error_message, ppt->error_message);

        ppw->pv->y[ppw->pv->index_pt_delta_fld] -= 3*(1.+w_fld)*a_prime_over_a*alpha;

        if(ppt->use_big_theta_fld == _TRUE_) ppw->pv->y[ppw->pv->index_pt_big_theta_fld] += (1+w_fld)*k*k*alpha;
        else ppw->pv->y[ppw->pv->index_pt_theta_fld] += k*k*alpha;
      }

      /* scalar field: check */
      if (pba->has_scf == _TRUE_&& pba->scf_has_perturbations == _TRUE_) {
        if (pba->scf_evolve_like_axionCAMB == _FALSE_){
        alpha_prime = 0.0;
          /* - 2. * a_prime_over_a * alpha + eta
             - 4.5 * (a2/k2) * ppw->rho_plus_p_shear; */
          ppw->pv->y[ppw->pv->index_pt_phi_scf] += alpha*ppw->pvecback[pba->index_bg_phi_prime_scf];
          ppw->pv->y[ppw->pv->index_pt_phi_prime_scf] +=
          (-2.*a_prime_over_a*alpha*ppw->pvecback[pba->index_bg_phi_prime_scf]
           -a*a* dV_scf(pba,ppw->pvecback[pba->index_bg_phi_scf])*alpha
           +ppw->pvecback[pba->index_bg_phi_prime_scf]*alpha_prime);
         }
         if (pba->scf_evolve_as_fluid == _TRUE_){
            ppw->pv->y[ppw->pv->index_pt_delta_scf] += 3.*(1+ppw->pvecback[pba->index_bg_w_scf])*a_prime_over_a*alpha;
            if(ppt->use_big_theta_scf == _TRUE_) ppw->pv->y[ppw->pv->index_pt_big_theta_scf] += (1+ppw->pvecback[pba->index_bg_w_scf])*k*k*alpha;
            else ppw->pv->y[ppw->pv->index_pt_theta_scf] += k*k*alpha;
          }
      }

      if ((pba->has_ur == _TRUE_) || (pba->has_ncdm == _TRUE_) || (pba->has_dr == _TRUE_) || (pba->has_idr == _TRUE_)) {

        delta_ur -= 4.*a_prime_over_a*alpha;
        theta_ur += k*k*alpha;
        /* shear and l3 are gauge invariant */

        if (pba->has_dr == _TRUE_)
          delta_dr += (-4.*a_prime_over_a + a*pba->Gamma_dcdm*ppw->pvecback[pba->index_bg_rho_dcdm]/ppw->pvecback[pba->index_bg_rho_dr])*alpha;

      }

    } /* end of gauge transformation to newtonian gauge */

      /** - (e) In any gauge, we should now implement the relativistic initial conditions in ur and ncdm variables */

    if (pba->has_ur == _TRUE_) {

      ppw->pv->y[ppw->pv->index_pt_delta_ur] = delta_ur;

      ppw->pv->y[ppw->pv->index_pt_theta_ur] = theta_ur;

      ppw->pv->y[ppw->pv->index_pt_shear_ur] = shear_ur;

      ppw->pv->y[ppw->pv->index_pt_l3_ur] = l3_ur;

    }

    if (pba->has_idr == _TRUE_){

      ppw->pv->y[ppw->pv->index_pt_delta_idr] = delta_ur;
      ppw->pv->y[ppw->pv->index_pt_theta_idr] = theta_ur;
      if (ppt->idr_nature == idr_free_streaming){
        if ((pba->has_idm_dr == _FALSE_)||((pba->has_idm_dr == _TRUE_)&&(ppw->approx[ppw->index_ap_tca_idm_dr] == (int)tca_idm_dr_off))){
          ppw->pv->y[ppw->pv->index_pt_shear_idr] = shear_ur;
          ppw->pv->y[ppw->pv->index_pt_l3_idr] = l3_ur;
        }
      }
    }
    if (pba->has_idm_dr == _TRUE_){
      ppw->pv->y[ppw->pv->index_pt_theta_idm_dr] = theta_ur;
    }

    if (pba->has_ncdm == _TRUE_) {
      idx = ppw->pv->index_pt_psi0_ncdm1;
      for (n_ncdm=0; n_ncdm < pba->N_ncdm; n_ncdm++){

        for (index_q=0; index_q < ppw->pv->q_size_ncdm[n_ncdm]; index_q++) {

          q = pba->q_ncdm[n_ncdm][index_q];

          epsilon = sqrt(q*q+a*a*pba->M_ncdm[n_ncdm]*pba->M_ncdm[n_ncdm]);

          ppw->pv->y[idx] = -0.25 * delta_ur * pba->dlnf0_dlnq_ncdm[n_ncdm][index_q];

          ppw->pv->y[idx+1] =  -epsilon/3./q/k*theta_ur* pba->dlnf0_dlnq_ncdm[n_ncdm][index_q];

          ppw->pv->y[idx+2] = -0.5 * shear_ur * pba->dlnf0_dlnq_ncdm[n_ncdm][index_q];

          ppw->pv->y[idx+3] = -0.25 * l3_ur * pba->dlnf0_dlnq_ncdm[n_ncdm][index_q];

          //Jump to next momentum bin:
          idx += (ppw->pv->l_max_ncdm[n_ncdm]+1);

        }
      }
    }

    if (pba->has_dr == _TRUE_) {

      f_dr = pow(pow(a/pba->a_today,2)/pba->H0,2)*ppw->pvecback[pba->index_bg_rho_dr];

      ppw->pv->y[ppw->pv->index_pt_F0_dr] = delta_dr*f_dr;

      ppw->pv->y[ppw->pv->index_pt_F0_dr+1] = 4./(3.*k)*theta_ur*f_dr;

      ppw->pv->y[ppw->pv->index_pt_F0_dr+2] = 2.*shear_ur*f_dr;

      ppw->pv->y[ppw->pv->index_pt_F0_dr+3] = l3_ur*f_dr;

    }
    if(ppt->compute_phase_shift == _TRUE_){
        //psi = phi-4.5 * (a*a/k/k) * ppw->rho_plus_p_shear;
        if(ppt->gauge == synchronous){
          alpha_prime = - 2. * a_prime_over_a * alpha + eta - 4.5 * (a/a/k/k) * ppw->rho_plus_p_shear;
          phi = eta - a_prime_over_a*alpha;
          Phi_plus = eta + alpha_prime;//psi+phi=eta+alpha_prime.
        }
        else if(ppt->gauge == newtonian){
          phi = ppw->pv->y[ppw->pv->index_pt_phi];
          Phi_plus = 2*ppw->pv->y[ppw->pv->index_pt_phi] - 4.5 * (a*a/k/k) * ppw->rho_plus_p_shear;
        }
        // printf(" Phi_plus %e Phi_plus_baumann %e \n", Phi_plus,4./3*ppr->curvature_ini*(1+3./15.*0.408)); //small difference w/r to Baumann eq. 2.53.... mistake found in Baumann's equation.
        ppt->d_gamma_ini = 3./4*ppw->pv->y[ppw->pv->index_pt_delta_g] - 3*phi;//slightly different definition of delta_g
        // Phi_plus = 4./3*ppr->curvature_ini*(1-1./15.*0.408);
        // printf("rho_nu/(rho_nu+rho_r) %e\n", );
        c_gamma_squared = 1./3.;
        // printf("tau %e k %e Phi_plus %e psi %e phi %e c_gamma_squared %e \n",tau,k,Phi_plus, pvecmetric[ppw->index_mt_psi],y[ppw->pv->index_pt_phi],c_gamma_squared);
        // ppw->pv->y[ppw->pv->index_pt_phase_shift_A] = Phi_plus * sin(pow(c_gamma_squared,0.5)*tau*k);
        // ppw->pv->y[ppw->pv->index_pt_phase_shift_B] = Phi_plus * cos(pow(c_gamma_squared,0.5)*tau*k);
        // ppw->pv->y[ppw->pv->index_pt_phase_shift_A] = Phi_plus*pow(c_gamma_squared,0.5)*tau*k;
        // ppw->pv->y[ppw->pv->index_pt_phase_shift_B] = Phi_plus*(1+pow(pow(c_gamma_squared,0.5)*tau*k,2)/2);
        // ppw->pv->y[ppw->pv->index_pt_phase_shift_A] = Phi_plus*(1-cos(pow(c_gamma_squared,0.5)*tau*k));//assume Phi_plus is constant at early times
        // ppw->pv->y[ppw->pv->index_pt_phase_shift_B] = Phi_plus*sin(pow(c_gamma_squared,0.5)*tau*k);
        ppw->pv->y[ppw->pv->index_pt_phase_shift_A] = 0;
        ppw->pv->y[ppw->pv->index_pt_phase_shift_B] = 0;
        ppw->pv->y[ppw->pv->index_pt_phase_shift] = ppw->pv->y[ppw->pv->index_pt_phase_shift_B]/pow(pow(ppw->pv->y[ppw->pv->index_pt_phase_shift_A]-1,2)+pow(ppw->pv->y[ppw->pv->index_pt_phase_shift_A],2),0.5);
    }
  }
  /** --> For tensors */
  if (_tensors_) {

    /** tensor initial conditions take into account the fact that
       scalar (resp. tensor) \f$ C_l\f$'s are related to the real space
       power spectrum of curvature (resp. of the tensor part of
       metric perturbations)

       \f[ <R(x) R(x)>  \ \  \sum_{ij} <h_{ij}(x) h^{ij}(x)> \f]

       In momentum space it is conventional to use the modes R(k)
       and h(k) where the quantity h obeying to the equation of
       propagation:

       \f[ h'' + \frac{2a'}{a} h + [k2+2K] h = 12\pi Ga2 (\rho+p) \sigma = 8\pi Ga2 p \pi \f]

       and the power spectra in real space and momentum space are related through:

       \f[ <R(x) R(x)> = \int \frac{dk}{k} \left[ \frac{k^3}{2\pi^2} <R(k)R(k)^*>\right] = \int \frac{dk}{k} \mathcal{P}_R(k) \f]
       \f[\sum_{ij} <h_{ij}(x) h^{ij}(x)> = \frac{dk}{k} \left[ \frac{k^3}{2\pi^2} F\left(\frac{k^2}{K}\right) <h(k)h(k)^*>\right] = \int \frac{dk}{k} F\left(\frac{k^2}{K}\right) \mathcal{P}_h(k) \f]

       where \f$ \mathcal{P}_R\f$ and \f$ \mathcal{P}_h\f$ are the dimensionless spectrum of
       curvature R, and F is a function of k2/K, where K is the curvature
       parameter. F is equal to one in flat space (K=0), and coming
       from the contraction of the laplacian eigentensor \f$ Q_{ij}\f$ with
       itself. We will give F explicitly below.

       Similarly the scalar (S) and tensor (T) \f$ C_l\f$'s are given by

       \f[ C_l^S = 4\pi \int \frac{dk}{k} [\Delta_l^S(q)]^2 \mathcal{P}_R(k) \f]
       \f[ C_l^T = 4\pi \int \frac{dk}{k} [\Delta_l^T(q)]^2 F\left(\frac{k^2}{K}\right) \mathcal{P}_h(k) \f]

       The usual convention for the tensor-to-scalar ratio
       \f$ r = A_t / A_s \f$ at pivot scale
       = 16 epsilon in single-field inflation
       is such that for constant \f$ \mathcal{P}_R(k)\f$ and \f$ \mathcal{P}_h(k)\f$,

       \f[ r = 6 \frac{\mathcal{P}_h(k)}{\mathcal{P}_R(k)} \f]

       so

       \f[ \mathcal{P}_h(k) = \frac{\mathcal{P}_R(k) r}{6} = \frac{A_s r}{6} = \frac{A_t}{6} \f]

       A priori it would make sense to say that for a power-law
       primordial spectrum there is an extra factor \f$ (k/k_{pivot})^{n_t} \f$
       (and eventually running and so on and so forth...)

       However it has been shown that the minimal models of
       inflation in a negatively curved bubble lead to
       \f$ \mathcal{P}_h(k)=\tanh(\pi*\nu/2)\f$. In open models it is customary to
       define the tensor tilt in a non-flat universe as a deviation
       from this behavior rather than from true scale-invariance in
       the above sense.

       Hence we should have

       \f[ \mathcal{P}_h(k) = \frac{A_t}{6} [ \tanh(\pi*\frac{\nu}{2})]  (k/k_{pivot})^{(n_t+...)}\f]

       where the brackets \f[ [...] \f] mean "if K<0"

       Then

       \f[ C_l^T = 4\pi \int \frac{dk}{k} [\Delta_l^T(q)]^2 F\left(\frac{k^2}{K}\right) \frac{A_t}{6} [\tanh(\pi*\frac{\nu}{2})] (k/k_{pivot})^{(n_t+...)} \f]

       In the code, it is then a matter of choice to write:

       - In the primordial module: \f$ \mathcal{P}_h(k) = \frac{A_t}{6} \tanh{(\pi*\frac{\nu}{2})} (k/k^*)^{n_T}\f$
       - In the perturbation initial conditions: \f$ h = 1\f$
       - In the spectra module: \f$ C_l^T = \frac{4}{\pi} \int \frac{dk}{k} [\Delta_l^T(q)]^2 F\left(\frac{k^2}{K}\right) \mathcal{P}_h(k) \f$

       or:

       - In the primordial module: \f$ \mathcal{P}_h(k) = A_t (k/k^*)^{n_T} \f$
       - In the perturbation initial conditions: \f$ h = \sqrt{[F\left(\frac{k^2}{K}\right) / 6] \tanh{(\pi*\frac{\nu}{2})}} \f$
       - In the spectra module: \f$ C_l^T = \frac{4}{\pi} \int \frac{dk}{k} [\Delta_l^T(q)]^2 \mathcal{P}_h(k) \f$

       We choose this last option, such that the primordial and
       spectra module differ minimally in flat and non-flat space. Then we must impose

       \f[ h = \sqrt{\left(\frac{F}{6}\right) \tanh{(\pi*\frac{\nu}{2})}} \f]

       The factor F is found to be given by:

       \f[ \sum_{ij}<h_{ij}(x) h^{ij}(x)> = \int \frac{dk}{k}  \frac{k2(k2-K)}{(k2+3K)(k2+2K)} \mathcal{P}_h(k) \f]

       Introducing as usual \f$ q2 = k2 - 3K \f$  and using qdq = kdk this gives

       \f[ \sum_{ij}<h_{ij}(x) h^{ij}(x)> = \int \frac{dk}{k} \frac{(q2-3K)(q2-4K)}{q2(q2-K)} \mathcal{P}_h(k) \f]

       Using qdq = kdk this is equivalent to

       \f[ \sum_{ij}<h_{ij}(x) h^{ij}(x)> = \int \frac{dq}{q} \frac{q2-4K}{q2-K} \mathcal{P}_h(k(q)) \f]

       Finally, introducing \f$ \nu=q/\sqrt{|K|}\f$ and sgnK=SIGN(k)\f$=\pm 1\f$, this could also be written

       \f[ \sum_{ij}<h_{ij}(x) h^{ij}(x)> = \int \frac{d\nu}{\nu} \frac{(\nu2-4sgnK)}{(\nu2-sgnK)} \mathcal{P}_h(k(\nu)) \f]

       Equation (43,44) of Hu, Seljak, White, Zaldarriaga is
       equivalent to absorbing the above factor
       \f$ (\nu2-4sgnK)/(\nu2-sgnK)\f$ in the definition of the primordial
       spectrum. Since the initial condition should be written in terms of k rather than nu, they should read

       \f[ h = \sqrt{ [k2(k2-K)]/[(k2+3K)(k2+2K)] / 6 * \tanh{(\pi*\frac{\nu}{2})} } \f]

       We leave the freedom to multiply by an arbitrary number
       ppr->gw_ini. The standard convention corresponding to
       standard definitions of r, \f$ A_T\f$, \f$ n_T\f$ is however ppr->gw_ini=1.
    *
    */

    if (index_ic == ppt->index_ic_ten) {
      ppw->pv->y[ppw->pv->index_pt_gw] = ppr->gw_ini/_SQRT6_;
    }

    k2 = k*k;

    if (pba->sgnK != 0) {
      ppw->pv->y[ppw->pv->index_pt_gw] *= sqrt(k2*(k2-pba->K)/(k2+3.*pba->K)/(k2+2.*pba->K));
    }

    if (pba->sgnK == -1) {
      if (k*k+3*pba->K >= 0.) {
        ppw->pv->y[ppw->pv->index_pt_gw] *= sqrt(tanh(_PI_/2.*sqrt(k2+3*pba->K)/sqrt(-pba->K)));
      }
      else {
        ppw->pv->y[ppw->pv->index_pt_gw] = 0.;
      }
    }

  }

  return _SUCCESS_;
}

/**
 * Evaluate background/thermodynamics at \f$ \tau \f$, infer useful flags / time scales for integrating perturbations.
 *
 * Evaluate background quantities at \f$ \tau \f$, as well as thermodynamics for scalar mode; infer useful flags and time scales for integrating the perturbations:
 * - check whether tight-coupling approximation is needed.
 * - check whether radiation (photons, massless neutrinos...) perturbations are needed.
 * - choose step of integration: step = ppr->perturb_integration_stepsize * min_time_scale, where min_time_scale = smallest time scale involved in the equations. There are three time scales to compare:
 *     -# that of recombination, \f$ \tau_c = 1/\kappa' \f$
 *     -# Hubble time scale, \f$ \tau_h = a/a' \f$
 *     -# Fourier mode, \f$ \tau_k = 1/k \f$
 *
 * So, in general, min_time_scale = \f$ \min(\tau_c, \tau_b, \tau_h, \tau_k) \f$.
 *
 * However, if \f$ \tau_c \ll \tau_h \f$ and \f$ \tau_c
 * \ll \tau_k \f$, we can use the tight-coupling regime for photons
 * and write equations in such way that the time scale \f$
 * \tau_c \f$ becomes irrelevant (no effective mass term in \f$
 * 1/\tau_c \f$).  Then, the smallest
 * scale in the equations is only \f$ \min(\tau_h, \tau_k) \f$.
 * In practise, it is sufficient to use only the condition \f$ \tau_c \ll \tau_h \f$.
 *
 * Also, if \f$ \rho_{matter} \gg \rho_{radiation} \f$ and \f$ k \gg
 * aH \f$, we can switch off radiation perturbations (i.e. switch on
 * the free-streaming approximation) and then the smallest scale is
 * simply \f$ \tau_h \f$.
 *
 * @param ppr        Input: pointer to precision structure
 * @param pba        Input: pointer to background structure
 * @param pth        Input: pointer to thermodynamics structure
 * @param ppt        Input: pointer to the perturbation structure
 * @param index_md   Input: index of mode under consideration (scalar/.../tensor)
 * @param k          Input: wavenumber
 * @param tau        Input: conformal time
 * @param ppw        Input/Output: in output contains the approximation to be used at this time
 * @return the error status
 */

int perturb_approximations(
                           struct precision * ppr,
                           struct background * pba,
                           struct thermo * pth,
                           struct perturbs * ppt,
                           int index_md,
                           double k,
                           double tau,
                           struct perturb_workspace * ppw
                           ) {
  /** Summary: */

  /** - define local variables */

  /* (a) time scale of Fourier mode, \f$ \tau_k = 1/k \f$ */
  double tau_k;
  /* (b) time scale of expansion, \f$ \tau_h = a/a' \f$ */
  double tau_h;
  /* (c) time scale of recombination, \f$ \tau_{\gamma} = 1/\kappa' \f$ */
  double tau_c;

  /** - compute Fourier mode time scale = \f$ \tau_k = 1/k \f$ */

  class_test(k == 0.,
             ppt->error_message,
             "stop to avoid division by zero");

  tau_k = 1./k;

  /** - evaluate background quantities with background_at_tau() and
      Hubble time scale \f$ \tau_h = a/a' \f$ */

  class_call(background_at_tau(pba,tau, pba->normal_info, ppw->inter_mode, &(ppw->last_index_back), ppw->pvecback),
             pba->error_message,
             ppt->error_message);

  class_test(ppw->pvecback[pba->index_bg_H]*ppw->pvecback[pba->index_bg_a] == 0.,
             ppt->error_message,
             "aH=0, stop to avoid division by zero");

  tau_h = 1./(ppw->pvecback[pba->index_bg_H]*ppw->pvecback[pba->index_bg_a]);

  /** - for scalar modes: */

  if (_scalars_) {

    /** - --> (a) evaluate thermodynamical quantities with thermodynamics_at_z() */

    class_call(thermodynamics_at_z(pba,
                                   pth,
                                   1./ppw->pvecback[pba->index_bg_a]-1.,  /* redshift z=1/a-1 */
                                   ppw->inter_mode,
                                   &(ppw->last_index_thermo),
                                   ppw->pvecback,
                                   ppw->pvecthermo),
               pth->error_message,
               ppt->error_message);

    /** - ---> (b.1.) if \f$ \kappa'=0 \f$, recombination is finished; tight-coupling approximation must be off */

    if (ppw->pvecthermo[pth->index_th_dkappa] == 0.) {

      ppw->approx[ppw->index_ap_tca] = (int)tca_off;

    }

    /** - ---> (b.2.) if \f$ \kappa' \neq 0 \f$, recombination is not finished: check tight-coupling approximation */

    else {

      /** - ----> (b.2.a) compute recombination time scale for photons, \f$ \tau_{\gamma} = 1/ \kappa' \f$ */
      tau_c = 1./ppw->pvecthermo[pth->index_th_dkappa];

      class_test(tau_c < 0.,
                 ppt->error_message,
                 "tau_c = 1/kappa' should always be positive unless there is something wrong in the thermodynamics module. However you have here tau_c=%e at z=%e, conformal time=%e x_e=%e. (This could come from the interpolation of a too poorly sampled reionisation history?).\n",
                 tau_c,
                 1./ppw->pvecback[pba->index_bg_a]-1.,
                 tau,
                 ppw->pvecthermo[pth->index_th_xe]);

      /** - ----> (b.2.b) check whether tight-coupling approximation should be on */

      if ((tau_c/tau_h < ppr->tight_coupling_trigger_tau_c_over_tau_h) &&
          (tau_c/tau_k < ppr->tight_coupling_trigger_tau_c_over_tau_k)) {
        ppw->approx[ppw->index_ap_tca] = (int)tca_on;
      }
      else {
        ppw->approx[ppw->index_ap_tca] = (int)tca_off;
      }

    }

    if(pba->has_idm_dr == _TRUE_){

      if(ppw->pvecthermo[pth->index_th_dmu_idm_dr] == 0.){
        ppw->approx[ppw->index_ap_tca_idm_dr] = (int)tca_idm_dr_off;
      }
      else{

        class_test(1./ppw->pvecthermo[pth->index_th_dmu_idm_dr] < 0.,
                   ppt->error_message,
                   "negative tau_idm_dr=1/dmu_idm_dr=%e at z=%e, conformal time=%e.\n",
                   1./ppw->pvecthermo[pth->index_th_dmu_idm_dr],
                   1./ppw->pvecback[pba->index_bg_a]-1.,
                   tau);

        if ((1./tau_h/ppw->pvecthermo[pth->index_th_dmu_idm_dr] < ppr->idm_dr_tight_coupling_trigger_tau_c_over_tau_h) &&
            (1./tau_k/ppw->pvecthermo[pth->index_th_dmu_idm_dr] < ppr->idm_dr_tight_coupling_trigger_tau_c_over_tau_k) &&
            (pth->nindex_idm_dr>=2) && (ppt->idr_nature == idr_free_streaming)) {
          ppw->approx[ppw->index_ap_tca_idm_dr] = (int)tca_idm_dr_on;
        }
        else{
          ppw->approx[ppw->index_ap_tca_idm_dr] = (int)tca_idm_dr_off;
          //printf("tca_idm_dr_off = %d\n",tau);
        }
      }
    }

    /** - --> (c) free-streaming approximations */

    if ((tau/tau_k > ppr->radiation_streaming_trigger_tau_over_tau_k) &&
        (tau > pth->tau_free_streaming) &&
        (ppr->radiation_streaming_approximation != rsa_none)) {

      ppw->approx[ppw->index_ap_rsa] = (int)rsa_on;
    }
    else {
      ppw->approx[ppw->index_ap_rsa] = (int)rsa_off;
    }

    /* interacting dark radiation free streaming approximation*/
    if (pba->has_idr == _TRUE_){

      if(pba->has_idm_dr==_TRUE_){

        if ((tau/tau_k > ppr->idr_streaming_trigger_tau_over_tau_k) &&
            ((tau > pth->tau_idr_free_streaming) && (pth->nindex_idm_dr>=2)) &&
            (ppr->idr_streaming_approximation != rsa_idr_none)){

          ppw->approx[ppw->index_ap_rsa_idr] = (int)rsa_idr_on;
        }

        else{
          ppw->approx[ppw->index_ap_rsa_idr] = (int)rsa_idr_off;
        }
      }

      else{
        if ((tau/tau_k > ppr->idr_streaming_trigger_tau_over_tau_k) &&
            (tau > pth->tau_idr_free_streaming) &&
            (ppr->idr_streaming_approximation != rsa_idr_none)){

          ppw->approx[ppw->index_ap_rsa_idr] = (int)rsa_idr_on;
        }

        else{
          ppw->approx[ppw->index_ap_rsa_idr] = (int)rsa_idr_off;
        }
      }
    }

    if (pba->has_ur == _TRUE_) {

      if ((tau/tau_k > ppr->ur_fluid_trigger_tau_over_tau_k) &&
          (ppr->ur_fluid_approximation != ufa_none)) {

        ppw->approx[ppw->index_ap_ufa] = (int)ufa_on;
      }
      else {
        ppw->approx[ppw->index_ap_ufa] = (int)ufa_off;
      }
    }

    if (pba->has_ncdm == _TRUE_) {

      if ((tau/tau_k > ppr->ncdm_fluid_trigger_tau_over_tau_k) &&
          (ppr->ncdm_fluid_approximation != ncdmfa_none)) {

        ppw->approx[ppw->index_ap_ncdmfa] = (int)ncdmfa_on;
      }
      else {
        ppw->approx[ppw->index_ap_ncdmfa] = (int)ncdmfa_off;
      }
    }
  }

  /** - for tensor modes: */

  if (_tensors_) {

    /** - --> (a) evaluate thermodynamical quantities with thermodynamics_at_z() */

    class_call(thermodynamics_at_z(pba,
                                   pth,
                                   1./ppw->pvecback[pba->index_bg_a]-1.,  /* redshift z=1/a-1 */
                                   ppw->inter_mode,
                                   &(ppw->last_index_thermo),
                                   ppw->pvecback,
                                   ppw->pvecthermo),
               pth->error_message,
               ppt->error_message);

    /** - ---> (b.1.) if \f$ \kappa'=0 \f$, recombination is finished; tight-coupling approximation must be off */

    if (ppw->pvecthermo[pth->index_th_dkappa] == 0.) {

      ppw->approx[ppw->index_ap_tca] = (int)tca_off;

    }

    /** - ---> (b.2.) if \f$ \kappa' \neq 0 \f$, recombination is not finished: check tight-coupling approximation */

    else {

      /** - ----> (b.2.a) compute recombination time scale for photons, \f$ \tau_{\gamma} = 1/ \kappa' \f$ */
      tau_c = 1./ppw->pvecthermo[pth->index_th_dkappa];

      /** - ----> (b.2.b) check whether tight-coupling approximation should be on */
      if ((tau_c/tau_h < ppr->tight_coupling_trigger_tau_c_over_tau_h) &&
          (tau_c/tau_k < ppr->tight_coupling_trigger_tau_c_over_tau_k)) {
        ppw->approx[ppw->index_ap_tca] = (int)tca_on;
      }
      else {
        ppw->approx[ppw->index_ap_tca] = (int)tca_off;
      }
    }

    if ((tau/tau_k > ppr->radiation_streaming_trigger_tau_over_tau_k) &&
        (tau > pth->tau_free_streaming) &&
        (ppr->radiation_streaming_approximation != rsa_none)) {

      ppw->approx[ppw->index_ap_rsa] = (int)rsa_on;
    }
    else {
      ppw->approx[ppw->index_ap_rsa] = (int)rsa_off;
    }
  }

  return _SUCCESS_;
}

/**
 * Compute typical timescale over which the perturbation equations
 * vary. Some integrators (e.g. Runge-Kunta) benefit from calling this
 * routine at each step in order to adapt the next step.
 *
 * This is one of the few functions in the code which is passed to the generic_integrator() routine.
 * Since generic_integrator() should work with functions passed from various modules, the format of the arguments
 * is a bit special:
 * - fixed parameters and workspaces are passed through a generic pointer.
 *   generic_integrator() doesn't know the content of this pointer.
 * - the error management is a bit special: errors are not written as usual to pth->error_message, but to a generic
 *   error_message passed in the list of arguments.
 *
 * @param tau                      Input: conformal time
 * @param parameters_and_workspace Input: fixed parameters (e.g. indices), workspace, approximation used, etc.
 * @param timescale                Output: perturbation variation timescale (given the approximation used)
 * @param error_message            Output: error message
 */

int perturb_timescale(
                      double tau,
                      void * parameters_and_workspace,
                      double * timescale,
                      ErrorMsg error_message
                      ) {
  /** Summary: */

  /** - define local variables */

  /* (a) time scale of Fourier mode, \f$ \tau_k = 1/k \f$ */
  double tau_k;
  /* (b) time scale of expansion, \f$ \tau_h = a/a' \f$ */
  double tau_h;
  /* (c) time scale of recombination, \f$ \tau_{\gamma} = 1/\kappa' \f$ */
  double tau_c;

  /* various pointers allowing to extract the fields of the
     parameter_and_workspace input structure */
  struct perturb_parameters_and_workspace * pppaw;
  struct background * pba;
  struct thermo * pth;
  struct perturbs * ppt;
  struct perturb_workspace * ppw;
  double * pvecback;
  double * pvecthermo;

  /** - extract the fields of the parameter_and_workspace input structure */
  pppaw = parameters_and_workspace;
  pba = pppaw->pba;
  pth = pppaw->pth;
  ppt = pppaw->ppt;
  ppw = pppaw->ppw;
  pvecback = ppw->pvecback;
  pvecthermo = ppw->pvecthermo;

  /** - compute Fourier mode time scale = \f$ \tau_k = 1/k \f$ */

  class_test(pppaw->k == 0.,
             ppt->error_message,
             "stop to avoid division by zero");

  tau_k = 1./pppaw->k;

  /** - evaluate background quantities with background_at_tau() and
      Hubble time scale \f$ \tau_h = a/a' \f$ */

  class_call(background_at_tau(pba,tau, pba->normal_info, ppw->inter_mode, &(ppw->last_index_back), pvecback),
             pba->error_message,
             error_message);

  class_test(pvecback[pba->index_bg_H]*pvecback[pba->index_bg_a] == 0.,
             error_message,
             "aH=0, stop to avoid division by zero");

  tau_h = 1./(pvecback[pba->index_bg_H]*pvecback[pba->index_bg_a]);

  /** - for scalars modes: */

  if ((ppt->has_scalars == _TRUE_) && (pppaw->index_md == ppt->index_md_scalars)) {

    *timescale = tau_h;

    if ((ppw->approx[ppw->index_ap_rsa] == (int)rsa_off) || (pba->has_ncdm == _TRUE_))
      *timescale = MIN(tau_k,*timescale);

    if (ppw->approx[ppw->index_ap_tca] == (int)tca_off) {

      class_call(thermodynamics_at_z(pba,
                                     pth,
                                     1./pvecback[pba->index_bg_a]-1.,  /* redshift z=1/a-1 */
                                     ppw->inter_mode,
                                     &(ppw->last_index_thermo),
                                     pvecback,
                                     pvecthermo),
                 pth->error_message,
                 error_message);

      if (pvecthermo[pth->index_th_dkappa] != 0.) {

        /** - -->  compute recombination time scale for photons, \f$ \tau_{\gamma} = 1/ \kappa' \f$ */

        tau_c = 1./pvecthermo[pth->index_th_dkappa];

        *timescale = MIN(tau_c,*timescale);

      }
    }

  }

  /** - for vector modes: */

  if ((ppt->has_vectors == _TRUE_) && (pppaw->index_md == ppt->index_md_vectors)) {

    *timescale = MIN(tau_h,tau_k);

    if (ppw->approx[ppw->index_ap_tca] == (int)tca_off) {

      class_call(thermodynamics_at_z(pba,
                                     pth,
                                     1./pvecback[pba->index_bg_a]-1.,  /* redshift z=1/a-1 */
                                     ppw->inter_mode,
                                     &(ppw->last_index_thermo),
                                     pvecback,
                                     pvecthermo),
                 pth->error_message,
                 error_message);

      if (pvecthermo[pth->index_th_dkappa] != 0.) {

        /** - -->  compute recombination time scale for photons, \f$ \tau_{\gamma} = 1/ \kappa' \f$ */

        tau_c = 1./pvecthermo[pth->index_th_dkappa];

        *timescale = MIN(tau_c,*timescale);

      }
    }
  }

  /** - for tensor modes: */

  if ((ppt->has_tensors == _TRUE_) && (pppaw->index_md == ppt->index_md_tensors)) {

    *timescale = MIN(tau_h,tau_k);

    if (ppw->approx[ppw->index_ap_tca] == (int)tca_off) {

      class_call(thermodynamics_at_z(pba,
                                     pth,
                                     1./pvecback[pba->index_bg_a]-1.,  /* redshift z=1/a-1 */
                                     ppw->inter_mode,
                                     &(ppw->last_index_thermo),
                                     pvecback,
                                     pvecthermo),
                 pth->error_message,
                 error_message);

      if (pvecthermo[pth->index_th_dkappa] != 0.) {

        /** - --> compute recombination time scale for photons, \f$ \tau_{\gamma} = 1/ \kappa' \f$ */

        tau_c = 1./pvecthermo[pth->index_th_dkappa];

        *timescale = MIN(tau_c,*timescale);

      }
    }
  }

  return _SUCCESS_;
}


/**
 * Compute metric perturbations (those not integrated over time) using Einstein equations
 *
 * @param ppr        Input: pointer to precision structure
 * @param pba        Input: pointer to background structure
 * @param pth        Input: pointer to thermodynamics structure
 * @param ppt        Input: pointer to the perturbation structure
 * @param index_md   Input: index of mode under consideration (scalar/.../tensor)
 * @param k          Input: wavenumber
 * @param tau        Input: conformal time
 * @param y          Input: vector of perturbations (those integrated over time) (already allocated)
 * @param ppw        Input/Output: in output contains the updated metric perturbations
 * @return the error status
 */

int perturb_einstein(
                     struct precision * ppr,
                     struct background * pba,
                     struct thermo * pth,
                     struct perturbs * ppt,
                     int index_md,
                     double k,
                     double tau,
                     double * y,
                     struct perturb_workspace * ppw
                     ) {
  /** Summary: */

  /** - define local variables */

  double k2,a,a2,a_prime_over_a;
  double s2_squared;
  double shear_g = 0.;
  double shear_idr = 0.;

  /** - define wavenumber and scale factor related quantities */

  k2 = k*k;
  a = ppw->pvecback[pba->index_bg_a];
  a2 = a * a;
  a_prime_over_a = ppw->pvecback[pba->index_bg_H]*a;
  s2_squared = 1.-3.*pba->K/k2;

  /** - sum up perturbations from all species */
  class_call(perturb_total_stress_energy(ppr,pba,pth,ppt,index_md,k,y,ppw),
             ppt->error_message,
             ppt->error_message);

  /** - for scalar modes: */

  if (_scalars_) {

    /** - --> infer metric perturbations from Einstein equations */

    /* newtonian gauge */
    if (ppt->gauge == newtonian) {

      /* in principle we could get phi from the constrain equation:

         ppw->pvecmetric[ppw->index_mt_phi] = -1.5 * (a2/k2/k2/s2/s2) * (k2 * delta_rho + 3.*a_prime_over_a * rho_plus_p_theta);

         with s2_squared = sqrt(1-3K/k2) = ppw->s_l[2]*ppw->s_l[2]

         This was the case in class v1.3. However the integration is
         more stable is we treat phi as a dynamical variable
         y[ppw->pv->index_pt_phi], which derivative is given by the
         second equation below (credits to Guido Walter Pettinari). */

      /* equation for psi */
      ppw->pvecmetric[ppw->index_mt_psi] = y[ppw->pv->index_pt_phi] - 4.5 * (a2/k2) * ppw->rho_plus_p_shear;

      /* equation for phi' */
      ppw->pvecmetric[ppw->index_mt_phi_prime] = -a_prime_over_a * ppw->pvecmetric[ppw->index_mt_psi] + 1.5 * (a2/k2) * ppw->rho_plus_p_theta;

      /* eventually, infer radiation streaming approximation for
         gamma and ur (this is exactly the right place to do it
         because the result depends on h_prime) */

      if (ppw->approx[ppw->index_ap_rsa] == (int)rsa_on) {

        class_call(perturb_rsa_delta_and_theta(ppr,pba,pth,ppt,k,y,a_prime_over_a,ppw->pvecthermo,ppw),
                   ppt->error_message,
                   ppt->error_message);
      }

      if ((pba->has_idr)&&(ppw->approx[ppw->index_ap_rsa_idr] == (int)rsa_idr_on)){

        class_call(perturb_rsa_idr_delta_and_theta(ppr,pba,pth,ppt,k,y,a_prime_over_a,ppw->pvecthermo,ppw),
                   ppt->error_message,
                   ppt->error_message);
      }

    }

    /* synchronous gauge */
    if (ppt->gauge == synchronous) {

      /* first equation involving total density fluctuation */
      ppw->pvecmetric[ppw->index_mt_h_prime] =
        ( k2 * s2_squared * y[ppw->pv->index_pt_eta] + 1.5 * a2 * ppw->delta_rho)/(0.5*a_prime_over_a);  /* h' */

      /* eventually, infer radiation streaming approximation for
         gamma and ur (this is exactly the right place to do it
         because the result depends on h_prime) */

      if (ppw->approx[ppw->index_ap_rsa] == (int)rsa_on) {

        class_call(perturb_rsa_delta_and_theta(ppr,pba,pth,ppt,k,y,a_prime_over_a,ppw->pvecthermo,ppw),
                   ppt->error_message,
                   ppt->error_message);
      }

      if ((pba->has_idr==_TRUE_)&&(ppw->approx[ppw->index_ap_rsa_idr] == (int)rsa_idr_on)) {

        class_call(perturb_rsa_idr_delta_and_theta(ppr,pba,pth,ppt,k,y,a_prime_over_a,ppw->pvecthermo,ppw),
                   ppt->error_message,
                   ppt->error_message);

        ppw->rho_plus_p_theta += 4./3.*ppw->pvecback[pba->index_bg_rho_idr]*ppw->rsa_theta_idr;

      }

      /* second equation involving total velocity */
      ppw->pvecmetric[ppw->index_mt_eta_prime] = (1.5 * a2 * ppw->rho_plus_p_theta + 0.5 * pba->K * ppw->pvecmetric[ppw->index_mt_h_prime])/k2/s2_squared;  /* eta' */

      /* third equation involving total pressure */
      ppw->pvecmetric[ppw->index_mt_h_prime_prime] =
        - 2. * a_prime_over_a * ppw->pvecmetric[ppw->index_mt_h_prime]
        + 2. * k2 * s2_squared * y[ppw->pv->index_pt_eta]
        - 9. * a2 * ppw->delta_p;

      /* alpha = (h'+6eta')/2k^2 */
      ppw->pvecmetric[ppw->index_mt_alpha] = (ppw->pvecmetric[ppw->index_mt_h_prime] + 6.*ppw->pvecmetric[ppw->index_mt_eta_prime])/2./k2;

      /* eventually, infer first-order tight-coupling approximation for photon
         shear, then correct the total shear */
      if (ppw->approx[ppw->index_ap_tca] == (int)tca_on) {

        shear_g = 16./45./ppw->pvecthermo[pth->index_th_dkappa]*(y[ppw->pv->index_pt_theta_g]+k2*ppw->pvecmetric[ppw->index_mt_alpha]);

        ppw->rho_plus_p_shear += 4./3.*ppw->pvecback[pba->index_bg_rho_g]*shear_g;

      }

      if ((pba->has_idm_dr == _TRUE_)&&(ppw->approx[ppw->index_ap_tca_idm_dr] == (int)tca_idm_dr_on)){

        shear_idr = 0.5*8./15./ppw->pvecthermo[pth->index_th_dmu_idm_dr]/ppt->alpha_idm_dr[0]*(y[ppw->pv->index_pt_theta_idr]+k2*ppw->pvecmetric[ppw->index_mt_alpha]);

        ppw->rho_plus_p_shear += 4./3.*ppw->pvecback[pba->index_bg_rho_idr]*shear_idr;
      }

      /* fourth equation involving total shear */
      ppw->pvecmetric[ppw->index_mt_alpha_prime] =  //TBC
        - 2. * a_prime_over_a * ppw->pvecmetric[ppw->index_mt_alpha]
        + y[ppw->pv->index_pt_eta]
        - 4.5 * (a2/k2) * ppw->rho_plus_p_shear;

    }

    /* transform (delta_m, theta_m) of the current gauge into
       gauge-independent variables (you could comment this out if you
       really want gauge-dependent results) */

    if (ppt->has_source_delta_m == _TRUE_) {
      ppw->delta_m += 3. *ppw->pvecback[pba->index_bg_a]*ppw->pvecback[pba->index_bg_H] * ppw->theta_m/k2;
      // note: until 2.4.3 there was a typo, the factor was (-2 H'/H) instead
      // of (3 aH). There is the same typo in the CLASSgal paper
      // 1307.1459v1,v2,v3. It came from a confusion between (1+w_total)
      // and (1+w_matter)=1 [the latter is the relevant one here].
      //
      // note2: at this point this gauge-invariant variable is only
      // valid if all matter components are pressureless and
      // stable. This relation will be generalized soon to the case
      // of decaying dark matter.
    }

    if (ppt->has_source_delta_cb == _TRUE_) {
      ppw->delta_cb += 3. *ppw->pvecback[pba->index_bg_a]*ppw->pvecback[pba->index_bg_H] * ppw->theta_cb/k2;//check gauge transformation
    }

    if (ppt->has_source_theta_m == _TRUE_) {
      if  (ppt->gauge == synchronous) {
        ppw->theta_m += ppw->pvecmetric[ppw->index_mt_alpha]*k2;
      }
    }
    if (ppt->has_source_theta_cb == _TRUE_){
      if  (ppt->gauge == synchronous) {
        ppw->theta_cb += ppw->pvecmetric[ppw->index_mt_alpha]*k2; //check gauge transformation
      }
    }
  }
  /** - for vector modes */

  if (_vectors_) {

    if (ppt->gauge == newtonian) {

      ppw->pvecmetric[ppw->index_mt_V_prime] = -2.*a_prime_over_a*y[ppw->pv->index_pt_V] - 3.*ppw->vector_source_pi/k;

    }

    if (ppt->gauge == synchronous) {

      // assuming    vector_source_pi = p_class a^2 pi_T^{(1)} and  vector_source_v = (rho_class+p_class)a^2 v^{(1)}

      // from Hu and White:
      ppw->pvecmetric[ppw->index_mt_hv_prime_prime] = -2.*a_prime_over_a*y[ppw->pv->index_pt_hv_prime] - 3.*ppw->vector_source_pi/k2;

      // what we suspect:
      //ppw->pvecmetric[ppw->index_mt_hv_prime_prime] = -2.*a_prime_over_a*y[ppw->pv->index_pt_hv_prime] - 3.*ppw->vector_source_pi;

      // if we use the other equation:
      //ppw->pvecmetric[ppw->index_mt_hv_prime] = -2./k/ (1.-2.*pba->K/k2) * 3. * ppw->vector_source_v;

    }

  }

  /** - for tensor modes */

  if (_tensors_) {

    /* single einstein equation for tensor perturbations */
    ppw->pvecmetric[ppw->index_mt_gw_prime_prime] = -2.*a_prime_over_a*y[ppw->pv->index_pt_gwdot]-(k2+2.*pba->K)*y[ppw->pv->index_pt_gw]+ppw->gw_source;

  }

  return _SUCCESS_;

}

int perturb_total_stress_energy(
                                struct precision * ppr,
                                struct background * pba,
                                struct thermo * pth,
                                struct perturbs * ppt,
                                int index_md,
                                double k,
                                double * y,
                                struct perturb_workspace * ppw
                                ) {
  /** Summary: */

  /** - define local variables */

  double a,a2,a_prime_over_a,k2;
  double rho_m=0.;
  double delta_rho_m=0.;
  double rho_plus_p_m=0.;
  double rho_plus_p_theta_m=0.;
  double delta_g=0.;
  double theta_g=0.;
  double shear_g=0.;
  double delta_ur=0.;
  double theta_ur=0.;
  double shear_ur=0.;
  double delta_idr=0.;
  double theta_idr=0.;
  double shear_idr=0.;
  double rho_delta_ncdm=0.;
  double rho_plus_p_theta_ncdm=0.;
  double rho_plus_p_shear_ncdm=0.;
  double delta_p_ncdm=0.;
  double factor;
  double rho_plus_p_ncdm;
  int index_q,n_ncdm,idx, index_k;
  double epsilon,q,q2,cg2_ncdm,w_ncdm,rho_ncdm_bg,p_ncdm_bg,pseudo_p_ncdm;
  double w_fld,dw_over_da_fld,integral_fld;
  double gwncdm;
  double rho_relativistic;
  double rho_dr_over_f;
  double delta_rho_scf, delta_p_scf, psi;
  /** Variables used for FLD and PPF */
  double c_gamma_k_H_square;
  double Gamma_prime_plus_a_prime_over_a_Gamma, s2sq=1.;
  double w_prime_fld, ca2_fld;
  double cs2_fld, wn_fld, exp_fld;
  double alpha, alpha_prime, metric_euler;
  double rho_t, p_t, rho_t_prime, p_t_prime;
  double rho_fld, p_fld, rho_fld_prime, p_fld_prime;
  double X, Y, Z, X_prime, Y_prime, Z_prime;
  double Gamma_fld, S, S_prime, theta_t, theta_t_prime, rho_plus_p_theta_fld_prime, cs2_scf;
  double delta_p_b_over_rho_b;

  /** - wavenumber and scale factor related quantities */

  a = ppw->pvecback[pba->index_bg_a];
  a2 = a * a;
  a_prime_over_a = ppw->pvecback[pba->index_bg_H]*a;
  k2 = k*k;

  /** - for scalar modes */

  if (_scalars_) {

    /** - --> (a) deal with approximation schemes */

    /** - ---> (a.1.) photons */

    if (ppw->approx[ppw->index_ap_tca] == (int)tca_off) {

      if (ppw->approx[ppw->index_ap_rsa] == (int)rsa_off) {

        /** - ----> (a.1.1.) no approximation */

        delta_g = y[ppw->pv->index_pt_delta_g];
        theta_g = y[ppw->pv->index_pt_theta_g];
        shear_g = y[ppw->pv->index_pt_shear_g];

      }
      else {

        /** - ----> (a.1.2.) radiation streaming approximation */

        delta_g = 0.; /* actual free streaming approximation imposed after evaluation of einstein equations */
        theta_g = 0.; /* actual free streaming approximation imposed after evaluation of einstein equations */
        shear_g = 0.; /* shear always neglected in radiation streaming approximation */
      }
    }
    else {

      /** - ----> (a.1.3.) tight coupling approximation */

      delta_g = y[ppw->pv->index_pt_delta_g];
      theta_g = y[ppw->pv->index_pt_theta_g];

      /* first-order tight-coupling approximation for photon shear */
      if (ppt->gauge == newtonian) {
        shear_g = 16./45./ppw->pvecthermo[pth->index_th_dkappa]*y[ppw->pv->index_pt_theta_g];
      }
      else {
        shear_g = 0.; /* in the synchronous gauge, the expression of
                         shear_g (at first-order in a tight-coupling
                         expansion) is a function of h' and eta'; but h'
                         and eta' are calculated in perturb_einstein()
                         as a function of delta_g and theta_g.  Hence,
                         we set shear_g temporarily to zero, and set it
                         to the right first-order value in
                         perturb_einstein(), just before using the
                         Einstein equation for the shear. */
      }
    }

    /** - ---> (a.2.) ur */

    if (pba->has_ur == _TRUE_) {

      if (ppw->approx[ppw->index_ap_rsa] == (int)rsa_off) {

        delta_ur = y[ppw->pv->index_pt_delta_ur];
        theta_ur = y[ppw->pv->index_pt_theta_ur];
        shear_ur = y[ppw->pv->index_pt_shear_ur];

      }

      else {

        delta_ur = 0.; /* actual free streaming approximation imposed after evaluation of 1st einstein equation */
        theta_ur = 0.; /* actual free streaming approximation imposed after evaluation of 1st einstein equation */
        shear_ur = 0.; /* shear always neglected in free streaming approximation */

      }

    }

    /** - ---> (a.3.) baryon pressure perturbation */

    if ((ppt->has_perturbed_recombination == _TRUE_) &&(ppw->approx[ppw->index_ap_tca] == (int)tca_off)) {
      delta_p_b_over_rho_b = ppw->pvecthermo[pth->index_th_wb]*(y[ppw->pv->index_pt_delta_b]+ y[ppw->pv->index_pt_perturbed_recombination_delta_temp]);
    }
    else {
      delta_p_b_over_rho_b = ppw->pvecthermo[pth->index_th_cb2]*y[ppw->pv->index_pt_delta_b];
    }

    /** - ---> (a.4.) interacting dark radiation */

    if (pba->has_idr == _TRUE_) {
      if (ppw->approx[ppw->index_ap_rsa_idr] == (int)rsa_idr_off) {
        delta_idr = y[ppw->pv->index_pt_delta_idr];
        theta_idr = y[ppw->pv->index_pt_theta_idr];

        if (ppt->idr_nature == idr_free_streaming){
          if((pba->has_idm_dr == _TRUE_)&&(ppw->approx[ppw->index_ap_tca_idm_dr] == (int)tca_idm_dr_on)){
            if(ppt->gauge == newtonian)
              shear_idr = 0.5*(8./15./ppw->pvecthermo[pth->index_th_dmu_idm_dr]/ppt->alpha_idm_dr[0]*(y[ppw->pv->index_pt_theta_idr]));
            else
              shear_idr = 0.; /* this is set in perturb_einstein, so here it's set to 0 */
          }
          else{
            shear_idr = y[ppw->pv->index_pt_shear_idr];
          }
        }
      }
      else{
        delta_idr = 0.;
        theta_idr = 0.;
        shear_idr = 0.;
      }
    }

    /** - --> (b) compute the total density, velocity and shear perturbations */

    /* photon and baryon contribution */
    ppw->delta_rho = ppw->pvecback[pba->index_bg_rho_g]*delta_g
      + ppw->pvecback[pba->index_bg_rho_b]*y[ppw->pv->index_pt_delta_b]; // contribution to total perturbed stress-energy
    ppw->rho_plus_p_theta = 4./3.*ppw->pvecback[pba->index_bg_rho_g]*theta_g
      + ppw->pvecback[pba->index_bg_rho_b]*y[ppw->pv->index_pt_theta_b]; // contribution to total perturbed stress-energy
    ppw->rho_plus_p_shear = 4./3.*ppw->pvecback[pba->index_bg_rho_g]*shear_g; // contribution to total perturbed stress-energy
    ppw->delta_p = 1./3.*ppw->pvecback[pba->index_bg_rho_g]*delta_g
      + ppw->pvecback[pba->index_bg_rho_b]*delta_p_b_over_rho_b; // contribution to total perturbed stress-energy
    ppw->rho_plus_p_tot = 4./3. * ppw->pvecback[pba->index_bg_rho_g] + ppw->pvecback[pba->index_bg_rho_b];

    if (ppt->has_source_delta_m == _TRUE_) {
      delta_rho_m = ppw->pvecback[pba->index_bg_rho_b]*y[ppw->pv->index_pt_delta_b]; // contribution to delta rho_matter
      rho_m = ppw->pvecback[pba->index_bg_rho_b];
    }
    if ((ppt->has_source_delta_m == _TRUE_) || (ppt->has_source_theta_m == _TRUE_)) {
      rho_plus_p_theta_m = ppw->pvecback[pba->index_bg_rho_b]*y[ppw->pv->index_pt_theta_b]; // contribution to [(rho+p)theta]_matter
      rho_plus_p_m = ppw->pvecback[pba->index_bg_rho_b];
    }

    /* cdm contribution */
    if (pba->has_cdm == _TRUE_) {
      ppw->delta_rho += ppw->pvecback[pba->index_bg_rho_cdm]*y[ppw->pv->index_pt_delta_cdm]; // contribution to total perturbed stress-energy
      if (ppt->gauge == newtonian)
        ppw->rho_plus_p_theta = ppw->rho_plus_p_theta + ppw->pvecback[pba->index_bg_rho_cdm]*y[ppw->pv->index_pt_theta_cdm]; // contribution to total perturbed stress-energy

      ppw->rho_plus_p_tot += ppw->pvecback[pba->index_bg_rho_cdm];

      if (ppt->has_source_delta_m == _TRUE_) {
        delta_rho_m += ppw->pvecback[pba->index_bg_rho_cdm]*y[ppw->pv->index_pt_delta_cdm]; // contribution to delta rho_matter
        rho_m += ppw->pvecback[pba->index_bg_rho_cdm];
      }
      if ((ppt->has_source_delta_m == _TRUE_) || (ppt->has_source_theta_m == _TRUE_)) {
        if (ppt->gauge == newtonian)
          rho_plus_p_theta_m += ppw->pvecback[pba->index_bg_rho_cdm]*y[ppw->pv->index_pt_theta_cdm]; // contribution to [(rho+p)theta]_matter
        rho_plus_p_m += ppw->pvecback[pba->index_bg_rho_cdm];
      }
    }

    /* idm_dr contribution */
    if (pba->has_idm_dr == _TRUE_) {
      ppw->delta_rho += ppw->pvecback[pba->index_bg_rho_idm_dr]*y[ppw->pv->index_pt_delta_idm_dr];
      ppw->rho_plus_p_theta += ppw->pvecback[pba->index_bg_rho_idm_dr]*y[ppw->pv->index_pt_theta_idm_dr];
      ppw->rho_plus_p_tot += ppw->pvecback[pba->index_bg_rho_idm_dr];
    }

    /* dcdm contribution */
    if (pba->has_dcdm == _TRUE_) {
      ppw->delta_rho += ppw->pvecback[pba->index_bg_rho_dcdm]*y[ppw->pv->index_pt_delta_dcdm];
      ppw->rho_plus_p_theta += ppw->pvecback[pba->index_bg_rho_dcdm]*y[ppw->pv->index_pt_theta_dcdm];

      ppw->rho_plus_p_tot += ppw->pvecback[pba->index_bg_rho_dcdm];

      if (ppt->has_source_delta_m == _TRUE_) {
        delta_rho_m += ppw->pvecback[pba->index_bg_rho_dcdm]*y[ppw->pv->index_pt_delta_dcdm]; // contribution to delta rho_matter
        rho_m += ppw->pvecback[pba->index_bg_rho_dcdm];
      }
      if ((ppt->has_source_delta_m == _TRUE_) || (ppt->has_source_theta_m == _TRUE_)) {
        rho_plus_p_theta_m += ppw->pvecback[pba->index_bg_rho_dcdm]*y[ppw->pv->index_pt_theta_dcdm]; // contribution to [(rho+p)theta]_matter
        rho_plus_p_m += ppw->pvecback[pba->index_bg_rho_dcdm];
      }
    }

    /* ultra-relativistic decay radiation */

    if (pba->has_dr == _TRUE_) {
      /* We have delta_rho_dr = rho_dr * F0_dr / f, where F follows the
         convention in astro-ph/9907388 and f is defined as
         f = rho_dr*a^4/rho_crit_today. In CLASS density units
         rho_crit_today = H0^2.
      */
      rho_dr_over_f = pow(pba->H0/a2,2);
      ppw->delta_rho += rho_dr_over_f*y[ppw->pv->index_pt_F0_dr];
      ppw->rho_plus_p_theta += 4./3.*3./4*k*rho_dr_over_f*y[ppw->pv->index_pt_F0_dr+1];
      ppw->rho_plus_p_shear += 2./3.*rho_dr_over_f*y[ppw->pv->index_pt_F0_dr+2];
      ppw->delta_p += 1./3.*rho_dr_over_f*y[ppw->pv->index_pt_F0_dr];

      ppw->rho_plus_p_tot += 4./3. * ppw->pvecback[pba->index_bg_rho_dr];
    }

    /* ultra-relativistic neutrino/relics contribution */

    if (pba->has_ur == _TRUE_) {
      ppw->delta_rho = ppw->delta_rho + ppw->pvecback[pba->index_bg_rho_ur]*delta_ur;
      ppw->rho_plus_p_theta = ppw->rho_plus_p_theta + 4./3.*ppw->pvecback[pba->index_bg_rho_ur]*theta_ur;
      ppw->rho_plus_p_shear = ppw->rho_plus_p_shear + 4./3.*ppw->pvecback[pba->index_bg_rho_ur]*shear_ur;
      ppw->delta_p += 1./3.*ppw->pvecback[pba->index_bg_rho_ur]*delta_ur;

      ppw->rho_plus_p_tot += 4./3. * ppw->pvecback[pba->index_bg_rho_ur];
    }

    /* interacting dark radiation */
    if (pba->has_idr == _TRUE_) {
      ppw->delta_rho += ppw->pvecback[pba->index_bg_rho_idr]*delta_idr;
      ppw->rho_plus_p_theta += 4./3.*ppw->pvecback[pba->index_bg_rho_idr]*theta_idr;
      if (ppt->idr_nature==idr_free_streaming)
        ppw->rho_plus_p_shear += 4./3.*ppw->pvecback[pba->index_bg_rho_idr]*shear_idr;
      ppw->delta_p += 1./3. * ppw->pvecback[pba->index_bg_rho_idr]*delta_idr;
      ppw->rho_plus_p_tot += 4./3. * ppw->pvecback[pba->index_bg_rho_idr];
    }

    /* infer delta_cb abd theta_cb (perturbations from CDM and baryons) before adding ncdm */
    if ((ppt->has_source_delta_m == _TRUE_) && (ppt->has_source_delta_cb == _TRUE_))
      ppw->delta_cb = delta_rho_m/rho_m;

    if (((ppt->has_source_delta_m == _TRUE_) || (ppt->has_source_theta_m == _TRUE_)) &&
        ((ppt->has_source_delta_cb == _TRUE_) || (ppt->has_source_theta_cb == _TRUE_)))
      ppw->theta_cb = rho_plus_p_theta_m/rho_plus_p_m;


    /* non-cold dark matter contribution */
    if (pba->has_ncdm == _TRUE_) {
      idx = ppw->pv->index_pt_psi0_ncdm1;
      if(ppw->approx[ppw->index_ap_ncdmfa] == (int)ncdmfa_on){
        // The perturbations are evolved integrated:
        for(n_ncdm=0; n_ncdm < pba->N_ncdm; n_ncdm++){
          rho_ncdm_bg = ppw->pvecback[pba->index_bg_rho_ncdm1+n_ncdm];
          p_ncdm_bg = ppw->pvecback[pba->index_bg_p_ncdm1+n_ncdm];
          pseudo_p_ncdm = ppw->pvecback[pba->index_bg_pseudo_p_ncdm1+n_ncdm];

          rho_plus_p_ncdm = rho_ncdm_bg + p_ncdm_bg;
          w_ncdm = p_ncdm_bg/rho_ncdm_bg;
          cg2_ncdm = w_ncdm*(1.0-1.0/(3.0+3.0*w_ncdm)*(3.0*w_ncdm-2.0+pseudo_p_ncdm/p_ncdm_bg));
          if ((ppt->has_source_delta_ncdm == _TRUE_) || (ppt->has_source_theta_ncdm == _TRUE_) || (ppt->has_source_delta_m == _TRUE_)) {
            ppw->delta_ncdm[n_ncdm] = y[idx];
            ppw->theta_ncdm[n_ncdm] = y[idx+1];
            ppw->shear_ncdm[n_ncdm] = y[idx+2];
          }

          ppw->delta_rho += rho_ncdm_bg*y[idx];
          ppw->rho_plus_p_theta += rho_plus_p_ncdm*y[idx+1];
          ppw->rho_plus_p_shear += rho_plus_p_ncdm*y[idx+2];
          ppw->delta_p += cg2_ncdm*rho_ncdm_bg*y[idx];

          ppw->rho_plus_p_tot += rho_plus_p_ncdm;

          idx += ppw->pv->l_max_ncdm[n_ncdm]+1;
        }
      }
      else{
        // We must integrate to find perturbations:
        for(n_ncdm=0; n_ncdm < pba->N_ncdm; n_ncdm++){
          rho_delta_ncdm = 0.0;
          rho_plus_p_theta_ncdm = 0.0;
          rho_plus_p_shear_ncdm = 0.0;
          delta_p_ncdm = 0.0;
          factor = pba->factor_ncdm[n_ncdm]*pow(pba->a_today/a,4);

          for (index_q=0; index_q < ppw->pv->q_size_ncdm[n_ncdm]; index_q ++) {

            q = pba->q_ncdm[n_ncdm][index_q];
            q2 = q*q;
            epsilon = sqrt(q2+pba->M_ncdm[n_ncdm]*pba->M_ncdm[n_ncdm]*a2);

            rho_delta_ncdm += q2*epsilon*pba->w_ncdm[n_ncdm][index_q]*y[idx];
            rho_plus_p_theta_ncdm += q2*q*pba->w_ncdm[n_ncdm][index_q]*y[idx+1];
            rho_plus_p_shear_ncdm += q2*q2/epsilon*pba->w_ncdm[n_ncdm][index_q]*y[idx+2];
            delta_p_ncdm += q2*q2/epsilon*pba->w_ncdm[n_ncdm][index_q]*y[idx];

            //Jump to next momentum bin:
            idx+=(ppw->pv->l_max_ncdm[n_ncdm]+1);
          }

          rho_delta_ncdm *= factor;
          rho_plus_p_theta_ncdm *= k*factor;
          rho_plus_p_shear_ncdm *= 2.0/3.0*factor;
          delta_p_ncdm *= factor/3.;

          if ((ppt->has_source_delta_ncdm == _TRUE_) || (ppt->has_source_theta_ncdm == _TRUE_) || (ppt->has_source_delta_m == _TRUE_)) {
            ppw->delta_ncdm[n_ncdm] = rho_delta_ncdm/ppw->pvecback[pba->index_bg_rho_ncdm1+n_ncdm];
            ppw->theta_ncdm[n_ncdm] = rho_plus_p_theta_ncdm/
              (ppw->pvecback[pba->index_bg_rho_ncdm1+n_ncdm]+ppw->pvecback[pba->index_bg_p_ncdm1+n_ncdm]);
            ppw->shear_ncdm[n_ncdm] = rho_plus_p_shear_ncdm/
              (ppw->pvecback[pba->index_bg_rho_ncdm1+n_ncdm]+ppw->pvecback[pba->index_bg_p_ncdm1+n_ncdm]);
          }

          ppw->delta_rho += rho_delta_ncdm;
          ppw->rho_plus_p_theta += rho_plus_p_theta_ncdm;
          ppw->rho_plus_p_shear += rho_plus_p_shear_ncdm;
          ppw->delta_p += delta_p_ncdm;

          ppw->rho_plus_p_tot += ppw->pvecback[pba->index_bg_rho_ncdm1+n_ncdm]+ppw->pvecback[pba->index_bg_p_ncdm1+n_ncdm];
        }
      }
      if (ppt->has_source_delta_m == _TRUE_) {
        for(n_ncdm=0; n_ncdm < pba->N_ncdm; n_ncdm++){
          delta_rho_m += ppw->pvecback[pba->index_bg_rho_ncdm1+n_ncdm]*ppw->delta_ncdm[n_ncdm]; // contribution to delta rho_matter
          rho_m += ppw->pvecback[pba->index_bg_rho_ncdm1+n_ncdm];
        }
      }
      if ((ppt->has_source_delta_m == _TRUE_) || (ppt->has_source_theta_m == _TRUE_)) {
        for(n_ncdm=0; n_ncdm < pba->N_ncdm; n_ncdm++){
          rho_plus_p_theta_m += (ppw->pvecback[pba->index_bg_rho_ncdm1+n_ncdm]+ppw->pvecback[pba->index_bg_p_ncdm1+n_ncdm])
            *ppw->theta_ncdm[n_ncdm]; // contribution to [(rho+p)theta]_matter
          rho_plus_p_m += (ppw->pvecback[pba->index_bg_rho_ncdm1+n_ncdm]+ppw->pvecback[pba->index_bg_p_ncdm1+n_ncdm]);
        }
      }
    }

    /* scalar field contribution.
       In Newtonian gauge, delta_scf depends on the metric perturbation psi which is inferred
       from rho_plus_p_shear. So the contribution from the scalar field must be below all
       species with non-zero shear.
    */

    if (pba->has_scf == _TRUE_&& pba->scf_has_perturbations == _TRUE_) {

      if (ppt->perturbations_verbose>10)
        fprintf(stdout,"Inside scf if statement. pba->scf_has_perturbations = %d. \n", pba->scf_has_perturbations);

      if (ppt->gauge == synchronous){
        if (ppt->scf_kg_eq[index_md][index_k] == 1){
          delta_rho_scf =  1./3.*
          (1./a2*ppw->pvecback[pba->index_bg_phi_prime_scf]*y[ppw->pv->index_pt_phi_prime_scf]
           + ppw->pvecback[pba->index_bg_dV_scf]*y[ppw->pv->index_pt_phi_scf]);
          delta_p_scf = 1./3.*
          (1./a2*ppw->pvecback[pba->index_bg_phi_prime_scf]*y[ppw->pv->index_pt_phi_prime_scf]
           - ppw->pvecback[pba->index_bg_dV_scf]*y[ppw->pv->index_pt_phi_scf]);
           // printf("delta_rho_scf %e delta_p_scf %e a %e %e %e\n", delta_rho_scf,delta_p_scf,a,ppw->pvecback[pba->index_bg_phi_prime_scf]*y[ppw->pv->index_pt_phi_prime_scf],ppw->pvecback[pba->index_bg_dV_scf]*y[ppw->pv->index_pt_phi_scf]);
           if(pba->n_axion < pba->n_axion_security && ppw->pvecback[pba->index_bg_Omega_scf]<pba->security_small_Omega_scf && a>pow(10,pba->log10_axion_ac)){
           // if(pow(delta_rho_scf/ppw->pvecback[pba->index_bg_rho_scf],2)>1){
             // printf("ppw->pvecback[pba->index_bg_Omega_scf]* %e %e\n", ppw->pvecback[pba->index_bg_Omega_scf],delta_rho_scf);
             delta_rho_scf=0;
             delta_p_scf=0;
           }
           if(pba->scf_evolve_as_fluid == _TRUE_){
             y[ppw->pv->index_pt_delta_scf] = delta_rho_scf/ppw->pvecback[pba->index_bg_rho_scf];
           }
        }
        else {
          if(pba->scf_potential == axionquad){
            cs2_scf = k2/(4*pba->m_scf*pba->m_scf*a2)/(1+k2/(4*pba->m_scf*pba->m_scf*a2));
          }
          else if(pba->scf_potential == axion){
            // printf("omega_axion %e\n", pba->omega_axion);
            cs2_scf = (2*a*a*(pba->n_axion-1)*pow(pba->omega_axion*pow(a,-3*(pba->n_axion-1)/(pba->n_axion+1)),2)+k*k)/(2*a*a*(pba->n_axion+1)*pow(pba->omega_axion*pow(a,-3*(pba->n_axion-1)/(pba->n_axion+1)),2)+k*k);
            // pba->cs2_scf = k2/(4*pba->m_scf*pba->m_scf*a2)/(1+k2/(4*pba->m_scf*pba->m_scf*a2));//To be eventually modified
          }
        delta_rho_scf = ppw->pvecback[pba->index_bg_rho_scf]*y[ppw->pv->index_pt_delta_scf]; //identical to fld above
        delta_p_scf = cs2_scf * delta_rho_scf;

        // printf("delta_rho_scf FL %e delta_p_scf %e\n", delta_rho_scf,delta_p_scf);
        // y[ppw->pv->index_pt_phi_scf] = delta_rho_scf/ppw->pvecback[pba->index_bg_rho_scf]; //CO 23.01.18 keep evolving phi even though using fluid eqs        }
        // if(ppt->scf_fluid_flag_perts == _TRUE_){
        //     y[ppw->pv->index_pt_phi_scf] = delta_rho_scf/ppw->pvecback[pba->index_bg_rho_scf];
        // }
      }
    }
      else{ //if newtonian gauge, equation for psi */
        if (ppt->scf_kg_eq[index_md][index_k] == 1){ //evolving via KG
          psi = y[ppw->pv->index_pt_phi] - 4.5 * (a2/k/k) * ppw->rho_plus_p_shear;

          delta_rho_scf =  1./3.*
            (1./a2*ppw->pvecback[pba->index_bg_phi_prime_scf]*y[ppw->pv->index_pt_phi_prime_scf]
             + ppw->pvecback[pba->index_bg_dV_scf]*y[ppw->pv->index_pt_phi_scf]
             - 1./a2*pow(ppw->pvecback[pba->index_bg_phi_prime_scf],2)*psi);
          delta_p_scf =  1./3.*
            (1./a2*ppw->pvecback[pba->index_bg_phi_prime_scf]*y[ppw->pv->index_pt_phi_prime_scf]
             - ppw->pvecback[pba->index_bg_dV_scf]*y[ppw->pv->index_pt_phi_scf]
             - 1./a2*pow(ppw->pvecback[pba->index_bg_phi_prime_scf],2)*psi);
             // printf("delta_rho_scf KG %e rho+p shear %e delta_p_scf %e phi %e psi %e phi_scf' %e V' %e\n", delta_rho_scf,delta_p_scf,ppw->rho_plus_p_shear,y[ppw->pv->index_pt_phi],psi,ppw->pvecback[pba->index_bg_phi_prime_scf],ppw->pvecback[pba->index_bg_dV_scf]);
        }
        else{ //evolving as fluid
                if(pba->scf_potential == axionquad){
                  cs2_scf = k2/(4*pba->m_scf*pba->m_scf*a2)/(1+k2/(4*pba->m_scf*pba->m_scf*a2));
                }
                else if(pba->scf_potential == axion){
                  cs2_scf = (2*a*a*(pba->n_axion-1)*pow(pba->omega_axion*pow(a,-3*(pba->n_axion-1)/(pba->n_axion+1)),2)+k*k)/(2*a*a*(pba->n_axion+1)*pow(pba->omega_axion*pow(a,-3*(pba->n_axion-1)/(pba->n_axion+1)),2)+k*k);
                  // pba->cs2_scf = k2/(4*pba->m_scf*pba->m_scf*a2)/(1+k2/(4*pba->m_scf*pba->m_scf*a2));//To be eventually modified
                }
              delta_rho_scf = ppw->pvecback[pba->index_bg_rho_scf]*y[ppw->pv->index_pt_delta_scf]; //identical to fld above
              delta_p_scf = cs2_scf * delta_rho_scf;
              // printf("delta_rho_scf FL %e delta_p_scf %e\n", delta_rho_scf,delta_p_scf);
              // printf("delta_rho_scf FL %e\n", delta_rho_scf);
              // y[ppw->pv->index_pt_phi_scf] = delta_rho_scf/ppw->pvecback[pba->index_bg_rho_scf]; //CO 23.01.18 keep evolving phi even though using fluid eqs
        }
      }

      // delta_rho_scf=0;
      // delta_p_scf=0;
      ppw->delta_rho += delta_rho_scf;

      ppw->delta_p += delta_p_scf; // an important difference from CDM because if SCF evolving via KG then pressure is not necessarily zero.

      if (ppt->scf_kg_eq[index_md][index_k] == 1){ //evolving via KG
        // if(pow(delta_rho_scf/ppw->pvecback[pba->index_bg_rho_scf],2)<1){
        if(pba->n_axion < pba->n_axion_security && ppw->pvecback[pba->index_bg_Omega_scf]<pba->security_small_Omega_scf && a>pow(10,pba->log10_axion_ac)){
          //do nothing
        }
        else{
          ppw->rho_plus_p_theta +=  1./3.*
            k*k/a2*ppw->pvecback[pba->index_bg_phi_prime_scf]*y[ppw->pv->index_pt_phi_scf];
          ppw->rho_plus_p_tot += ppw->pvecback[pba->index_bg_rho_scf]+ppw->pvecback[pba->index_bg_p_scf];
        }
        if(pba->scf_evolve_as_fluid == _TRUE_){
          if(ppt->use_big_theta_scf == _TRUE_){
            y[ppw->pv->index_pt_big_theta_scf] = (1./3.*k*k/a2*ppw->pvecback[pba->index_bg_phi_prime_scf]*y[ppw->pv->index_pt_phi_scf])/ppw->pvecback[pba->index_bg_rho_scf];
          }
          else{
           if(ppw->pvecback[pba->index_bg_rho_scf]+ppw->pvecback[pba->index_bg_p_scf]!=0.0)y[ppw->pv->index_pt_theta_scf] = (1./3.*k*k/a2*ppw->pvecback[pba->index_bg_phi_prime_scf]*y[ppw->pv->index_pt_phi_scf]) / (ppw->pvecback[pba->index_bg_rho_scf]+ppw->pvecback[pba->index_bg_p_scf]);
           else y[ppw->pv->index_pt_theta_scf] = 0.;
          }
        }


      }
      else { //evolving via fluid mimicking fld
        ppw->rho_plus_p_tot += ppw->pvecback[pba->index_bg_rho_scf]+ppw->pvecback[pba->index_bg_p_scf];
        if(ppt->use_big_theta_scf == _TRUE_){
          ppw->rho_plus_p_theta = ppw->rho_plus_p_theta + ppw->pvecback[pba->index_bg_rho_scf]*y[ppw->pv->index_pt_big_theta_scf];
        }
        else {
          ppw->rho_plus_p_theta = ppw->rho_plus_p_theta + (1.+ppw->pvecback[pba->index_bg_w_scf])*ppw->pvecback[pba->index_bg_rho_scf]*y[ppw->pv->index_pt_theta_scf];
        }
      }
    }

    /* add your extra species here */

    /* fluid contribution */
    if (pba->has_fld == _TRUE_) {

      class_call(background_w_fld(pba,a,&w_fld,&dw_over_da_fld,&integral_fld), pba->error_message, ppt->error_message);
      w_prime_fld = dw_over_da_fld * a_prime_over_a * a;

      if (pba->use_ppf == _FALSE_) {
        cs2_fld = pba->cs2_fld;

        if(pba->ede_parametrization == pheno_axion){
          wn_fld = pba->w_fld_f;
          exp_fld = 3*(1+wn_fld)/pba->nu_fld;
          ca2_fld = ( wn_fld*pba->nu_fld - pow((pba->a_c/a),exp_fld)*(pba->nu_fld + 1 + wn_fld) )
                /( 1 + pow((pba->a_c/a),exp_fld) )
                /pba->nu_fld;
        }
        else{
          ca2_fld = w_fld - w_prime_fld / 3. / (1.+w_fld) / a_prime_over_a;
        }

        ppw->delta_rho_fld = ppw->pvecback[pba->index_bg_rho_fld]*y[ppw->pv->index_pt_delta_fld];

        if(ppt->use_big_theta_fld == _TRUE_){
          ppw->rho_plus_p_theta_fld = ppw->pvecback[pba->index_bg_rho_fld]*y[ppw->pv->index_pt_big_theta_fld];
          // y[ppw->pv->index_pt_delta_p_over_rho_fld]=cs2_fld*y[ppw->pv->index_pt_delta_fld]+3*a_prime_over_a*(cs2_fld-ca2_fld)*y[ppw->pv->index_pt_big_theta_fld]/k2;
        }
        else{
          ppw->rho_plus_p_theta_fld = (1.+w_fld)*ppw->pvecback[pba->index_bg_rho_fld]*y[ppw->pv->index_pt_theta_fld];
          // y[ppw->pv->index_pt_delta_p_over_rho_fld]=cs2_fld*y[ppw->pv->index_pt_delta_fld]+3*a_prime_over_a*(1+w_fld)*(cs2_fld-ca2_fld)*y[ppw->pv->index_pt_theta_fld]/k2;
        }
      	/** We must gauge transform the pressure perturbation from the fluid rest-frame to the gauge we are working in */
      	ppw->delta_p_fld = pba->cs2_fld * ppw->delta_rho_fld + (pba->cs2_fld-ca2_fld)*(3*a_prime_over_a*ppw->rho_plus_p_theta_fld/k/k);
      }

      else {
        s2sq = ppw->s_l[2]*ppw->s_l[2];
        c_gamma_k_H_square = pow(pba->c_gamma_over_c_fld*k/a_prime_over_a,2)*pba->cs2_fld;
      	/** The equation is too stiff for Runge-Kutta when c_gamma_k_H_square is large.
      	    Use the asymptotic solution Gamma=Gamma'=0 in that case.
      	*/
      	if (c_gamma_k_H_square > ppr->c_gamma_k_H_square_max)
      	  Gamma_fld = 0.;
      	else
      	  Gamma_fld = y[ppw->pv->index_pt_Gamma_fld];

      	if (ppt->gauge == synchronous){
          alpha = (y[ppw->pv->index_pt_eta]+1.5*a2/k2/s2sq*(ppw->delta_rho+3*a_prime_over_a/k2*ppw->rho_plus_p_theta)-Gamma_fld)/a_prime_over_a;
      	  alpha_prime = -2. * a_prime_over_a * alpha + y[ppw->pv->index_pt_eta] - 4.5 * (a2/k2) * ppw->rho_plus_p_shear;
      	  metric_euler = 0.;
      	}
        else{
          alpha = 0.;
      	  alpha_prime = 0.;
      	  metric_euler = k2*y[ppw->pv->index_pt_phi] - 4.5*a2*ppw->rho_plus_p_shear;
      	}
        ppw->S_fld = ppw->pvecback[pba->index_bg_rho_fld]*(1.+w_fld)*1.5*a2/k2/a_prime_over_a*
          (ppw->rho_plus_p_theta/ppw->rho_plus_p_tot+k2*alpha);
        // note that the last terms in the ratio do not include fld, that's correct, it's the whole point of the PPF scheme
      	/** We must now check the stiffenss criterion again and set Gamma_prime_fld accordingly. */
      	if (c_gamma_k_H_square > ppr->c_gamma_k_H_square_max){
      	  ppw->Gamma_prime_fld = 0.;
      	}
      	else{
      	  ppw->Gamma_prime_fld = a_prime_over_a*(ppw->S_fld/(1.+c_gamma_k_H_square) - (1.+c_gamma_k_H_square)*Gamma_fld);
      	}
        Gamma_prime_plus_a_prime_over_a_Gamma = ppw->Gamma_prime_fld+a_prime_over_a*Gamma_fld;
        // delta and theta in both gauges gauge:
        ppw->rho_plus_p_theta_fld = ppw->pvecback[pba->index_bg_rho_fld]*(1.+w_fld)*ppw->rho_plus_p_theta/ppw->rho_plus_p_tot-
          k2*2./3.*a_prime_over_a/a2/(1+4.5*a2/k2/s2sq*ppw->rho_plus_p_tot)*
          (ppw->S_fld-Gamma_prime_plus_a_prime_over_a_Gamma/a_prime_over_a);
        ppw->delta_rho_fld = -2./3.*k2*s2sq/a2*Gamma_fld-3*a_prime_over_a/k2*ppw->rho_plus_p_theta_fld;

      	/** Now construct the pressure perturbation, see 1903.xxxxx. */
      	/** Construct energy density and pressure for DE (_fld) and the rest (_t).
      	    Also compute derivatives. */
      	rho_fld = ppw->pvecback[pba->index_bg_rho_fld];
      	p_fld = w_fld*rho_fld;
      	rho_fld_prime = -3*a_prime_over_a*(rho_fld+p_fld);
      	p_fld_prime = w_prime_fld*rho_fld-3*a_prime_over_a*(1+w_fld)*p_fld;
      	rho_t = ppw->pvecback[pba->index_bg_rho_tot] - rho_fld;
      	p_t = ppw->pvecback[pba->index_bg_p_tot] - p_fld;
      	rho_t_prime = -3*a_prime_over_a*(rho_t+p_t);
      	p_t_prime = ppw->pvecback[pba->index_bg_p_tot_prime]-p_fld_prime;
      	/** Compute background quantities X,Y,Z and their derivatives. */
      	X = c_gamma_k_H_square;
      	X_prime = -2*X*(a_prime_over_a + ppw->pvecback[pba->index_bg_H_prime]/ppw->pvecback[pba->index_bg_H]);
      	Y = 4.5*a2/k2/s2sq*(rho_t+p_t);
      	Y_prime = Y*(2.*a_prime_over_a+(rho_t_prime+p_t_prime)/(rho_t+p_t));
      	Z = 2./3.*k2*ppw->pvecback[pba->index_bg_H]/a;
      	Z_prime = Z*(ppw->pvecback[pba->index_bg_H_prime]/ppw->pvecback[pba->index_bg_H] - a_prime_over_a);
      	/** Construct theta_t and its derivative from the Euler equation */
      	theta_t = ppw->rho_plus_p_theta/ppw->rho_plus_p_tot;
      	theta_t_prime = -a_prime_over_a*theta_t-(p_t_prime*theta_t-k2*ppw->delta_p +k2*ppw->rho_plus_p_shear)/ppw->rho_plus_p_tot+metric_euler;
      	S = ppw->S_fld;
      	S_prime = -Z_prime/Z*S+1./Z*(rho_fld_prime+p_fld_prime)*(theta_t+k2*alpha)+1./Z*(rho_fld+p_fld)*(theta_t_prime+k2*alpha_prime);
      	/** Analytic derivative of the equation for ppw->rho_plus_p_theta_fld above. */
      	rho_plus_p_theta_fld_prime = Z_prime*(S-1./(1.+Y)*(S/(1.+1./X)+Gamma_fld*X)) +
      	  Z*(S_prime + Y_prime/(1.+Y*Y+2*Y)*(S/(1.+1./X)+Gamma_fld*X)-
      	     1./(1.+Y)*(S_prime/(1.+1./X)+S*X_prime/(1.+X*X+2*X)+ppw->Gamma_prime_fld*X+Gamma_fld*X_prime))-
      	  k2*alpha_prime*(rho_fld+p_fld)-k2*alpha*(rho_fld_prime+p_fld_prime);

      	/** We can finally compute the pressure perturbation using the Euler equation for theta_fld */
      	ppw->delta_p_fld = (rho_plus_p_theta_fld_prime+4*a_prime_over_a* ppw->rho_plus_p_theta_fld - (rho_fld+p_fld)*metric_euler)/k2;
      }

      ppw->delta_rho += ppw->delta_rho_fld;
      ppw->rho_plus_p_theta += ppw->rho_plus_p_theta_fld;
      ppw->delta_p += ppw->delta_p_fld;

      ppw->rho_plus_p_tot += (1.+w_fld)*ppw->pvecback[pba->index_bg_rho_fld];

    }

    /* don't add more species here, add them before the fluid contribution: because of the PPF scheme, the fluid must be the last one! */

    /* store delta_m in the current gauge. In perturb_einstein, this
       will be transformed later on into the gauge-independent variable D
       = delta_m + 3 a H \theta_m/k^2 .  */

    if (ppt->has_source_delta_m == _TRUE_)
      ppw->delta_m = delta_rho_m/rho_m;

    /* store theta_m in the current gauge. In perturb_einstein, this
       will be transformed later on into the gauge-independent variable
       Theta . Note that computing theta_m is necessary also if we want
       the delta_m source only, because the gauge-invariant delta_m
       involves theta_m in the current gauge. */

    if ((ppt->has_source_delta_m == _TRUE_) || (ppt->has_source_theta_m == _TRUE_))
      ppw->theta_m = rho_plus_p_theta_m/rho_plus_p_m;

    /* could include Lambda contribution to rho_tot (not done to match CMBFAST/CAMB definition) */

  }

  /** - for vector modes */

  if (_vectors_) {

    ppw->vector_source_pi = 0.;
    ppw->vector_source_v = 0.;

    /** - --> photon contribution to vector sources: */
    if (ppw->approx[ppw->index_ap_rsa] == (int)rsa_off) { /* if radiation streaming approximation is off */
      if (ppw->approx[ppw->index_ap_tca] == (int)tca_off) { /* if tight-coupling approximation is off */

        ppw->vector_source_v += 4./3.*a2*ppw->pvecback[pba->index_bg_rho_g]
          * (-1./4.*_SQRT2_)
          * (y[ppw->pv->index_pt_delta_g]+2.*y[ppw->pv->index_pt_delta_g]+y[ppw->pv->index_pt_shear_g]);

        ppw->vector_source_pi += 1./3.*a2*ppw->pvecback[pba->index_bg_rho_g]
          * (6.*_SQRT2_/5./sqrt(1.-2.*pba->K/k/k))
          * (4./3./k*y[ppw->pv->index_pt_theta_g]+y[ppw->pv->index_pt_l3_g]);

      }
    }

    /** - --> baryons */


  }

  /** - for tensor modes */

  if (_tensors_) {

    ppw->gw_source = 0.0;

    /** - --> photon contribution to gravitational wave source: */
    if (ppw->approx[ppw->index_ap_rsa] == (int)rsa_off) { /* if radiation streaming approximation is off */
      if (ppw->approx[ppw->index_ap_tca] == (int)tca_off) { /* if tight-coupling approximation is off */

        ppw->gw_source += (-_SQRT6_*4*a2*ppw->pvecback[pba->index_bg_rho_g]*
                           (1./15.*y[ppw->pv->index_pt_delta_g]+
                            4./21.*y[ppw->pv->index_pt_shear_g]+
                            1./35.*y[ppw->pv->index_pt_l3_g+1]));
      }
    }

    /** - --> ur contribution to gravitational wave source: */
    if (ppt->evolve_tensor_ur == _TRUE_){

      rho_relativistic = 0.;

      if (ppt->tensor_method == tm_exact)
        rho_relativistic += ppw->pvecback[pba->index_bg_rho_ur];

      if (ppt->tensor_method == tm_massless_approximation) {

        if (pba->has_ur == _TRUE_)
          rho_relativistic += ppw->pvecback[pba->index_bg_rho_ur];

        if (pba->has_ncdm == _TRUE_) {
          for(n_ncdm = 0; n_ncdm < pba->N_ncdm; n_ncdm++) {
            /* (3 p_ncdm1) is the "relativistic" contribution to rho_ncdm1 */
            rho_relativistic += 3.*ppw->pvecback[pba->index_bg_p_ncdm1+n_ncdm];
          }
        }
      }

      ppw->gw_source += (-_SQRT6_*4*a2*rho_relativistic*
                         (1./15.*y[ppw->pv->index_pt_delta_ur]+
                          4./21.*y[ppw->pv->index_pt_shear_ur]+
                          1./35.*y[ppw->pv->index_pt_l3_ur+1]));
    }

    /** - --> ncdm contribution to gravitational wave source: */
    if (ppt->evolve_tensor_ncdm == _TRUE_){

      idx = ppw->pv->index_pt_psi0_ncdm1;

      // We must integrate to find perturbations:
      for(n_ncdm=0; n_ncdm < pba->N_ncdm; n_ncdm++){

        gwncdm = 0.;

        factor = pba->factor_ncdm[n_ncdm]*pow(pba->a_today/a,4);

        for (index_q=0; index_q < ppw->pv->q_size_ncdm[n_ncdm]; index_q ++) {

          q = pba->q_ncdm[n_ncdm][index_q];
          q2 = q*q;
          epsilon = sqrt(q2+pba->M_ncdm[n_ncdm]*pba->M_ncdm[n_ncdm]*a2);

          gwncdm += q2*q2/epsilon*pba->w_ncdm[n_ncdm][index_q]*(1./15.*y[idx]+2./21.*y[idx+2]+1./35.*y[idx+4]);

          //Jump to next momentum bin:
          idx+=(ppw->pv->l_max_ncdm[n_ncdm]+1);
        }

        gwncdm *= -_SQRT6_*4*a2*factor;

        ppw->gw_source += gwncdm;

      }
    }
  }

  return _SUCCESS_;
}

/**
 * Compute the source functions (three terms for temperature, one for
 * E or B modes, etc.)
 *
 * This is one of the few functions in the code which is passed to
 * the generic_integrator() routine. Since generic_integrator()
 * should work with functions passed from various modules, the format
 * of the arguments is a bit special:
 *
 * - fixed parameters and workspaces are passed through a generic
 * pointer.  generic_integrator() doesn't know the content of this
 * pointer.
 *
 * - the error management is a bit special: errors are not written as
 * usual to pth->error_message, but to a generic error_message passed
 * in the list of arguments.
 *
 * @param tau                      Input: conformal time
 * @param y                        Input: vector of perturbations
 * @param dy                       Input: vector of time derivative of perturbations
 * @param index_tau                Input: index in the array tau_sampling
 * @param parameters_and_workspace Input/Output: in input, all parameters needed by perturb_derivs, in output, source terms
 * @param error_message            Output: error message
 * @return the error status
 */

int perturb_sources(
                    double tau,
                    double * y,
                    double * dy,
                    int index_tau,
                    void * parameters_and_workspace,
                    ErrorMsg error_message
                    ) {
  /** Summary: */

  /** - define local variables */

  double P;
  int index_tp;

  struct perturb_parameters_and_workspace * pppaw;
  struct precision * ppr;
  struct background * pba;
  struct thermo * pth;
  struct perturbs * ppt;
  int index_md;
  int index_ic;
  int index_k;
  double k;
  double z;
  struct perturb_workspace * ppw;
  double * pvecback;
  double * pvecthermo;
  double * pvecmetric;

  double delta_g, delta_rho_scf, rho_plus_p_theta_scf;
  double a_prime_over_a=0.;  /* (a'/a) */
  double a_prime_over_a_prime=0.;  /* (a'/a)' */
  double a_rel, a2_rel, f_dr;
  double w_fld,dw_over_da_fld,integral_fld;
  int switch_isw = 1;



  double Phi_plus,c_gamma_squared,d_gamma,phase_shift, R;

  double H_T_Nb_prime=0., rho_tot;
  double theta_over_k2,theta_shift;

  /** - rename structure fields (just to avoid heavy notations) */

  pppaw = parameters_and_workspace;
  ppr = pppaw->ppr;
  pba = pppaw->pba;
  pth = pppaw->pth;
  ppt = pppaw->ppt;
  index_md = pppaw->index_md;
  index_ic = pppaw->index_ic;
  index_k = pppaw->index_k;
  k = pppaw->k;
  ppw = pppaw->ppw;

  pvecback = ppw->pvecback;
  pvecthermo = ppw->pvecthermo;
  pvecmetric = ppw->pvecmetric;

  /** - get background/thermo quantities in this point */

  class_call(background_at_tau(pba,
                               tau,
                               pba->normal_info,
                               pba->inter_closeby,
                               &(ppw->last_index_back),
                               pvecback),
             pba->error_message,
             error_message);

  z = pba->a_today/pvecback[pba->index_bg_a]-1.;

  class_call(thermodynamics_at_z(pba,
                                 pth,
                                 z,  /* redshift z=1/a-1 */
                                 pth->inter_closeby,
                                 &(ppw->last_index_thermo),
                                 pvecback,
                                 pvecthermo),
             pth->error_message,
             error_message);

  a_rel = ppw->pvecback[pba->index_bg_a]/pba->a_today;
  a2_rel = a_rel * a_rel;

  a_prime_over_a = pvecback[pba->index_bg_a] * pvecback[pba->index_bg_H]; /* (a'/a)=aH */
  a_prime_over_a_prime = pvecback[pba->index_bg_H_prime] * pvecback[pba->index_bg_a] + pow(pvecback[pba->index_bg_H] * pvecback[pba->index_bg_a],2); /* (a'/a)' = aH'+(aH)^2 */

  /** - for scalars */
  if (_scalars_) {

    /** - --> compute metric perturbations */

    class_call(perturb_einstein(ppr,
                                pba,
                                pth,
                                ppt,
                                index_md,
                                k,
                                tau,
                                y,
                                ppw),
               ppt->error_message,
               error_message);

    /** - --> compute quantities depending on approximation schemes */

    if (ppw->approx[ppw->index_ap_rsa] == (int)rsa_on) {

      delta_g = ppw->rsa_delta_g;
      P = 0.;

    }
    else {

      delta_g = y[ppw->pv->index_pt_delta_g];
      if (ppw->approx[ppw->index_ap_tca] == (int)tca_on)
        P = 5.* ppw->s_l[2] * ppw->tca_shear_g/8.; /* (2.5+0.5+2)shear_g/8 */
      else
        P = (y[ppw->pv->index_pt_pol0_g] + y[ppw->pv->index_pt_pol2_g] + 2.* ppw->s_l[2] *y[ppw->pv->index_pt_shear_g])/8.;

    }

    /** - --> for each type, compute source terms */

    /* scalar temperature */
    if (ppt->has_source_t == _TRUE_) {

      /* check whether integrated Sachs-Wolf term should be included */
      if ((ppt->switch_eisw == 0) && (z >= ppt->eisw_lisw_split_z)){
        switch_isw = 0;
      }
      if ((ppt->switch_lisw == 0) && (z < ppt->eisw_lisw_split_z)) {
        switch_isw=0;
      }

      /* newtonian gauge: simplest form, not efficient numerically */
      /*
        if (ppt->gauge == newtonian) {
        _set_source_(ppt->index_tp_t0) = pvecthermo[pth->index_th_exp_m_kappa] * pvecmetric[ppw->index_mt_phi_prime] + pvecthermo[pth->index_th_g] * delta_g / 4.;
        _set_source_(ppt->index_tp_t1) = pvecthermo[pth->index_th_exp_m_kappa] * k* pvecmetric[ppw->index_mt_psi] + pvecthermo[pth->index_th_g] * y[ppw->pv->index_pt_theta_b]/k;
        _set_source_(ppt->index_tp_t2) = pvecthermo[pth->index_th_g] * P;
        }
      */

      /* newtonian gauge: slightly more complicated form, but more efficient numerically */

      if (ppt->gauge == newtonian) {
        _set_source_(ppt->index_tp_t0) =
          ppt->switch_sw * pvecthermo[pth->index_th_g] * (delta_g / 4. + pvecmetric[ppw->index_mt_psi])
          + switch_isw * (pvecthermo[pth->index_th_g] * (y[ppw->pv->index_pt_phi]-pvecmetric[ppw->index_mt_psi])
                          + pvecthermo[pth->index_th_exp_m_kappa] * 2. * pvecmetric[ppw->index_mt_phi_prime])
          + ppt->switch_dop /k/k * (pvecthermo[pth->index_th_g] * dy[ppw->pv->index_pt_theta_b]
                                    + pvecthermo[pth->index_th_dg] * y[ppw->pv->index_pt_theta_b]);

        _set_source_(ppt->index_tp_t1) = switch_isw * pvecthermo[pth->index_th_exp_m_kappa] * k* (pvecmetric[ppw->index_mt_psi]-y[ppw->pv->index_pt_phi]);

        _set_source_(ppt->index_tp_t2) = ppt->switch_pol * pvecthermo[pth->index_th_g] * P;
      }


      /* synchronous gauge: simplest form, not efficient numerically */
      /*
        if (ppt->gauge == synchronous) {
        _set_source_(ppt->index_tp_t0) = - pvecthermo[pth->index_th_exp_m_kappa] * pvecmetric[ppw->index_mt_h_prime] / 6. + pvecthermo[pth->index_th_g] / 4. * delta_g;
        _set_source_(ppt->index_tp_t1) = pvecthermo[pth->index_th_g] * y[ppw->pv->index_pt_theta_b] / k;
        _set_source_(ppt->index_tp_t2) = pvecthermo[pth->index_th_exp_m_kappa] * k*k* 2./3. * ppw->s_l[2] * pvecmetric[ppw->index_mt_alpha] + pvecthermo[pth->index_th_g] * P;
        }
      */

      /* synchronous gauge: slightly more complicated form, but more efficient numerically */

      if (ppt->gauge == synchronous) {

        _set_source_(ppt->index_tp_t0) =
          ppt->switch_sw * pvecthermo[pth->index_th_g] * (delta_g/4. + pvecmetric[ppw->index_mt_alpha_prime])
          + switch_isw * (pvecthermo[pth->index_th_g] * (y[ppw->pv->index_pt_eta]
                                                         - pvecmetric[ppw->index_mt_alpha_prime]
                                                         - 2 * a_prime_over_a * pvecmetric[ppw->index_mt_alpha])
                          + pvecthermo[pth->index_th_exp_m_kappa] * 2. * (pvecmetric[ppw->index_mt_eta_prime]
                                                                          - a_prime_over_a_prime * pvecmetric[ppw->index_mt_alpha]
                                                                          - a_prime_over_a * pvecmetric[ppw->index_mt_alpha_prime]))
          + ppt->switch_dop * (pvecthermo[pth->index_th_g] * (dy[ppw->pv->index_pt_theta_b]/k/k + pvecmetric[ppw->index_mt_alpha_prime])
                               +pvecthermo[pth->index_th_dg] * (y[ppw->pv->index_pt_theta_b]/k/k + pvecmetric[ppw->index_mt_alpha]));

        _set_source_(ppt->index_tp_t1) =
          switch_isw * pvecthermo[pth->index_th_exp_m_kappa] * k * (pvecmetric[ppw->index_mt_alpha_prime]
                                                                    + 2. * a_prime_over_a * pvecmetric[ppw->index_mt_alpha]
                                                                    - y[ppw->pv->index_pt_eta]);

        _set_source_(ppt->index_tp_t2) =
          ppt->switch_pol * pvecthermo[pth->index_th_g] * P;
      }
    }

    /* scalar polarization */
    if (ppt->has_source_p == _TRUE_) {

      /* all gauges. Note that the correct formula for the E source
         should have a minus sign, as shown in Hu & White. We put a
         plus sign to comply with the 'historical convention'
         established in CMBFAST and CAMB. */

      _set_source_(ppt->index_tp_p) = sqrt(6.) * pvecthermo[pth->index_th_g] * P;

    }

    /* now, non-CMB sources */

    if ((ppt->has_Nbody_gauge_transfers == _TRUE_) || (ppt->has_source_H_T_Nb_prime == _TRUE_) || (ppt->has_source_k2gamma_Nb == _TRUE_)) {

      /* H_T_prime in N-body gauge. (H_T=3zeta where zeta is the comoving curvature perturbation.).
         See equation A.5 in 1811.00904.*/
      H_T_Nb_prime = 3*a_prime_over_a/ppw->rho_plus_p_tot*(-ppw->delta_p+
                                                           pvecback[pba->index_bg_p_tot_prime]*ppw->rho_plus_p_theta/ppw->rho_plus_p_tot/k/k+
                                                           ppw->rho_plus_p_shear);
      if (ppt->has_source_H_T_Nb_prime == _TRUE_) {
        _set_source_(ppt->index_tp_H_T_Nb_prime) = H_T_Nb_prime;
      }

      /** gamma in N-body gauge. Eq. A.2 in 1811.00904 gives k2gamma =
          (a'/a)H_T' + k2(phi-psi) - H_T''. The last term is cubersome
          to calculate (one would need finite derivatives) but usually
          small. Here we only compute an approximate k2gamma without
          this last term. If needed, the term could be restored: you
          can see how T. Tram did it in a previous commit
          beec79548877e1e43403d1f4de5ddee6741a3c16 (28.02.2019) - then
          it had to go to spectra.c, now it could stay in this
          module. Later this feature was removed for simplicity. Note
          that to compute the transfer functions in the N-body gauge
          we do not need k2gamma anyway. */

      if (ppt->has_source_k2gamma_Nb == _TRUE_){
        _set_source_(ppt->index_tp_k2gamma_Nb) = -a_prime_over_a*H_T_Nb_prime+9./2.*a2_rel*ppw->rho_plus_p_shear;
      }
    }

    /* Bardeen potential -PHI_H = phi in Newtonian gauge */
    if (ppt->has_source_phi == _TRUE_) {

      if (ppt->gauge == newtonian)
        _set_source_(ppt->index_tp_phi) = y[ppw->pv->index_pt_phi];

      if (ppt->gauge == synchronous)
        _set_source_(ppt->index_tp_phi) = y[ppw->pv->index_pt_eta] - a_prime_over_a * pvecmetric[ppw->index_mt_alpha];

    }

    /* its derivative phi' */
    if (ppt->has_source_phi_prime == _TRUE_) {

      if (ppt->gauge == newtonian)
        _set_source_(ppt->index_tp_phi_prime) = dy[ppw->pv->index_pt_phi];

      if (ppt->gauge == synchronous)
        _set_source_(ppt->index_tp_phi_prime) = dy[ppw->pv->index_pt_eta]
          - a_prime_over_a_prime * pvecmetric[ppw->index_mt_alpha]
          - a_prime_over_a * pvecmetric[ppw->index_mt_alpha_prime];
    }

    /* diff of Bardeen potentials PHI_A-PHI_H = psi + phi in newtonian gauge */
    if (ppt->has_source_phi_plus_psi == _TRUE_) {

      if (ppt->gauge == newtonian)
        _set_source_(ppt->index_tp_phi_plus_psi) =
          y[ppw->pv->index_pt_phi] + pvecmetric[ppw->index_mt_psi];

      if (ppt->gauge == synchronous)
        _set_source_(ppt->index_tp_phi_plus_psi) =
          y[ppw->pv->index_pt_eta] + pvecmetric[ppw->index_mt_alpha_prime];

    }

    /* Bardeen potential PHI_A = psi in newtonian gauge */
    if (ppt->has_source_psi == _TRUE_) {

      if (ppt->gauge == newtonian)
        _set_source_(ppt->index_tp_psi) =
          pvecmetric[ppw->index_mt_psi];

      if (ppt->gauge == synchronous)
        _set_source_(ppt->index_tp_psi) =
          a_prime_over_a * pvecmetric[ppw->index_mt_alpha] + pvecmetric[ppw->index_mt_alpha_prime];
    }

    /* the metric potentials h and eta in synchronous gauge */
    if (ppt->gauge == synchronous) {

      /* cdm is always on in synchronous gauge, see error message above that checks gauge and has_cdm */
      if (ppt->has_source_h == _TRUE_)
        _set_source_(ppt->index_tp_h) = - 2 * y[ppw->pv->index_pt_delta_cdm];

      if (ppt->has_source_h_prime == _TRUE_)
        _set_source_(ppt->index_tp_h_prime) = pvecmetric[ppw->index_mt_h_prime];

      if (ppt->has_source_eta == _TRUE_)
        _set_source_(ppt->index_tp_eta) = y[ppw->pv->index_pt_eta];

      if (ppt->has_source_eta_prime == _TRUE_)
        _set_source_(ppt->index_tp_eta_prime) = dy[ppw->pv->index_pt_eta];

    }

    /* total matter overdensity (gauge-invariant, defined as in arXiv:1307.1459) */
    if (ppt->has_source_delta_m == _TRUE_) {
      _set_source_(ppt->index_tp_delta_m) = ppw->delta_m;
    }

    /* cdm and baryon over density */
    if (ppt->has_source_delta_cb == _TRUE_) {
      _set_source_(ppt->index_tp_delta_cb) = ppw->delta_cb;
    }

    /* compute the corrections that have to be applied to each (delta_i, theta_i) in N-body gauge */
	if (ppt->has_Nbody_gauge_transfers == _TRUE_){
      theta_over_k2 = ppw->rho_plus_p_theta/ppw->rho_plus_p_tot/k/k;
      theta_shift = H_T_Nb_prime;
      if (ppt->gauge == synchronous) theta_shift += pvecmetric[ppw->index_mt_alpha]*k*k;
	}
	else{
	  theta_over_k2 = 0.;
	  theta_shift = 0.;
	}

    /* delta_tot */
    if (ppt->has_source_delta_tot == _TRUE_)  {

      /** We follow the (debatable) CMBFAST/CAMB convention of not including rho_lambda in rho_tot */
      if (pba->has_lambda == _TRUE_){
        rho_tot = pvecback[pba->index_bg_rho_tot] - pvecback[pba->index_bg_rho_lambda];
      }
      else{
        rho_tot = pvecback[pba->index_bg_rho_tot];
      }

      _set_source_(ppt->index_tp_delta_tot) = ppw->delta_rho/rho_tot
        + 3*a_prime_over_a*(1+pvecback[pba->index_bg_p_tot]/pvecback[pba->index_bg_rho_tot])*theta_over_k2;
    }

    /* delta_g */
    if (ppt->has_source_delta_g == _TRUE_)  {
      _set_source_(ppt->index_tp_delta_g) = delta_g
        + 4.*a_prime_over_a*theta_over_k2; // N-body gauge correction
    }

    /* delta_baryon */
    if (ppt->has_source_delta_b == _TRUE_) {
      _set_source_(ppt->index_tp_delta_b) = y[ppw->pv->index_pt_delta_b]
        + 3.*a_prime_over_a*theta_over_k2; // N-body gauge correction
    }

    /* delta_cdm */
    if (ppt->has_source_delta_cdm == _TRUE_) {
      _set_source_(ppt->index_tp_delta_cdm) = y[ppw->pv->index_pt_delta_cdm]
        + 3.*a_prime_over_a*theta_over_k2; // N-body gauge correction
    }

    /* delta_dcdm */
    if (ppt->has_source_delta_dcdm == _TRUE_) {
      _set_source_(ppt->index_tp_delta_dcdm) = y[ppw->pv->index_pt_delta_dcdm]
        + (3.*a_prime_over_a+a_rel*pba->Gamma_dcdm)*theta_over_k2; // N-body gauge correction;
    }

    /* delta_fld */
    if (ppt->has_source_delta_fld == _TRUE_) {
      _set_source_(ppt->index_tp_delta_fld) = ppw->delta_rho_fld/pvecback[pba->index_bg_rho_fld]
        + 3.*a_prime_over_a*(1.+pvecback[pba->index_bg_w_fld])*theta_over_k2; // N-body gauge correction
    }

    /* delta_scf */
    //here we make sure the switch are good
    if (ppt->has_source_delta_scf == _TRUE_) {
      if (ppt->scf_kg_eq[index_md][index_k] == 0){ //evolve as fluid
      _set_source_(ppt->index_tp_delta_scf) = y[ppw->pv->index_pt_delta_scf];
      _set_source_(ppt->index_tp_delta_phi_scf) = 0;
      _set_source_(ppt->index_tp_delta_phi_over_phi_scf) = 0;
      _set_source_(ppt->index_tp_delta_phi_prime_scf) = 0;
      }
      else{ //evolve as KG
        if (ppt->gauge == synchronous){
          delta_rho_scf =  1./3.*
            (1./a2_rel*ppw->pvecback[pba->index_bg_phi_prime_scf]*y[ppw->pv->index_pt_phi_prime_scf]
             + ppw->pvecback[pba->index_bg_dV_scf]*y[ppw->pv->index_pt_phi_scf])
             + 3.*a_prime_over_a*(1.+pvecback[pba->index_bg_p_scf]/pvecback[pba->index_bg_rho_scf])*theta_over_k2; // N-body gauge correction
        }
        else{
          delta_rho_scf =  1./3.*
            (1./a2_rel*ppw->pvecback[pba->index_bg_phi_prime_scf]*y[ppw->pv->index_pt_phi_prime_scf]
             + ppw->pvecback[pba->index_bg_dV_scf]*y[ppw->pv->index_pt_phi_scf]
             - 1./a2_rel*pow(ppw->pvecback[pba->index_bg_phi_prime_scf],2)*ppw->pvecmetric[ppw->index_mt_psi])
             + 3.*a_prime_over_a*(1.+pvecback[pba->index_bg_p_scf]/pvecback[pba->index_bg_rho_scf])*theta_over_k2;
        }
        _set_source_(ppt->index_tp_delta_scf) = delta_rho_scf/pvecback[pba->index_bg_rho_scf];
        _set_source_(ppt->index_tp_delta_phi_scf) = y[ppw->pv->index_pt_phi_scf];
        _set_source_(ppt->index_tp_delta_phi_over_phi_scf) = y[ppw->pv->index_pt_phi_scf]/ppw->pvecback[pba->index_bg_phi_scf];
        _set_source_(ppt->index_tp_delta_phi_prime_scf) = y[ppw->pv->index_pt_phi_prime_scf];
      }
    }

    // if (ppt->has_scf == _TRUE_ && pba->scf_has_perturbations == _TRUE_) {
    //   // if (ppt->scf_kg_eq[index_md][index_k] == 0){ //evolve as fluid
    //   // _set_source_(ppt->index_tp_delta_phi_scf) = 0;
    //   // _set_source_(ppt->index_tp_delta_phi_over_phi_scf) = 0;
    //   // _set_source_(ppt->index_tp_delta_phi_prime_scf) = 0;
    //   // }
    //   // else{ //evolve as KG
    //       _set_source_(ppt->index_tp_delta_phi_scf) = y[ppw->pv->index_pt_phi_scf];
    //       _set_source_(ppt->index_tp_delta_phi_over_phi_scf) = y[ppw->pv->index_pt_phi_scf]/ppw->pvecback[pba->index_bg_phi_scf];
    //       _set_source_(ppt->index_tp_delta_phi_prime_scf) = y[ppw->pv->index_pt_phi_prime_scf];
    //   // }
    // }



    /* delta_dr */
    if (ppt->has_source_delta_dr == _TRUE_) {
      f_dr = pow(a2_rel/pba->H0,2)*pvecback[pba->index_bg_rho_dr];
      _set_source_(ppt->index_tp_delta_dr) = y[ppw->pv->index_pt_F0_dr]/f_dr
        + 4.*a_prime_over_a*theta_over_k2; // N-body gauge correction
    }

    /* delta_ur */
    if (ppt->has_source_delta_ur == _TRUE_) {
      if (ppw->approx[ppw->index_ap_rsa]==(int)rsa_off)
        _set_source_(ppt->index_tp_delta_ur) = y[ppw->pv->index_pt_delta_ur]
          + 4.*a_prime_over_a*theta_over_k2; // N-body gauge correction
      else
        _set_source_(ppt->index_tp_delta_ur) = ppw->rsa_delta_ur
          + 4.*a_prime_over_a*theta_over_k2; // N-body gauge correction
    }

    /* delta_idr */
    if (ppt->has_source_delta_idr == _TRUE_) {
      if (ppw->approx[ppw->index_ap_rsa_idr]==(int)rsa_idr_off)
        _set_source_(ppt->index_tp_delta_idr) = y[ppw->pv->index_pt_delta_idr]
          + 4.*a_prime_over_a*theta_over_k2; // N-body gauge correction
      else
        _set_source_(ppt->index_tp_delta_idr) = ppw->rsa_delta_idr
          + 4.*a_prime_over_a*theta_over_k2; // N-body gauge correction
    }

    /* delta_idm_dr */
    if (ppt->has_source_delta_idm_dr == _TRUE_) {
      _set_source_(ppt->index_tp_delta_idm_dr) = y[ppw->pv->index_pt_delta_idm_dr]
        + 3.*a_prime_over_a*theta_over_k2; // N-body gauge correction
    }

    /* delta_ncdm1 */
    if (ppt->has_source_delta_ncdm == _TRUE_) {
      for (index_tp = ppt->index_tp_delta_ncdm1; index_tp < ppt->index_tp_delta_ncdm1+pba->N_ncdm; index_tp++) {
        _set_source_(index_tp) = ppw->delta_ncdm[index_tp - ppt->index_tp_delta_ncdm1]
          + 3.*a_prime_over_a*(1+pvecback[index_tp - ppt->index_tp_delta_ncdm1 + pba->index_bg_p_ncdm1]
                               /pvecback[index_tp - ppt->index_tp_delta_ncdm1 + pba->index_bg_rho_ncdm1])*theta_over_k2; // N-body gauge correction
      }
    }

    /* total velocity  */
    if (ppt->has_source_theta_tot == _TRUE_) {
      _set_source_(ppt->index_tp_theta_tot) = ppw->rho_plus_p_theta/(pvecback[pba->index_bg_rho_tot]+pvecback[pba->index_bg_p_tot])
        + theta_shift; // N-body gauge correction
    }

    /* total matter velocity (gauge-invariant, defined as in arXiv:1307.1459) */
    if (ppt->has_source_theta_m == _TRUE_) {
      _set_source_(ppt->index_tp_theta_m) = ppw->theta_m;
    }

    /* cdm and baryon velocity */
    if (ppt->has_source_theta_cb == _TRUE_) {
      _set_source_(ppt->index_tp_theta_cb) = ppw->theta_cb;
    }

    /* total velocity */
    if (ppt->has_source_theta_tot == _TRUE_) {
      _set_source_(ppt->index_tp_theta_tot) = ppw->rho_plus_p_theta/ppw->rho_plus_p_tot
        + theta_shift; // N-body gauge correction
    }

    /* theta_g */
    if (ppt->has_source_theta_g == _TRUE_) {
      if (ppw->approx[ppw->index_ap_rsa]==(int)rsa_off)
        _set_source_(ppt->index_tp_theta_g) = y[ppw->pv->index_pt_theta_g]
          + theta_shift; // N-body gauge correction
      else
        _set_source_(ppt->index_tp_theta_g) = ppw->rsa_theta_g
          + theta_shift; // N-body gauge correction
    }

    /* theta_baryon */
    if (ppt->has_source_theta_b == _TRUE_) {
      _set_source_(ppt->index_tp_theta_b) = y[ppw->pv->index_pt_theta_b]
        + theta_shift; // N-body gauge correction
    }

    /* theta_cdm */
    if (ppt->has_source_theta_cdm == _TRUE_) {
      _set_source_(ppt->index_tp_theta_cdm) = y[ppw->pv->index_pt_theta_cdm]
        + theta_shift; // N-body gauge correction
    }

    /* theta_idm_dr */
    if (ppt->has_source_theta_idm_dr == _TRUE_) {
      _set_source_(ppt->index_tp_theta_idm_dr) = y[ppw->pv->index_pt_theta_idm_dr]
        + theta_shift; // N-body gauge correction
    }

    /* theta_dcdm */
    if (ppt->has_source_theta_dcdm == _TRUE_) {
      _set_source_(ppt->index_tp_theta_dcdm) = y[ppw->pv->index_pt_theta_dcdm]
        + theta_shift; // N-body gauge correction
    }

    /* theta_fld */
    if (ppt->has_source_theta_fld == _TRUE_) {

      class_call(background_w_fld(pba,a_rel*pba->a_today,&w_fld,&dw_over_da_fld,&integral_fld), pba->error_message, ppt->error_message);

      _set_source_(ppt->index_tp_theta_fld) = ppw->rho_plus_p_theta_fld/(1.+w_fld)/pvecback[pba->index_bg_rho_fld]
        + theta_shift; // N-body gauge correction
    }

    /* theta_scf */
    if (ppt->has_source_theta_scf == _TRUE_) {
      if (ppt->scf_kg_eq[index_md][index_k] == 1){
      rho_plus_p_theta_scf = 1./3.*
        k*k/a2_rel*ppw->pvecback[pba->index_bg_phi_prime_scf]*y[ppw->pv->index_pt_phi_scf];
      _set_source_(ppt->index_tp_theta_scf) = rho_plus_p_theta_scf/
        (pvecback[pba->index_bg_rho_scf]+pvecback[pba->index_bg_p_scf]) + theta_shift; // N-body gauge correction;
      // if(pba->scf_potential == axionquad)y[ppw->pv->index_pt_theta_scf] = rho_plus_p_theta_scf/
      //   (pvecback[pba->index_bg_rho_scf]+pvecback[pba->index_bg_p_scf]);
      }
      else {
        if(ppt->use_big_theta_scf == _TRUE_){
          // printf("here %e\n", y[ppw->pv->index_pt_big_theta_scf]/(1.+pba->w_scf));
        if(1.+pvecback[pba->index_bg_w_scf]!= 0.0)  _set_source_(ppt->index_tp_theta_scf) = y[ppw->pv->index_pt_big_theta_scf]/(1.+pvecback[pba->index_bg_w_scf]);
        else _set_source_(ppt->index_tp_theta_scf) = 0.0;
        }
        else {
          _set_source_(ppt->index_tp_theta_scf) = y[ppw->pv->index_pt_theta_scf];
        }
      }
    }

    if(ppt->compute_phase_shift == _TRUE_){

      // d_gamma = y[ppw->pv->index_pt_delta_g]-3*y[ppw->pv->index_pt_phi];//phi^us = psi^baumann
      // d_gamma = 3./4*y[ppw->pv->index_pt_delta_g]-3*y[ppw->pv->index_pt_phi];//phi^us = psi^baumann

      // printf("ppr->curvature_ini %e ppt->d_gamma_ini %e\n", ppr->curvature_ini,ppt->d_gamma_ini);
      R = 4./3. * pvecback[pba->index_bg_rho_g]/pvecback[pba->index_bg_rho_b];
      // c_gamma_squared = 1/(3*(1+1/R));//different definition of R
      c_gamma_squared = 1./3.;
      // printf("c_gamma_squared %e d_gamm[43]a %e \n",c_gamma_squared,d_gamma );
      y[ppw->pv->index_pt_phase_shift]  = y[ppw->pv->index_pt_phase_shift_B]/pow(pow(y[ppw->pv->index_pt_phase_shift_A]+c_gamma_squared*ppt->d_gamma_ini,2)+pow(y[ppw->pv->index_pt_phase_shift_B],2),0.5);
      // y[ppw->pv->index_pt_phase_shift]  = y[ppw->pv->index_pt_phase_shift_B];
      // if(z>pth->z_rec){
        if(k == ppt->k_max && z>pth->z_rec) {
        // if(k == ppt->k_max) {
          //according to Baumann's appendix, z<zeq is negligible
          ppt->phase_shift = y[ppw->pv->index_pt_phase_shift]  ;
          ppt->amplitude = pow(y[ppw->pv->index_pt_phase_shift_A]+c_gamma_squared*ppt->d_gamma_ini,2)+pow(y[ppw->pv->index_pt_phase_shift_B],2)  ;
          // printf("z %e ppt->phase_shift %e k %e\n",z, ppt->phase_shift,k);
        }
        _set_source_(ppt->index_tp_phase_shift) = y[ppw->pv->index_pt_phase_shift];
        _set_source_(ppt->index_tp_phase_shift_A) = y[ppw->pv->index_pt_phase_shift_A];
        _set_source_(ppt->index_tp_phase_shift_B) = y[ppw->pv->index_pt_phase_shift_B];
        _set_source_(ppt->index_tp_amplitude) = pow(y[ppw->pv->index_pt_phase_shift_A]+c_gamma_squared*ppt->d_gamma_ini,2)+pow(y[ppw->pv->index_pt_phase_shift_B],2);
        // printf("k %e z %e shift %e\n",k,z,y[ppw->pv->index_pt_phase_shift_B]/pow(pow(y[ppw->pv->index_pt_phase_shift_A]+c_gamma_squared*d_gamma,2)+pow(y[ppw->pv->index_pt_phase_shift_B],2),2));
        // }
      // else{
      //   _set_source_(ppt->index_tp_phase_shift) = 0;
      //   _set_source_(ppt->index_tp_amplitude) = 0;
      // }
      // printf("%e\n", ppt->phase_shift);

    }

    /* theta_dr */
    if (ppt->has_source_theta_dr == _TRUE_) {

      f_dr = pow(a2_rel/pba->H0,2)*pvecback[pba->index_bg_rho_dr];

      _set_source_(ppt->index_tp_theta_dr) = 3./4.*k*y[ppw->pv->index_pt_F0_dr+1]/f_dr
        + theta_shift; // N-body gauge correction
    }

    /* theta_ur */
    if (ppt->has_source_theta_ur == _TRUE_) {
      if (ppw->approx[ppw->index_ap_rsa]==(int)rsa_off)
        _set_source_(ppt->index_tp_theta_ur) = y[ppw->pv->index_pt_theta_ur]
          + theta_shift; // N-body gauge correction
      else
        _set_source_(ppt->index_tp_theta_ur) = ppw->rsa_theta_ur
          + theta_shift; // N-body gauge correction
    }

    /* theta_idr */
    if (ppt->has_source_theta_idr == _TRUE_) {
      if (ppw->approx[ppw->index_ap_rsa_idr]==(int)rsa_idr_off)
        _set_source_(ppt->index_tp_theta_idr) = y[ppw->pv->index_pt_theta_idr]
          + theta_shift; // N-body gauge correction
      else
        _set_source_(ppt->index_tp_theta_idr) = ppw->rsa_theta_idr
          + theta_shift; // N-body gauge correction
    }

    /* theta_ncdm1 */
    if (ppt->has_source_theta_ncdm == _TRUE_) {
      for (index_tp = ppt->index_tp_theta_ncdm1; index_tp < ppt->index_tp_theta_ncdm1+pba->N_ncdm; index_tp++) {
        _set_source_(index_tp) = ppw->theta_ncdm[index_tp - ppt->index_tp_theta_ncdm1]
          + theta_shift; // N-body gauge correction
      }
    }
  }

  /** - for tensors */
  if (_tensors_) {

    /** - --> compute quantities depending on approximation schemes */
    if (ppw->approx[ppw->index_ap_rsa] == (int)rsa_off) {
      if (ppw->approx[ppw->index_ap_tca] == (int)tca_off) {

        P = -(1./10.*y[ppw->pv->index_pt_delta_g]
              +2./7.*y[ppw->pv->index_pt_shear_g]
              +3./70.*y[ppw->pv->index_pt_delta_g+4]
              -3./5.*y[ppw->pv->index_pt_pol0_g]
              +6./7.*y[ppw->pv->index_pt_pol2_g]
              -3./70.*y[ppw->pv->index_pt_pol0_g+4])
          /sqrt(6.);

      }
      else {
        P = 2./5.*_SQRT6_*y[ppw->pv->index_pt_gwdot]/ppw->pvecthermo[pth->index_th_dkappa]; //TBC
      }
    }
    else {
      P = 0.;
    }

    /* tensor temperature */
    if (ppt->has_source_t == _TRUE_) {
      _set_source_(ppt->index_tp_t2) = - y[ppw->pv->index_pt_gwdot] * pvecthermo[pth->index_th_exp_m_kappa] + pvecthermo[pth->index_th_g] * P;
    }

    /* tensor polarization */
    if (ppt->has_source_p == _TRUE_) {

      /* Note that the correct formula for the polarization source
         should have a minus sign, as shown in Hu & White. We put a
         plus sign to comply with the 'historical convention'
         established in CMBFAST and CAMB. */

      _set_source_(ppt->index_tp_p) = sqrt(6.) * pvecthermo[pth->index_th_g] * P;
    }
  }

  return _SUCCESS_;

}


/**
 * When testing the code or a cosmological model, it can be useful to
 * output perturbations at each step of integration (and not just the
 * delta's at each source sampling point, which is achieved simply by
 * asking for matter transfer functions). Then this function can be
 * passed to the generic_evolver routine.
 *
 * By default, instead of passing this function to generic_evolver,
 * one passes a null pointer. Then this function is just not used.
 *
 * @param tau                      Input: conformal time
 * @param y                        Input: vector of perturbations
 * @param dy                       Input: vector of its derivatives (already allocated)
 * @param parameters_and_workspace Input: fixed parameters (e.g. indices)
 * @param error_message            Output: error message
 *
 */

int perturb_print_variables(double tau,
                            double * y,
                            double * dy,
                            void * parameters_and_workspace,
                            ErrorMsg error_message
                            ) {

  struct perturb_parameters_and_workspace * pppaw;
  /** Summary: */

  /** - define local variables */
  double k;
  int index_md;
  int index_k;
  struct precision * ppr;
  struct background * pba;
  struct thermo * pth;
  struct perturbs * ppt;
  struct perturb_workspace * ppw;
  double * pvecback;
  double * pvecthermo;
  double * pvecmetric;

  double delta_g,theta_g,shear_g,l4_g,pol0_g,pol1_g,pol2_g,pol4_g;
  double delta_b,theta_b;
  double delta_cdm=0.,theta_cdm=0.;
  double delta_idm_dr=0.,theta_idm_dr=0.;
  double delta_dcdm=0.,theta_dcdm=0.;
  double delta_dr=0.,theta_dr=0.,shear_dr=0., f_dr=1.0;
  double delta_ur=0.,theta_ur=0.,shear_ur=0.,l4_ur=0.;
  double delta_idr=0., theta_idr=0., shear_idr=0.;
  double delta_rho_scf=0., rho_plus_p_theta_scf=0.;
  double delta_scf=0., theta_scf=0., delta_phi_scf,delta_phi_over_phi_scf, delta_phi_prime_scf;
  double big_theta_scf;
  double delta_fld=0., theta_fld=0., big_theta_fld=0., delta_p_over_rho_fld=0.;
  double w_fld, dw_over_da_fld, integral_fld, w_prime_fld, exp_fld, wn_fld, ca2_fld, cs2_fld;

  /** - ncdm sector begins */
  int n_ncdm;
  double *delta_ncdm=NULL, *theta_ncdm=NULL, *shear_ncdm=NULL, *delta_p_over_delta_rho_ncdm=NULL;
  double rho_ncdm_bg, p_ncdm_bg, pseudo_p_ncdm, w_ncdm;
  double rho_delta_ncdm = 0.0;
  double rho_plus_p_theta_ncdm = 0.0;
  double rho_plus_p_shear_ncdm = 0.0;
  double delta_p_ncdm = 0.0;
  double factor = 0.0;
  double q,q2,epsilon;
  /** - ncdm sector ends */
  double phi=0.,psi=0.,alpha=0.;
  double delta_temp=0., delta_chi=0.;

  double a,a2,H;
  int idx,index_q, storeidx;
  double *dataptr;

  double phase_shift_A, phase_shift_B, phase_shift_total,d_gamma,R,c_gamma_squared,amplitude_total;
  /** - rename structure fields (just to avoid heavy notations) */

  pppaw = parameters_and_workspace;
  k = pppaw->k;
  index_md = pppaw->index_md;

  ppr = pppaw->ppr;
  pba = pppaw->pba;
  pth = pppaw->pth;
  ppt = pppaw->ppt;
  ppw = pppaw->ppw;
  pvecback = ppw->pvecback;
  pvecthermo = ppw->pvecthermo;
  pvecmetric = ppw->pvecmetric;

  /** - update background/thermo quantities in this point */

  class_call(background_at_tau(pba,
                               tau,
                               pba->normal_info,
                               pba->inter_closeby,
                               &(ppw->last_index_back),
                               pvecback),
             pba->error_message,
             error_message);

  class_call(thermodynamics_at_z(pba,
                                 pth,
                                 1./pvecback[pba->index_bg_a]-1.,
                                 pth->inter_closeby,
                                 &(ppw->last_index_thermo),
                                 pvecback,
                                 pvecthermo),
             pth->error_message,
             error_message);

  /** - update metric perturbations in this point */

  class_call(perturb_einstein(ppr,
                              pba,
                              pth,
                              ppt,
                              index_md,
                              k,
                              tau,
                              y,
                              ppw),
             ppt->error_message,
             error_message);

  a = pvecback[pba->index_bg_a];
  a2 = a*a;
  H = pvecback[pba->index_bg_H];

  if (pba->has_ncdm == _TRUE_){
    class_alloc(delta_ncdm, sizeof(double)*pba->N_ncdm,error_message);
    class_alloc(theta_ncdm, sizeof(double)*pba->N_ncdm,error_message);
    class_alloc(shear_ncdm, sizeof(double)*pba->N_ncdm,error_message);
    class_alloc(delta_p_over_delta_rho_ncdm, sizeof(double)*pba->N_ncdm,error_message);
  }

  /** - calculate perturbed recombination */

  if ((ppt->has_perturbed_recombination == _TRUE_) && (ppw->approx[ppw->index_ap_tca] == (int)tca_off) ){
    delta_temp = y[ppw->pv->index_pt_perturbed_recombination_delta_temp];
    delta_chi =y[ppw->pv->index_pt_perturbed_recombination_delta_chi];
  }
  /** - for scalar modes */
  if (_scalars_) {

    if (ppw->approx[ppw->index_ap_rsa]==(int)rsa_off) {
      delta_g = y[ppw->pv->index_pt_delta_g];
      theta_g = y[ppw->pv->index_pt_theta_g];
    }
    else {
      delta_g = ppw->rsa_delta_g;
      theta_g = ppw->rsa_theta_g;
    }

    if (ppw->approx[ppw->index_ap_rsa]==(int)rsa_off) {
      if (ppw->approx[ppw->index_ap_tca]==(int)tca_on) {
        shear_g = ppw->tca_shear_g;
        //l3_g = 6./7.*k/pvecthermo[pth->index_th_dkappa]*ppw->tca_shear_g;
        pol0_g = 2.5*ppw->tca_shear_g;
        pol1_g = 7./12.*6./7.*k/pvecthermo[pth->index_th_dkappa]*ppw->tca_shear_g;
        pol2_g = 0.5*ppw->tca_shear_g;
        //pol3_g = 0.25*6./7.*k/pvecthermo[pth->index_th_dkappa]*ppw->tca_shear_g;
      }
      else {
        shear_g = y[ppw->pv->index_pt_shear_g];
        //l3_g = y[ppw->pv->index_pt_l3_g];
        pol0_g = y[ppw->pv->index_pt_pol0_g];
        pol1_g = y[ppw->pv->index_pt_pol1_g];
        pol2_g = y[ppw->pv->index_pt_pol2_g];
        //pol3_g = y[ppw->pv->index_pt_pol3_g];
      }
    }
    else {
      shear_g = 0;
      //l3_g = 0;
      pol0_g = 0;
      pol1_g = 0;
      pol2_g = 0;
      //pol3_g = 0.;
    }

    if (pba->has_ur == _TRUE_) {
      if (ppw->approx[ppw->index_ap_rsa]==(int)rsa_off) {
        delta_ur = y[ppw->pv->index_pt_delta_ur];
        theta_ur = y[ppw->pv->index_pt_theta_ur];
        shear_ur = y[ppw->pv->index_pt_shear_ur];
      }
      else {
        delta_ur = ppw->rsa_delta_ur;
        theta_ur = ppw->rsa_theta_ur;
        shear_ur = 0.;
      }
    }

    delta_b = y[ppw->pv->index_pt_delta_b];
    theta_b = y[ppw->pv->index_pt_theta_b];

    /* interacting dark radiation */
    if (pba->has_idr == _TRUE_) {
      if (ppw->approx[ppw->index_ap_rsa_idr] == (int)rsa_idr_off) {
        delta_idr = y[ppw->pv->index_pt_delta_idr];
        theta_idr = y[ppw->pv->index_pt_theta_idr];

        if(ppt->idr_nature == idr_free_streaming){
          if((pba->has_idm_dr == _TRUE_)&&(ppw->approx[ppw->index_ap_tca_idm_dr] == (int)tca_idm_dr_on)){
            shear_idr = ppw->tca_shear_idm_dr;
          }
          else{
            shear_idr = y[ppw->pv->index_pt_shear_idr];
          }
        }
      }
      else{
        delta_idr = ppw->rsa_delta_idr;
        theta_idr = ppw->rsa_theta_idr;
        shear_idr = 0.;
      }
    }

    /* interacting dark matter */
    if (pba->has_idm_dr == _TRUE_) {
      delta_idm_dr = y[ppw->pv->index_pt_delta_idm_dr];
      theta_idm_dr = y[ppw->pv->index_pt_theta_idm_dr];
    }

    if (pba->has_cdm == _TRUE_) {

      delta_cdm = y[ppw->pv->index_pt_delta_cdm];
      if (ppt->gauge == synchronous) {
        theta_cdm = 0.;
      }
      else {
        theta_cdm = y[ppw->pv->index_pt_theta_cdm];
      }
    }

    /* gravitational potentials */
    if (ppt->gauge == synchronous) {

      alpha = pvecmetric[ppw->index_mt_alpha];

      psi = pvecback[pba->index_bg_H]*pvecback[pba->index_bg_a] * alpha + pvecmetric[ppw->index_mt_alpha_prime];
      phi = y[ppw->pv->index_pt_eta] - pvecback[pba->index_bg_H]*pvecback[pba->index_bg_a]*alpha;
    }
    else if (ppt->gauge == newtonian){
      psi = pvecmetric[ppw->index_mt_psi];
      phi = y[ppw->pv->index_pt_phi];
    }
    else{
      psi = 0.0;
      phi = 0.0;
    }

    if (pba->has_ncdm == _TRUE_) {
      /** - --> Get delta, deltaP/rho, theta, shear and store in array */
      idx = ppw->pv->index_pt_psi0_ncdm1;
      if(ppw->approx[ppw->index_ap_ncdmfa] == (int)ncdmfa_on){
        // The perturbations are evolved integrated:
        for(n_ncdm=0; n_ncdm < pba->N_ncdm; n_ncdm++){
          rho_ncdm_bg = pvecback[pba->index_bg_rho_ncdm1+n_ncdm];
          p_ncdm_bg = pvecback[pba->index_bg_p_ncdm1+n_ncdm];
          pseudo_p_ncdm = pvecback[pba->index_bg_pseudo_p_ncdm1+n_ncdm];
          w_ncdm = p_ncdm_bg/rho_ncdm_bg;

          delta_ncdm[n_ncdm] = y[idx];
          theta_ncdm[n_ncdm] = y[idx+1];
          shear_ncdm[n_ncdm] = y[idx+2];
          //This is the adiabatic sound speed:
          delta_p_over_delta_rho_ncdm[n_ncdm] = w_ncdm*(1.0-1.0/(3.0+3.0*w_ncdm)*(3.0*w_ncdm-2.0+pseudo_p_ncdm/p_ncdm_bg));
          idx += ppw->pv->l_max_ncdm[n_ncdm]+1;
        }
      }
      else{
        // We must integrate to find perturbations:
        for(n_ncdm=0; n_ncdm < pba->N_ncdm; n_ncdm++){
          rho_delta_ncdm = 0.0;
          rho_plus_p_theta_ncdm = 0.0;
          rho_plus_p_shear_ncdm = 0.0;
          delta_p_ncdm = 0.0;
          factor = pba->factor_ncdm[n_ncdm]*pow(pba->a_today/a,4);

          for (index_q=0; index_q < ppw->pv->q_size_ncdm[n_ncdm]; index_q ++) {

            q = pba->q_ncdm[n_ncdm][index_q];
            q2 = q*q;
            epsilon = sqrt(q2+pba->M_ncdm[n_ncdm]*pba->M_ncdm[n_ncdm]*a2);

            rho_delta_ncdm += q2*epsilon*pba->w_ncdm[n_ncdm][index_q]*y[idx];
            rho_plus_p_theta_ncdm += q2*q*pba->w_ncdm[n_ncdm][index_q]*y[idx+1];
            rho_plus_p_shear_ncdm += q2*q2/epsilon*pba->w_ncdm[n_ncdm][index_q]*y[idx+2];
            delta_p_ncdm += q2*q2/epsilon*pba->w_ncdm[n_ncdm][index_q]*y[idx];

            //Jump to next momentum bin:
            idx+=(ppw->pv->l_max_ncdm[n_ncdm]+1);
          }

          rho_delta_ncdm *= factor;
          rho_plus_p_theta_ncdm *= k*factor;
          rho_plus_p_shear_ncdm *= 2.0/3.0*factor;
          delta_p_ncdm *= factor/3.;

          delta_ncdm[n_ncdm] = rho_delta_ncdm/ppw->pvecback[pba->index_bg_rho_ncdm1+n_ncdm];
          theta_ncdm[n_ncdm] = rho_plus_p_theta_ncdm/
            (ppw->pvecback[pba->index_bg_rho_ncdm1+n_ncdm]+ppw->pvecback[pba->index_bg_p_ncdm1+n_ncdm]);
          shear_ncdm[n_ncdm] = rho_plus_p_shear_ncdm/
            (ppw->pvecback[pba->index_bg_rho_ncdm1+n_ncdm]+ppw->pvecback[pba->index_bg_p_ncdm1+n_ncdm]);
          delta_p_over_delta_rho_ncdm[n_ncdm] = delta_p_ncdm/rho_delta_ncdm;

        }
      }
    }

    if (pba->has_dcdm == _TRUE_) {

      delta_dcdm = y[ppw->pv->index_pt_delta_dcdm];
      theta_dcdm = y[ppw->pv->index_pt_theta_dcdm];

    }


    if (pba->has_dr == _TRUE_) {
      f_dr = pow(pvecback[pba->index_bg_a]*pvecback[pba->index_bg_a]/pba->H0,2)*pvecback[pba->index_bg_rho_dr];
      delta_dr = y[ppw->pv->index_pt_F0_dr]/f_dr;
      theta_dr = y[ppw->pv->index_pt_F0_dr+1]*3./4.*k/f_dr;
      shear_dr = y[ppw->pv->index_pt_F0_dr+2]*0.5/f_dr;
    }


    if (pba->has_scf == _TRUE_&& pba->scf_has_perturbations == _TRUE_){
      if (ppt->scf_kg_eq[index_md][index_k] == 1){
        // printf("scf!!\n");
      //If we are following KG:
          if (ppt->gauge == synchronous){
            delta_rho_scf =  1./3.*
              (1./a2*ppw->pvecback[pba->index_bg_phi_prime_scf]*y[ppw->pv->index_pt_phi_prime_scf]
               + ppw->pvecback[pba->index_bg_dV_scf]*y[ppw->pv->index_pt_phi_scf]);
          }
          else{
            delta_rho_scf =  1./3.*
              (1./a2*ppw->pvecback[pba->index_bg_phi_prime_scf]*y[ppw->pv->index_pt_phi_prime_scf]
                + ppw->pvecback[pba->index_bg_dV_scf]*y[ppw->pv->index_pt_phi_scf]
                - 1./a2*pow(ppw->pvecback[pba->index_bg_phi_prime_scf],2)*ppw->pvecmetric[ppw->index_mt_psi]);
          }

          rho_plus_p_theta_scf =  1./3.*
          k*k/a2*ppw->pvecback[pba->index_bg_phi_prime_scf]*y[ppw->pv->index_pt_phi_scf];

          delta_scf = delta_rho_scf/pvecback[pba->index_bg_rho_scf];
          theta_scf = rho_plus_p_theta_scf/(pvecback[pba->index_bg_rho_scf]+pvecback[pba->index_bg_p_scf]);

          delta_phi_scf = y[ppw->pv->index_pt_phi_scf];
          delta_phi_over_phi_scf = y[ppw->pv->index_pt_phi_scf]/ppw->pvecback[pba->index_bg_phi_scf];
          delta_phi_prime_scf = y[ppw->pv->index_pt_phi_prime_scf];

      }

      //If we are behaving as a fluid, mimicking fld:
      else {
        // printf("fld!!\n");

        delta_scf = y[ppw->pv->index_pt_delta_scf];
        if(ppt->use_big_theta_scf == _TRUE_)  {
          big_theta_scf = y[ppw->pv->index_pt_big_theta_scf];
        }
        else {
          theta_scf = y[ppw->pv->index_pt_theta_scf];
        }
        delta_phi_scf = 0;
        delta_phi_over_phi_scf = 0;
        delta_phi_prime_scf = 0;
      }

      // printf("a %e delta_scf %e\n",a,delta_scf);
    }

    /* fluid  - ede_parametrization == pheno_axion */
    if(pba->has_fld == _TRUE_){
      if(pba->ede_parametrization == pheno_axion){
        class_call(background_w_fld(pba,a,&w_fld,&dw_over_da_fld,&integral_fld), pba->error_message, ppt->error_message);
        //assign cs2
        cs2_fld=pba->cs2_fld;
        //assign ca2 // TK ca2_fld specified here
        wn_fld = pba->w_fld_f;
        exp_fld = 3*(1+wn_fld)/pba->nu_fld;
        ca2_fld = ( wn_fld*pba->nu_fld - pow((pba->a_c/a),exp_fld)*(pba->nu_fld + 1 + wn_fld) )
              /( 1 + pow((pba->a_c/a),exp_fld) )
              /pba->nu_fld;
      }

      delta_fld = y[ppw->pv->index_pt_delta_fld];
      if(ppt->use_big_theta_fld == _TRUE_) {
        class_call(background_w_fld(pba,a,&w_fld,&dw_over_da_fld,&integral_fld), pba->error_message, ppt->error_message);
        if(1+w_fld !=0.0)theta_fld = y[ppw->pv->index_pt_big_theta_fld]/(1+w_fld);
        else theta_fld =0.;
        // delta_p_over_rho_fld = cs2_fld*delta_fld+3*a_prime_over_a*(cs2_fld-ca2_fld)*big_theta_fld/k2;
      }
      else {
        theta_fld = y[ppw->pv->index_pt_theta_fld];
        // delta_p_over_rho_fld = cs2_fld*delta_fld+3*a_prime_over_a*(1+w_fld)*(cs2_fld-ca2_fld)*theta_fld/k2;
      }
    }

    if(ppt->compute_phase_shift == _TRUE_){
      phase_shift_A = y[ppw->pv->index_pt_phase_shift_A];
      phase_shift_B = y[ppw->pv->index_pt_phase_shift_B];
      // d_gamma = y[ppw->pv->index_pt_delta_g]-3*y[ppw->pv->index_pt_phi];//phi^us = psi^baumann
      // d_gamma = -3;//phi^us = psi^baumann
      R = 4./3. * ppw->pvecback[pba->index_bg_rho_g]/ppw->pvecback[pba->index_bg_rho_b];
      // c_gamma_squared = 1./(3*(1+1/R));
      c_gamma_squared = 1./(3);
      // printf("c_gamma_squared %e d_gamma %e \n",c_gamma_squared,d_gamma );
      phase_shift_total = y[ppw->pv->index_pt_phase_shift_B]/pow(pow(y[ppw->pv->index_pt_phase_shift_A]+c_gamma_squared*ppt->d_gamma_ini,2)+pow(y[ppw->pv->index_pt_phase_shift_B],2),0.5);
      amplitude_total = pow(y[ppw->pv->index_pt_phase_shift_A]+c_gamma_squared*ppt->d_gamma_ini,2)+pow(y[ppw->pv->index_pt_phase_shift_B],2);
      // if( 1/a-1 == pth->z_rec && k==ppt->k_max && ppt->compute_phase_shift == _TRUE_ && ppt->perturbations_verbose > 0) printf("k_max %e delta_gamma/delta_gamma_b&s = %e sin(theta) %e phase shift/phase_shift_b&s= %e epsX %e\n",ppt->k_max,(pow(amplitude_total,0.5)/3-1)/(-0.2683*ppw->pvecback[pba->index_bg_rho_ur]/(ppw->pvecback[pba->index_bg_rho_g]+ppw->pvecback[pba->index_bg_rho_ur])),phase_shift_total,asin(phase_shift_total)/(0.191*_PI_*ppw->pvecback[pba->index_bg_rho_ur]/(ppw->pvecback[pba->index_bg_rho_g]+ppw->pvecback[pba->index_bg_rho_ur])),ppw->pvecback[pba->index_bg_rho_ur]/(ppw->pvecback[pba->index_bg_rho_g]+ppw->pvecback[pba->index_bg_rho_ur]));
      if( 1/a-1 > pth->z_rec && 1/a-1 < pth->z_rec+0.3 && k==ppt->k_max && ppt->compute_phase_shift == _TRUE_ && ppt->perturbations_verbose >0) printf("k_max %e delta_gamma/delta_gamma_b&s = %e sin(theta) %e phase shift/phase_shift_b&s= %e epsX %e\n",ppt->k_max,(pow(amplitude_total,0.5)/3-1)/(-0.2683*ppw->pvecback[pba->index_bg_rho_ur]/(ppw->pvecback[pba->index_bg_rho_g]+ppw->pvecback[pba->index_bg_rho_ur])),phase_shift_total,asin(phase_shift_total)/(0.191*_PI_*ppw->pvecback[pba->index_bg_rho_ur]/(ppw->pvecback[pba->index_bg_rho_g]+ppw->pvecback[pba->index_bg_rho_ur])),ppw->pvecback[pba->index_bg_rho_ur]/(ppw->pvecback[pba->index_bg_rho_g]+ppw->pvecback[pba->index_bg_rho_ur]));

    }

    /* converting synchronous variables to newtonian ones */
 if (ppt->gauge == synchronous && ppt->gauge_output == newtonian_output) {

    // printf("here!\n");
      /* density and velocity perturbations (comment out if you wish to keep synchronous variables) */

      delta_g -= 4. * pvecback[pba->index_bg_H]*pvecback[pba->index_bg_a]*alpha;
      theta_g += k*k*alpha;

      delta_b -= 3. * pvecback[pba->index_bg_H]*pvecback[pba->index_bg_a]*alpha;
      theta_b += k*k*alpha;

      if (pba->has_ur == _TRUE_) {
        delta_ur -= 4. * pvecback[pba->index_bg_H]*pvecback[pba->index_bg_a]*alpha;
        theta_ur += k*k*alpha;
      }

      if (pba->has_idr == _TRUE_) {
        delta_idr -= 4. * pvecback[pba->index_bg_H]*pvecback[pba->index_bg_a]*alpha;
        theta_idr += k*k*alpha;
      }

      if (pba->has_dr == _TRUE_) {
        delta_dr += (-4.*a*H+a*pba->Gamma_dcdm*pvecback[pba->index_bg_rho_dcdm]/pvecback[pba->index_bg_rho_dr])*alpha;

        theta_dr += k*k*alpha;
      }

      if (pba->has_cdm == _TRUE_) {
        delta_cdm -= 3. * pvecback[pba->index_bg_H]*pvecback[pba->index_bg_a]*alpha;
        theta_cdm += k*k*alpha;
      }

      if (pba->has_idm_dr == _TRUE_) {
        delta_idm_dr -= 3. * pvecback[pba->index_bg_H]*pvecback[pba->index_bg_a]*alpha;
        theta_idm_dr += k*k*alpha;
      }

      if (pba->has_ncdm == _TRUE_) {
        for(n_ncdm=0; n_ncdm < pba->N_ncdm; n_ncdm++){
          /** - --> TODO: gauge transformation of delta, deltaP/rho (?) and theta using -= 3aH(1+w_ncdm) alpha for delta. */
        }
      }

      if (pba->has_dcdm == _TRUE_) {
        delta_dcdm += alpha*(-a*pba->Gamma_dcdm-3.*a*H);
        theta_dcdm += k*k*alpha;
      }

      if (pba->has_scf == _TRUE_ && pba->scf_has_perturbations == _TRUE_) {
          delta_scf += alpha*(-3.0*H*(1.0+pvecback[pba->index_bg_p_scf]/pvecback[pba->index_bg_rho_scf]));
        if(ppt->use_big_theta_scf == _TRUE_) big_theta_scf += (1.0+pvecback[pba->index_bg_w_scf])*k*k*alpha;
        else theta_scf += k*k*alpha;
      }

      if (pba->has_fld == _TRUE_){
        class_call(background_w_fld(pba,a,&w_fld,&dw_over_da_fld,&integral_fld), pba->error_message, ppt->error_message);
        delta_fld -= 3.*(1.0+w_fld) * pvecback[pba->index_bg_H]*pvecback[pba->index_bg_a]*alpha;
        theta_fld += k*k*alpha;
      }
          // delta_p_over_rho_fld[n] = cs2[n]*delta_fld[n]+3*a_prime_over_a*(1+w_fld)*(cs2[n]-ca2[n])*theta_fld[n]/k2;

    }

    //    fprintf(ppw->perturb_output_file," ");
    /** - --> Handle (re-)allocation */
    if (ppt->scalar_perturbations_data[ppw->index_ikout] == NULL){
      class_alloc(ppt->scalar_perturbations_data[ppw->index_ikout],
                  sizeof(double)*ppt->number_of_scalar_titles,
                  error_message);
      ppt->size_scalar_perturbation_data[ppw->index_ikout] = 0;
    }
    else{
      ppt->scalar_perturbations_data[ppw->index_ikout] =
        realloc(ppt->scalar_perturbations_data[ppw->index_ikout],
                sizeof(double)*(ppt->size_scalar_perturbation_data[ppw->index_ikout]+ppt->number_of_scalar_titles));
    }
    storeidx = 0;
    dataptr = ppt->scalar_perturbations_data[ppw->index_ikout]+
      ppt->size_scalar_perturbation_data[ppw->index_ikout];
    ppt->size_scalar_perturbation_data[ppw->index_ikout] += ppt->number_of_scalar_titles;

    class_store_double(dataptr, pvecback[pba->index_bg_a], _TRUE_, storeidx);
    class_store_double(dataptr, tau, _TRUE_, storeidx);
    class_store_double(dataptr, delta_g, _TRUE_, storeidx);
    class_store_double(dataptr, theta_g, _TRUE_, storeidx);
    class_store_double(dataptr, shear_g, _TRUE_, storeidx);
    class_store_double(dataptr, pol0_g, _TRUE_, storeidx);
    class_store_double(dataptr, pol1_g, _TRUE_, storeidx);
    class_store_double(dataptr, pol2_g, _TRUE_, storeidx);
    class_store_double(dataptr, delta_b, _TRUE_, storeidx);
    class_store_double(dataptr, theta_b, _TRUE_, storeidx);
    class_store_double(dataptr, psi, _TRUE_, storeidx);
    class_store_double(dataptr, phi, _TRUE_, storeidx);
    /* perturbed recombination */
    class_store_double(dataptr, delta_temp, ppt->has_perturbed_recombination, storeidx);
    class_store_double(dataptr, delta_chi, ppt->has_perturbed_recombination, storeidx);
    /* Ultra relativistic species */
    class_store_double(dataptr, delta_ur, pba->has_ur, storeidx);
    class_store_double(dataptr, theta_ur, pba->has_ur, storeidx);
    class_store_double(dataptr, shear_ur, pba->has_ur, storeidx);
    /* Interacting dark radiation */
    class_store_double(dataptr, delta_idr, pba->has_idr, storeidx);
    class_store_double(dataptr, theta_idr, pba->has_idr, storeidx);
    if ((pba->has_idr==_TRUE_) && (ppt->idr_nature == idr_free_streaming))
      class_store_double(dataptr, shear_idr, _TRUE_, storeidx);
    /* Interacting dark matter */
    class_store_double(dataptr, delta_idm_dr, pba->has_idm_dr, storeidx);
    class_store_double(dataptr, theta_idm_dr, pba->has_idm_dr, storeidx);
    /* Cold dark matter */
    class_store_double(dataptr, delta_cdm, pba->has_cdm, storeidx);
    class_store_double(dataptr, theta_cdm, pba->has_cdm, storeidx);
    /* Non-cold Dark Matter */
    if ((pba->has_ncdm == _TRUE_) && ((ppt->has_density_transfers == _TRUE_) || (ppt->has_velocity_transfers == _TRUE_) || (ppt->has_source_delta_m == _TRUE_))) {
      for(n_ncdm=0; n_ncdm < pba->N_ncdm; n_ncdm++){
        class_store_double(dataptr, delta_ncdm[n_ncdm], _TRUE_, storeidx);
        class_store_double(dataptr, theta_ncdm[n_ncdm], _TRUE_, storeidx);
        class_store_double(dataptr, shear_ncdm[n_ncdm], _TRUE_, storeidx);
        class_store_double(dataptr, delta_p_over_delta_rho_ncdm[n_ncdm],  _TRUE_, storeidx);
      }
    }
    /* Decaying cold dark matter */
    class_store_double(dataptr, delta_dcdm, pba->has_dcdm, storeidx);
    class_store_double(dataptr, theta_dcdm, pba->has_dcdm, storeidx);
    /* Decay radiation */
    class_store_double(dataptr, delta_dr, pba->has_dr, storeidx);
    class_store_double(dataptr, theta_dr, pba->has_dr, storeidx);
    class_store_double(dataptr, shear_dr, pba->has_dr, storeidx);
    /* Scalar field scf*/
    if (pba->scf_has_perturbations == _TRUE_){
    class_store_double(dataptr, delta_phi_scf, ppt->has_scf, storeidx);
    class_store_double(dataptr, delta_phi_over_phi_scf, ppt->has_scf, storeidx);
    class_store_double(dataptr, delta_phi_prime_scf, ppt->has_scf, storeidx);
    class_store_double(dataptr, delta_scf, ppt->has_scf, storeidx);
    if(ppt->use_big_theta_scf == _TRUE_){
      class_store_double(dataptr, big_theta_scf, pba->has_scf, storeidx);
    }
    else {
      class_store_double(dataptr, theta_scf, pba->has_scf, storeidx);
    }
    }

    class_store_double(dataptr, phase_shift_A, ppt->compute_phase_shift, storeidx);
    class_store_double(dataptr, phase_shift_B, ppt->compute_phase_shift, storeidx);
    class_store_double(dataptr, phase_shift_total, ppt->compute_phase_shift, storeidx);
    class_store_double(dataptr, amplitude_total, ppt->compute_phase_shift, storeidx);

    /** Fluid */
    // class_store_double(dataptr, ppw->delta_rho_fld, pba->has_fld, storeidx);
    // class_store_double(dataptr, ppw->rho_plus_p_theta_fld, pba->has_fld, storeidx);
    class_store_double(dataptr, delta_fld, pba->has_fld, storeidx);
    class_store_double(dataptr, theta_fld, pba->has_fld, storeidx);
    class_store_double(dataptr, ppw->delta_p_fld, pba->has_fld, storeidx);
    class_store_double(dataptr, ca2_fld, pba->has_fld && pba->ede_parametrization == pheno_axion, storeidx);
    class_store_double(dataptr, cs2_fld, pba->has_fld && pba->ede_parametrization == pheno_axion, storeidx);

    //fprintf(ppw->perturb_output_file,"\n");

  }
  /** - for tensor modes: */

  if (_tensors_) {

    if (ppw->approx[ppw->index_ap_rsa]==(int)rsa_off) {
      if (ppw->approx[ppw->index_ap_tca]==(int)tca_off) {
        delta_g = y[ppw->pv->index_pt_delta_g];
        shear_g = y[ppw->pv->index_pt_shear_g];
        l4_g = y[ppw->pv->index_pt_delta_g+4];
        pol0_g = y[ppw->pv->index_pt_pol0_g];
        pol2_g = y[ppw->pv->index_pt_pol2_g];
        pol4_g = y[ppw->pv->index_pt_pol0_g+4];
      }
      else {
        delta_g = -4./3.*ppw->pv->y[ppw->pv->index_pt_gwdot]/pvecthermo[pth->index_th_dkappa]; //TBC
        shear_g = 0.;
        l4_g = 0.;
        pol0_g = 1./3.*ppw->pv->y[ppw->pv->index_pt_gwdot]/pvecthermo[pth->index_th_dkappa]; //TBC
        pol2_g = 0.;
        pol4_g = 0.;
      }
    }
    else {
      delta_g = 0.;
      shear_g = 0.;
      l4_g = 0.;
      pol0_g = 0.;
      pol2_g = 0.;
      pol4_g = 0.;
    }

    if (ppt->evolve_tensor_ur == _TRUE_){
      delta_ur = y[ppw->pv->index_pt_delta_ur];
      shear_ur = y[ppw->pv->index_pt_shear_ur];
      l4_ur = y[ppw->pv->index_pt_delta_ur+4];
    }

    /** - --> Handle (re-)allocation */
    if (ppt->tensor_perturbations_data[ppw->index_ikout] == NULL){
      class_alloc(ppt->tensor_perturbations_data[ppw->index_ikout],
                  sizeof(double)*ppt->number_of_tensor_titles,
                  error_message);
      ppt->size_tensor_perturbation_data[ppw->index_ikout] = 0;
    }
    else{
      ppt->tensor_perturbations_data[ppw->index_ikout] =
        realloc(ppt->tensor_perturbations_data[ppw->index_ikout],
                sizeof(double)*(ppt->size_tensor_perturbation_data[ppw->index_ikout]+ppt->number_of_tensor_titles));
    }
    storeidx = 0;
    dataptr = ppt->tensor_perturbations_data[ppw->index_ikout]+
      ppt->size_tensor_perturbation_data[ppw->index_ikout];
    ppt->size_tensor_perturbation_data[ppw->index_ikout] += ppt->number_of_tensor_titles;

    //fprintf(ppw->perturb_output_file," ");
    class_store_double(dataptr, tau, _TRUE_, storeidx);
    class_store_double(dataptr, pvecback[pba->index_bg_a], _TRUE_, storeidx);
    class_store_double(dataptr, delta_g, _TRUE_, storeidx);
    class_store_double(dataptr, shear_g, _TRUE_, storeidx);
    class_store_double(dataptr, l4_g, _TRUE_, storeidx);
    class_store_double(dataptr, pol0_g, _TRUE_, storeidx);
    class_store_double(dataptr, pol2_g, _TRUE_, storeidx);
    class_store_double(dataptr, pol4_g, _TRUE_, storeidx);
    class_store_double(dataptr, y[ppw->pv->index_pt_gw], _TRUE_, storeidx);
    class_store_double(dataptr, y[ppw->pv->index_pt_gwdot], _TRUE_, storeidx);

    class_store_double(dataptr, delta_ur, ppt->evolve_tensor_ur, storeidx);
    class_store_double(dataptr, shear_ur, ppt->evolve_tensor_ur, storeidx);
    class_store_double(dataptr, l4_ur, ppt->evolve_tensor_ur, storeidx);
    //printf("index_pt_delta+ur = %d\n",ppw->pv->index_pt_delta_ur);

    /* Non-cold Dark Matter */
    if (ppt->evolve_tensor_ncdm == _TRUE_) {

      idx = ppw->pv->index_pt_psi0_ncdm1;

      for(n_ncdm=0; n_ncdm < pba->N_ncdm; n_ncdm++){

        rho_delta_ncdm = 0.0;
        rho_plus_p_theta_ncdm = 0.0;
        rho_plus_p_shear_ncdm = 0.0;
        delta_p_ncdm = 0.0;
        factor = pba->factor_ncdm[n_ncdm]*pow(pba->a_today/a,4);

        for (index_q=0; index_q < ppw->pv->q_size_ncdm[n_ncdm]; index_q ++) {

          q = pba->q_ncdm[n_ncdm][index_q];
          q2 = q*q;
          epsilon = sqrt(q2+pba->M_ncdm[n_ncdm]*pba->M_ncdm[n_ncdm]*a2);

          rho_delta_ncdm += q2*epsilon*pba->w_ncdm[n_ncdm][index_q]*y[idx];
          rho_plus_p_theta_ncdm += q2*q*pba->w_ncdm[n_ncdm][index_q]*y[idx+1];
          rho_plus_p_shear_ncdm += q2*q2/epsilon*pba->w_ncdm[n_ncdm][index_q]*y[idx+2];
          delta_p_ncdm += q2*q2/epsilon*pba->w_ncdm[n_ncdm][index_q]*y[idx];

          //Jump to next momentum bin:
          idx+=(ppw->pv->l_max_ncdm[n_ncdm]+1);
        }

        rho_delta_ncdm *= factor;
        rho_plus_p_theta_ncdm *= k*factor;
        rho_plus_p_shear_ncdm *= 2.0/3.0*factor;
        delta_p_ncdm *= factor/3.;

        delta_ncdm[n_ncdm] = rho_delta_ncdm/ppw->pvecback[pba->index_bg_rho_ncdm1+n_ncdm];
        theta_ncdm[n_ncdm] = rho_plus_p_theta_ncdm/
          (ppw->pvecback[pba->index_bg_rho_ncdm1+n_ncdm]+ppw->pvecback[pba->index_bg_p_ncdm1+n_ncdm]);
        shear_ncdm[n_ncdm] = rho_plus_p_shear_ncdm/
          (ppw->pvecback[pba->index_bg_rho_ncdm1+n_ncdm]+ppw->pvecback[pba->index_bg_p_ncdm1+n_ncdm]);

        class_store_double(dataptr, delta_ncdm[n_ncdm], _TRUE_, storeidx);
        class_store_double(dataptr, theta_ncdm[n_ncdm], _TRUE_, storeidx);
        class_store_double(dataptr, shear_ncdm[n_ncdm], _TRUE_, storeidx);
      }
    }

    //    fprintf(ppw->perturb_output_file,"\n");

  }

  if (pba->has_ncdm == _TRUE_){
    free(delta_ncdm);
    free(theta_ncdm);
    free(shear_ncdm);
    free(delta_p_over_delta_rho_ncdm);
  }

  return _SUCCESS_;

}

/**
 * Compute derivative of all perturbations to be integrated
 *
 * For each mode (scalar/vector/tensor) and each wavenumber k, this
 * function computes the derivative of all values in the vector of
 * perturbed variables to be integrated.
 *
 * This is one of the few functions in the code which is passed to the generic_integrator() routine.
 * Since generic_integrator() should work with functions passed from various modules, the format of the arguments
 * is a bit special:
 * - fixed parameters and workspaces are passed through a generic pointer.
 *   generic_integrator() doesn't know what the content of this pointer is.
 * - errors are not written as usual in pth->error_message, but in a generic
 *   error_message passed in the list of arguments.
 *
 * @param tau                      Input: conformal time
 * @param y                        Input: vector of perturbations
 * @param dy                       Output: vector of its derivatives (already allocated)
 * @param parameters_and_workspace Input/Output: in input, fixed parameters (e.g. indices); in output, background and thermo quantities evaluated at tau.
 * @param error_message            Output: error message
 */

int perturb_derivs(double tau,
                   double * y,
                   double * dy,
                   void * parameters_and_workspace,
                   ErrorMsg error_message
                   ) {
  /** Summary: */

  /** - define local variables */

  /* multipole */
  int l;

  /* scale factor and other background quantities */
  double a,a2,a_prime_over_a,R;

  /* short-cut names for the fields of the input structure */
  struct perturb_parameters_and_workspace * pppaw;
  double k,k2;
  int index_md;
  int index_k;
  struct precision * ppr;
  struct background * pba;
  struct thermo * pth;
  struct perturbs * ppt;
  struct perturb_workspace * ppw;
  double * pvecback;
  double * pvecthermo;
  double * pvecmetric;
  double * s_l;
  struct perturb_vector * pv;

  /* short-cut notations for the perturbations */
  double delta_g=0.,theta_g=0.,shear_g=0.;
  double delta_b,theta_b;
  double delta_idr=0., theta_idr=0.;
  double cb2,cs2,ca2,delta_p_b_over_rho_b;
  double metric_continuity=0.,metric_euler=0.,metric_shear=0.,metric_ufa_class=0.;

  /* perturbed recombination (just to simplify the notation) */

  double H0=0.,Nnow=0.,n_H=0.,fHe=0.;
  double delta_temp=0.,delta_chi=0., chi=0.;
  double alpha_rec=0.,delta_alpha_rec=0.;
  double a_rad=0., Compton_CR =0.;
  double Tb_in_K=0.;


  /* Non-metric source terms for photons, i.e. \mathcal{P}^{(m)} from arXiv:1305.3261  */
  double P0,P1,P2;

  /* for use with fluid (fld): */
  double w_fld,dw_over_da_fld,w_prime_fld,integral_fld;
  double exp_fld, wn_fld;
  /* for use with non-cold dark matter (ncdm): */
  int index_q,n_ncdm,idx;
  double q,epsilon,dlnf0_dlnq,qk_div_epsilon;
  double rho_ncdm_bg,p_ncdm_bg,pseudo_p_ncdm,w_ncdm,ca2_ncdm,ceff2_ncdm=0.,cvis2_ncdm=0.;
  double delta_rho_scf,delta_scf,rho_plus_p_theta_scf,theta_scf;
  double a_over_ac;
  /* for use with curvature */
  double cotKgen, sqrt_absK;
  double s2_squared, ssqrt3;
  double tau_b;
  double Phi_plus,c_gamma_squared,d_gamma, psi, phi;
<<<<<<< HEAD
=======

  /** - rename the fields of the input structure (just to avoid heavy notations) */
>>>>>>> 2fd59a2b

  /** - rename the fields of the input structure (just to avoid heavy notations) */

  /* for use with dcdm and dr */
  double f_dr, fprime_dr;

  double Sinv=0., dmu_idm_dr=0., dmu_idr=0., tca_slip_idm_dr=0.;

  /** - rename the fields of the input structure (just to avoid heavy notations) */

  pppaw = parameters_and_workspace;

  k = pppaw->k;
  k2=k*k;
  index_md = pppaw->index_md;
  ppr = pppaw->ppr;
  pba = pppaw->pba;
  pth = pppaw->pth;
  ppt = pppaw->ppt;
  ppw = pppaw->ppw;

  s_l = ppw->s_l;
  pvecback = ppw->pvecback;
  pvecthermo = ppw->pvecthermo;
  pvecmetric = ppw->pvecmetric;
  pv = ppw->pv;

  /** - get background/thermo quantities in this point */

  class_call(background_at_tau(pba,
                               tau,
                               pba->normal_info,
                               pba->inter_closeby,
                               &(ppw->last_index_back),
                               pvecback),
             pba->error_message,
             error_message);

  class_call(thermodynamics_at_z(pba,
                                 pth,
                                 1./pvecback[pba->index_bg_a]-1.,  /* redshift z=1/a-1 */
                                 pth->inter_closeby,
                                 &(ppw->last_index_thermo),
                                 pvecback,
                                 pvecthermo),
             pth->error_message,
             error_message);
  //printf("Finished calling thermodynamics_at_z. \n");


<<<<<<< HEAD
  /* DMEDE interaction */
  double f_norm=0;
	//printf("here before %d \n",pba->index_bg_rho_tot);
	//printf("Om_FLD %e\n",ppw->pvecback[pba->index_bg_Omega_fld]);
        if(pba->has_fld==_TRUE_ && ppt->DMDE_interaction > 0 ){
                f_norm = ppw->pvecback[pba->index_bg_Omega_fld]/pba->f_ede_peak;
	// printf("f_norm %e \n");
        }



=======

  /* DMEDE interaction */
  double f_norm=0;
	if(pba->has_fld==_TRUE_ && ppt->DMDE_interaction > 0 ){
                if(ppt->scales_like_fEDE == _TRUE_ || ppt->scales_like_fEDE_over_k2 == _TRUE_){
                  f_norm = ppw->pvecback[pba->index_bg_Omega_fld]/pba->f_ede_peak;
                  if(ppt->scales_like_fEDE_over_k2 == _TRUE_)f_norm /= k2;
                }
	              else f_norm = pvecback[pba->index_bg_a];
    }
>>>>>>> 2fd59a2b

    if(pba->has_scf == _TRUE_ && pba->scf_has_perturbations == _TRUE_){

      //defaulting to KG only for debugging
      // ppt->scf_kg_eq[index_md][index_k] = 1;

      //Here, we set a number of parameters that determines the way in which scf perturbations are computed.
      if(pba->scf_evolve_like_axionCAMB == _TRUE_){
          ppt->scf_kg_eq[index_md][index_k] = 0; //if we evolve like axionCAMB we never follow the KG equations
          // pba->scf_fluid_eq = _TRUE_;
      }
      else{
        if(pba->scf_evolve_as_fluid == _FALSE_){
          // printf("here\n");
          // pba->scf_fluid_eq = _FALSE_; //that is the standard case, we never follow the fluid equations
          ppt->scf_kg_eq[index_md][index_k] = 1;
        }
        else{
          if(pba->m_scf*pba->H0/pvecback[pba->index_bg_H] >= pba->threshold_scf_fluid_m_over_H){
          // if(pvecback[pba->index_bg_Omega_scf] <= pba->threshold_scf_fluid_m_over_H && pvecback[pba->index_bg_a] > pba->a_c){
            // printf("pvecback[pba->index_bg_a] %e pba->a_c %e\n",pvecback[pba->index_bg_a], pba->a_c);
            // printf("fluid: a %e k %e\n", pvecback[pba->index_bg_a],k);
            ppt->scf_kg_eq[index_md][index_k] = 0; //We switch to fluid equations
            // printf("here fld a %e\n", pvecback[pba->index_bg_a]);
            // pba->scf_fluid_eq = 1;
          }
          else {
            // printf("KG: a %e k %e\n", pvecback[pba->index_bg_a],k);
            ppt->scf_kg_eq[index_md][index_k] = 1;
            // printf("here scf! a %e\n", pvecback[pba->index_bg_a]);

            // pba->scf_fluid_eq = _FALSE_; //We follow standard equations
          }
          // printf("here pvecback[pba->index_bg_Omega_scf] %e threshold_scf_fluid_m_over_H %e a %e ppt->scf_kg_eq %d \n",pvecback[pba->index_bg_Omega_scf],pba->threshold_scf_fluid_m_over_H,pvecback[pba->index_bg_a],ppt->scf_kg_eq[index_md][index_k]);
        }
      }

      if(ppt->DMDE_interaction > 0 && pba->has_scf == _TRUE_){
        // printf("f_ede_peak %e \n", pba->f_ede_peak);
                    if(ppt->scales_like_fEDE == _TRUE_ || ppt->scales_like_fEDE_over_k2 == _TRUE_){
                      f_norm = ppw->pvecback[pba->index_bg_Omega_scf]/pba->f_ede_peak;
                      if(ppt->scales_like_fEDE_over_k2 == _TRUE_)f_norm /= k2;
                    }
                    else f_norm = pvecback[pba->index_bg_a];
                    // printf("here f_norm %e\n", f_norm);

        }

      // if(index_k==0)printf("ppt->scf_kg_eq[%d][%d] %d tau %e\n",index_md,index_k,ppt->scf_kg_eq[index_md][index_k],tau);
      // pba->scf_fluid_eq = _FALSE_; //that is the standard case, we never follow the fluid equations
      // ppt->scf_kg_eq = _TRUE_;

   //CO 22.01.18 scf_evolve_as_fluid == _TRUE_ means user wants to use fluid equation. scf_parameters[0]>3H means this mode is in the regime where fluid eqs apply.
      // && pba->scf_parameters[0] >= 3*pvecback[pba->index_bg_H]

    // if (ppt->perturbations_verbose>10) {
    // fprintf(stdout,"Inside perturb derivs, if conditions are true, setting scf_fluid_flag_perts = true. The value is: %d \n ", ppt->scf_fluid_flag_perts);
    // fprintf(stdout,"The value of pba->scf_evolve_as_fluid is %f \n", pba->scf_evolve_as_fluid);
    // fprintf(stdout,"The value of pba->scf_potential is %f \n", pba->scf_potential);
    // fprintf(stdout,"The value of pba->scf_has_scf is %f \n", pba->has_scf);
    // fprintf(stdout,"The value of pba->scf_has_perturbations is %f \n", pba->scf_has_perturbations);
    // fprintf(stdout,"The value of 3*pvecback[pba->index_bg_H] is %f \n", 3*pvecback[pba->index_bg_H]);
    // fprintf(stdout,"The value of m is %f Mpc^-2 \n", pba->m_scf);
    // }
  }
  // if(pba->scf_has_perturbations == _FALSE_ ){
  //   if (ppt->perturbations_verbose>10)
  //     fprintf(stdout,"Setting fluid_flag_perts to false. \n");
  //   ppt->scf_fluid_flag_perts = _FALSE_ ;
  // }

      /* Using pba->scf_fluid to determine whether to trigger the fluid flag for perturbations does not work because at the end of the background call it is reset to false. Instead, we need to use the trigger from the input file directly.  */





  /** - get metric perturbations with perturb_einstein() */
  if(ppt->perturbations_verbose>10){
    fprintf(stdout,"Calling perturb_einstein. \n");
  }

  class_call(perturb_einstein(ppr,
                              pba,
                              pth,
                              ppt,
                              index_md,
                              k,
                              tau,
                              y,
                              ppw),
             ppt->error_message,
             error_message);

  /** - compute related background quantities */

  a = pvecback[pba->index_bg_a];
  a2 = a*a;
  a_prime_over_a = pvecback[pba->index_bg_H] * a;
  R = 4./3. * pvecback[pba->index_bg_rho_g]/pvecback[pba->index_bg_rho_b];

  if((pba->has_idm_dr==_TRUE_)){
    Sinv = 4./3. * pvecback[pba->index_bg_rho_idr]/ pvecback[pba->index_bg_rho_idm_dr];
    dmu_idm_dr = pvecthermo[pth->index_th_dmu_idm_dr];
    dmu_idr = pth->b_idr/pth->a_idm_dr*pba->Omega0_idr/pba->Omega0_idm_dr*dmu_idm_dr;
  }

  /** - Compute 'generalised cotK function of argument \f$ \sqrt{|K|}*\tau \f$, for closing hierarchy.
      (see equation 2.34 in arXiv:1305.3261): */
  if (pba->has_curvature == _FALSE_){
    cotKgen = 1.0/(k*tau);
  }
  else{
    sqrt_absK = sqrt(fabs(pba->K));
    if (pba->K < 0)
      cotKgen = sqrt_absK/k/tanh(sqrt_absK*tau);
    else
      cotKgen = sqrt_absK/k/tan(sqrt_absK*tau);
  }

  s2_squared = 1.-3.*pba->K/k2;

  /** - for scalar modes: */
  if (_scalars_) {

    /** - --> (a) define short-cut notations for the scalar perturbations */
    if (ppw->approx[ppw->index_ap_rsa] == (int)rsa_off) {
      delta_g = y[pv->index_pt_delta_g];
      theta_g = y[pv->index_pt_theta_g];
    }

    if (pba->has_idr == _TRUE_){
      if (ppw->approx[ppw->index_ap_rsa_idr] == (int)rsa_idr_off){
        delta_idr = y[pv->index_pt_delta_idr];
        theta_idr = y[pv->index_pt_theta_idr];
      }
    }

    delta_b = y[pv->index_pt_delta_b];
    theta_b = y[pv->index_pt_theta_b];
    cb2 = pvecthermo[pth->index_th_cb2];
    delta_p_b_over_rho_b = cb2*delta_b; /* for baryons, (delta p)/rho with Ma & Bertschinger approximation: sound speed = adiabatic sound speed */

    /** - --> (b) perturbed recombination **/

    if ((ppt->has_perturbed_recombination == _TRUE_)&&(ppw->approx[ppw->index_ap_tca]==(int)tca_off)){

      delta_temp= y[ppw->pv->index_pt_perturbed_recombination_delta_temp];
      delta_p_b_over_rho_b = pvecthermo[pth->index_th_wb]*(delta_b+delta_temp); /* for baryons, (delta p)/rho with sound speed from arXiv:0707.2727 */

      delta_chi= y[ppw->pv->index_pt_perturbed_recombination_delta_chi];
      chi=pvecthermo[pth->index_th_xe];

      // Conversion of H0 in inverse seconds (pba->H0 is [H0/c] in inverse Mpcs)
      H0 = pba->H0 * _c_ / _Mpc_over_m_;

      //Computation of Nnow in SI units
      Nnow = 3.*H0*H0*pba->Omega0_b*(1.-pth->YHe)/(8.*_PI_*_G_*_m_H_);

      // total amount of hydrogen today
      n_H = (pba->a_today/a)*(pba->a_today/a)*(pba->a_today/a)* Nnow;

      // Helium-to-hydrogen ratio
      fHe = pth->YHe / (_not4_*(1-pth->YHe));

      // The constant such that rho_gamma = a_rad * T^4
      a_rad = 8./15.*pow(_PI_,5)*pow(_k_B_,4)/pow(_c_*_h_P_,3);

      // Compton cooling rate in Mpc^(-1)
      Compton_CR = 8./3. *_sigma_ * a_rad /(_m_e_ * _c_ *_c_) *_Mpc_over_m_   ;

      // Temperature is already in Kelvin
      Tb_in_K = pvecthermo[pth->index_th_Tb];

      // Alpha in m^3/s, cf. Recfast paper
      alpha_rec = 1.14 * 4.309e-19*pow((Tb_in_K * 1e-4),-0.6166)/(1+0.6703*pow((Tb_in_K * 1e-4),0.53)) ;

      // delta alpha, dimensionless
      delta_alpha_rec= (-0.6166 + 0.6703 * pow((Tb_in_K * 1e-4),0.53)*(-0.6166-0.53))/(1+0.6703*pow((Tb_in_K * 1e-4),0.53)) * delta_temp;

    } // end of perturbed recombination related quantities

    /** - --> (c) compute metric-related quantities (depending on gauge; additional gauges can be coded below)

        - Each continuity equation contains a term in (theta+metric_continuity) with
        metric_continuity = (h_prime/2) in synchronous gauge, (-3 phi_prime) in newtonian gauge

        - Each Euler equation contains a source term metric_euler with
        metric_euler = 0 in synchronous gauge, (k2 psi) in newtonian gauge

        - Each shear derivative equation contains a source term metric_shear equal to
        metric_shear = (h_prime+6eta_prime)/2 in synchronous gauge, 0 in newtonian gauge

        - metric_shear_prime is the derivative of metric_shear

        - In the ufa_class approximation, the leading-order source term is (h_prime/2) in synchronous gauge,
        (-3 (phi_prime+psi_prime)) in newtonian gauge: we approximate the later by (-6 phi_prime) */

    if (ppt->gauge == synchronous) {

      metric_continuity = pvecmetric[ppw->index_mt_h_prime]/2.;
      metric_euler = 0.;
      metric_shear = k2 * pvecmetric[ppw->index_mt_alpha];
      //metric_shear_prime = k2 * pvecmetric[ppw->index_mt_alpha_prime];
      metric_ufa_class = pvecmetric[ppw->index_mt_h_prime]/2.;
    }

    if (ppt->gauge == newtonian) {

      metric_continuity = -3.*pvecmetric[ppw->index_mt_phi_prime];
      metric_euler = k2*pvecmetric[ppw->index_mt_psi];
      metric_shear = 0.;
      //metric_shear_prime = 0.;
      metric_ufa_class = -6.*pvecmetric[ppw->index_mt_phi_prime];
    }

    /** - --> (d) if some approximation schemes are turned on, enforce a few y[] values computed in perturb_einstein */

    if (ppw->approx[ppw->index_ap_rsa] == (int)rsa_on) {
      delta_g = ppw->rsa_delta_g;
      theta_g = ppw->rsa_theta_g;
    }

    if (pba->has_idr == _TRUE_){
      if (ppw->approx[ppw->index_ap_rsa_idr] == (int)rsa_idr_on){
        delta_idr = ppw->rsa_delta_idr;
        theta_idr = ppw->rsa_theta_idr;
      }
    }

    /** - --> (e) BEGINNING OF ACTUAL SYSTEM OF EQUATIONS OF EVOLUTION */

    /** - ---> photon temperature density */

    if (ppw->approx[ppw->index_ap_rsa] == (int)rsa_off) {

      dy[pv->index_pt_delta_g] = -4./3.*(theta_g+metric_continuity);

    }
    if(ppt->compute_phase_shift == _TRUE_){
      if(ppt->gauge == synchronous){
        psi = pvecback[pba->index_bg_H]*pvecback[pba->index_bg_a] * pvecmetric[ppw->index_mt_alpha] + pvecmetric[ppw->index_mt_alpha_prime];
        phi = y[ppw->pv->index_pt_eta] - pvecback[pba->index_bg_H]*pvecback[pba->index_bg_a]*pvecmetric[ppw->index_mt_alpha];
        Phi_plus = psi + phi;
      }
      else if(ppt->gauge == newtonian){
        Phi_plus = pvecmetric[ppw->index_mt_psi] + y[ppw->pv->index_pt_phi];
      }
      else{
        //dummy, there is no other gauges.
        Phi_plus = 0;
      }
      // c_gamma_squared = 1/(3*(1+1/R));
      c_gamma_squared = 1./3.;
      // printf("tau %e k %e Phi_plus %e psi %e phi %e c_gamma_squared %e \n",tau,k,Phi_plus, pvecmetric[ppw->index_mt_psi],y[ppw->pv->index_pt_phi],c_gamma_squared);
      dy[pv->index_pt_phase_shift_A] = Phi_plus * sin(pow(c_gamma_squared,0.5)*tau*k)*pow(c_gamma_squared,0.5)*k;//last 2 terms from jacobian
      dy[pv->index_pt_phase_shift_B] = Phi_plus * cos(pow(c_gamma_squared,0.5)*tau*k)*pow(c_gamma_squared,0.5)*k;
      // dy[pv->index_pt_phase_shift_A] = Phi_plus * sin(pow(c_gamma_squared,0.5)*tau*k)*1./3;//last 2 terms from jacobian
      // dy[pv->index_pt_phase_shift_B] = Phi_plus * cos(pow(c_gamma_squared,0.5)*tau*k)*1./3;
      dy[pv->index_pt_phase_shift] = 0; //dummy: will be assigned later

    }

    /** - ---> baryon density */

    dy[pv->index_pt_delta_b] = -(theta_b+metric_continuity);

    /** - ---> baryon velocity (depends on tight-coupling approximation=tca) */

    if (ppw->approx[ppw->index_ap_tca] == (int)tca_off) {

      /* without tca */

      /** - ----> perturbed recombination has an impact **/
      dy[pv->index_pt_theta_b] =
        - a_prime_over_a*theta_b
        + metric_euler
        + k2*delta_p_b_over_rho_b
        + R*pvecthermo[pth->index_th_dkappa]*(theta_g-theta_b);

    }

    else {

      /* with tca */
      class_call(perturb_tca_slip_and_shear(y,pppaw,error_message),
                 error_message,
                 error_message);

      /* perturbed recombination has an impact **/
      dy[pv->index_pt_theta_b] =
        (-a_prime_over_a*theta_b
         +k2*(delta_p_b_over_rho_b+R*(delta_g/4.-s2_squared*ppw->tca_shear_g))
         +R*ppw->tca_slip)/(1.+R)
        +metric_euler;

    }

    /** - ---> photon temperature higher momenta and photon polarization (depend on tight-coupling approximation) */

    if (ppw->approx[ppw->index_ap_rsa] == (int)rsa_off) {

      /** - ----> if photon tight-coupling is off */
      if (ppw->approx[ppw->index_ap_tca] == (int)tca_off) {

        /** - -----> define \f$ \Pi = G_{\gamma 0} + G_{\gamma 2} + F_{\gamma 2} \f$ */
        P0 = (y[pv->index_pt_pol0_g] + y[pv->index_pt_pol2_g] + 2.*s_l[2]*y[pv->index_pt_shear_g])/8.;

        /** - -----> photon temperature velocity */

        dy[pv->index_pt_theta_g] =
          k2*(delta_g/4.-s2_squared*y[pv->index_pt_shear_g])
          + metric_euler
          + pvecthermo[pth->index_th_dkappa]*(theta_b-theta_g);

        /** - -----> photon temperature shear */
        dy[pv->index_pt_shear_g] =
          0.5*(8./15.*(theta_g+metric_shear)
               -3./5.*k*s_l[3]/s_l[2]*y[pv->index_pt_l3_g]
               -pvecthermo[pth->index_th_dkappa]*(2.*y[pv->index_pt_shear_g]-4./5./s_l[2]*P0));

        /** - -----> photon temperature l=3 */

        l = 3;
        dy[pv->index_pt_l3_g] = k/(2.0*l+1.0)*
          (l*s_l[l]*2.*s_l[2]*y[pv->index_pt_shear_g]-(l+1.)*s_l[l+1]*y[pv->index_pt_l3_g+1])
          - pvecthermo[pth->index_th_dkappa]*y[pv->index_pt_l3_g];

        /** - -----> photon temperature l>3 */
        for (l = 4; l < pv->l_max_g; l++) {

          dy[pv->index_pt_delta_g+l] = k/(2.0*l+1.0)*
            (l*s_l[l]*y[pv->index_pt_delta_g+l-1]-(l+1)*s_l[l+1]*y[pv->index_pt_delta_g+l+1])
            - pvecthermo[pth->index_th_dkappa]*y[pv->index_pt_delta_g+l];
        }

        /** - -----> photon temperature lmax */
        l = pv->l_max_g; /* l=lmax */
        dy[pv->index_pt_delta_g+l] =
          k*(s_l[l]*y[pv->index_pt_delta_g+l-1]-(1.+l)*cotKgen*y[pv->index_pt_delta_g+l])
          - pvecthermo[pth->index_th_dkappa]*y[pv->index_pt_delta_g+l];

        /** - -----> photon polarization l=0 */

        dy[pv->index_pt_pol0_g] =
          -k*y[pv->index_pt_pol0_g+1]
          -pvecthermo[pth->index_th_dkappa]*(y[pv->index_pt_pol0_g]-4.*P0);

        /** - -----> photon polarization l=1 */

        dy[pv->index_pt_pol1_g] =
          k/3.*(y[pv->index_pt_pol1_g-1]-2.*s_l[2]*y[pv->index_pt_pol1_g+1])
          -pvecthermo[pth->index_th_dkappa]*y[pv->index_pt_pol1_g];

        /** - -----> photon polarization l=2 */

        dy[pv->index_pt_pol2_g] =
          k/5.*(2.*s_l[2]*y[pv->index_pt_pol2_g-1]-3.*s_l[3]*y[pv->index_pt_pol2_g+1])
          -pvecthermo[pth->index_th_dkappa]*(y[pv->index_pt_pol2_g]-4./5.*P0);

        /** - -----> photon polarization l>2 */

        for (l=3; l < pv->l_max_pol_g; l++)
          dy[pv->index_pt_pol0_g+l] = k/(2.*l+1)*
            (l*s_l[l]*y[pv->index_pt_pol0_g+l-1]-(l+1.)*s_l[l+1]*y[pv->index_pt_pol0_g+l+1])
            -pvecthermo[pth->index_th_dkappa]*y[pv->index_pt_pol0_g+l];

        /** - -----> photon polarization lmax_pol */

        l = pv->l_max_pol_g;
        dy[pv->index_pt_pol0_g+l] =
          k*(s_l[l]*y[pv->index_pt_pol0_g+l-1]-(l+1)*cotKgen*y[pv->index_pt_pol0_g+l])
          -pvecthermo[pth->index_th_dkappa]*y[pv->index_pt_pol0_g+l];

      }

      /** - ----> if photon tight-coupling is on: */

      else {

        /** - -----> in that case, only need photon velocity */


        /* perturbed recombination has an impact **/
        dy[pv->index_pt_theta_g] =
          -(dy[pv->index_pt_theta_b]+a_prime_over_a*theta_b-k2*delta_p_b_over_rho_b)/R
          +k2*(0.25*delta_g-s2_squared*ppw->tca_shear_g)+(1.+R)/R*metric_euler;
      }
    }

    /** - ---> cdm */

    if (pba->has_cdm == _TRUE_) {

      /** - ----> newtonian gauge: cdm density and velocity */

      if (ppt->gauge == newtonian) {
        dy[pv->index_pt_delta_cdm] = -(y[pv->index_pt_theta_cdm]+metric_continuity); /* cdm density */
        // printf("here in cdm f_norm %e \n", f_norm);

        dy[pv->index_pt_theta_cdm] = - a_prime_over_a*y[pv->index_pt_theta_cdm] + metric_euler; /* cdm velocity */
        // printf("ppt->DMDE_interaction %e y[pv->index_pt_theta_fld] %e\n", ppt->DMDE_interaction, y[pv->index_pt_theta_fld]);
        if(pba->has_fld==_TRUE_  && ppt->DMDE_interaction > 0){
          if(ppt->use_big_theta_fld == _TRUE_){
            class_call(background_w_fld(pba,a,&w_fld,&dw_over_da_fld,&integral_fld), pba->error_message, ppt->error_message);
            // printf("w_fld %e\n", w_fld);
<<<<<<< HEAD
            //dy[pv->index_pt_theta_cdm] += ppt->DMDE_interaction*a/ppw->pvecback[pba->index_bg_rho_cdm]*(y[pv->index_pt_big_theta_fld]/(1+w_fld)-y[pv->index_pt_theta_cdm]); /* new interaction between DE and cdm */
            dy[pv->index_pt_theta_cdm] += ppt->DMDE_interaction*f_norm/ppw->pvecback[pba->index_bg_rho_cdm]*(y[pv->index_pt_big_theta_fld]/(1+w_fld)-y[pv->index_pt_theta_cdm]); /* new interaction between DE and cdm */
          }else{
            //dy[pv->index_pt_theta_cdm] += ppt->DMDE_interaction*a/ppw->pvecback[pba->index_bg_rho_cdm]*(y[pv->index_pt_theta_fld]-y[pv->index_pt_theta_cdm]); /* new interaction between DE and cdm */
            dy[pv->index_pt_theta_cdm] += ppt->DMDE_interaction*f_norm/ppw->pvecback[pba->index_bg_rho_cdm]*(y[pv->index_pt_theta_fld]-y[pv->index_pt_theta_cdm]); /* new interaction between DE and cdm */
=======
            // dy[pv->index_pt_theta_cdm] += ppt->DMDE_interaction*a/ppw->pvecback[pba->index_bg_rho_cdm]*(y[pv->index_pt_big_theta_fld]/(1+w_fld)-y[pv->index_pt_theta_cdm]); /* new interaction between DE and cdm */
            dy[pv->index_pt_theta_cdm] += ppt->DMDE_interaction*f_norm/ppw->pvecback[pba->index_bg_rho_cdm]*(y[pv->index_pt_big_theta_fld]/(1+w_fld)-y[pv->index_pt_theta_cdm]); /* new interaction between DE and cdm */
          }else{
//            dy[pv->index_pt_theta_cdm] += ppt->DMDE_interaction*a/ppw->pvecback[pba->index_bg_rho_cdm]*(y[pv->index_pt_theta_fld]-y[pv->index_pt_theta_cdm]); /* new interaction between DE and cdm */
            dy[pv->index_pt_theta_cdm] += ppt->DMDE_interaction*f_norm/ppw->pvecback[pba->index_bg_rho_cdm]*(y[pv->index_pt_theta_fld]-y[pv->index_pt_theta_cdm]); /* new interaction between DE and cdm */
          }
          }

          if(pba->scf_evolve_as_fluid == _TRUE_  && ppt->DMDE_interaction > 0 && pba->has_scf == _TRUE_){
          if(ppt->use_big_theta_scf == _TRUE_){
            // printf("DMDE_interaction %e\n", ppt->DMDE_interaction);
            // dy[pv->index_pt_theta_cdm] += ppt->DMDE_interaction*a/ppw->pvecback[pba->index_bg_rho_cdm]*(y[pv->index_pt_big_theta_fld]/(1+w_fld)-y[pv->index_pt_theta_cdm]); /* new interaction between DE and cdm */
           if(1+pvecback[pba->index_bg_w_scf]!=0.0)  dy[pv->index_pt_theta_cdm] += ppt->DMDE_interaction*f_norm/ppw->pvecback[pba->index_bg_rho_cdm]*(y[pv->index_pt_big_theta_scf]/(1+pvecback[pba->index_bg_w_scf])-y[pv->index_pt_theta_cdm]); /* new interaction between DE and cdm */
           else dy[pv->index_pt_theta_cdm] += 0.0;
          }else{
            // printf("here in cdm f_norm %e \n", f_norm);
//            dy[pv->index_pt_theta_cdm] += ppt->DMDE_interaction*a/ppw->pvecback[pba->index_bg_rho_cdm]*(y[pv->index_pt_theta_fld]-y[pv->index_pt_theta_cdm]); /* new interaction between DE and cdm */
            dy[pv->index_pt_theta_cdm] += ppt->DMDE_interaction*f_norm/ppw->pvecback[pba->index_bg_rho_cdm]*(y[pv->index_pt_theta_scf]-y[pv->index_pt_theta_cdm]); /* new interaction between DE and cdm */
>>>>>>> 2fd59a2b
          }
          }


      }

      /** - ----> synchronous gauge: cdm density only (velocity set to zero by definition of the gauge) */

      if (ppt->gauge == synchronous) {
        dy[pv->index_pt_delta_cdm] = -metric_continuity; /* cdm density */
      }
    }

    /** - ---> idr */
    if (pba->has_idr == _TRUE_){
      if (ppw->approx[ppw->index_ap_rsa_idr] == (int)rsa_idr_off) {
        dy[pv->index_pt_delta_idr] = -4./3.*(theta_idr + metric_continuity);
      }
    }

    /** - ---> idm_dr */
    if (pba->has_idm_dr == _TRUE_){

      dy[pv->index_pt_delta_idm_dr] = -(y[pv->index_pt_theta_idm_dr]+metric_continuity); /* idm_dr density */

      if (ppw->approx[ppw->index_ap_tca_idm_dr] == (int)tca_idm_dr_off) {

        dy[pv->index_pt_theta_idm_dr] = - a_prime_over_a*y[pv->index_pt_theta_idm_dr] + metric_euler; /* idm_dr velocity */
        dy[pv->index_pt_theta_idm_dr] -= (Sinv*dmu_idm_dr*(y[pv->index_pt_theta_idm_dr] - theta_idr) - k2*pvecthermo[pth->index_th_cidm_dr2]*y[pv->index_pt_delta_idm_dr]);
      }
      else{

        tca_slip_idm_dr = (pth->nindex_idm_dr-2./(1.+Sinv))*a_prime_over_a*(y[pv->index_pt_theta_idm_dr]-theta_idr) + 1./(1.+Sinv)/dmu_idm_dr*
          (-(pvecback[pba->index_bg_H_prime] * a + 2. * a_prime_over_a * a_prime_over_a) *y[pv->index_pt_theta_idm_dr] - a_prime_over_a *
           (.5*k2*delta_idr + metric_euler) + k2*(pvecthermo[pth->index_th_cidm_dr2]*dy[pv->index_pt_delta_idm_dr] - 1./4.*dy[pv->index_pt_delta_idr]));

        ppw->tca_shear_idm_dr = 0.5*8./15./dmu_idm_dr/ppt->alpha_idm_dr[0]*(y[pv->index_pt_theta_idm_dr]+metric_shear);

        dy[pv->index_pt_theta_idm_dr] = 1./(1.+Sinv)*(- a_prime_over_a*y[pv->index_pt_theta_idm_dr] + k2*pvecthermo[pth->index_th_cidm_dr2]*
                                                   y[pv->index_pt_delta_idm_dr] + k2*Sinv*(delta_idr/4. - ppw->tca_shear_idm_dr)) + metric_euler + Sinv/(1.+Sinv)*tca_slip_idm_dr;
      }
    }

    /* perturbed recombination */
    /* computes the derivatives of delta x_e and delta T_b */

    if((ppt->has_perturbed_recombination == _TRUE_)&&(ppw->approx[ppw->index_ap_tca] == (int)tca_off)){

      /* alpha * n_H is in inverse seconds, so we have to multiply it by Mpc_in_sec */
      dy[ppw->pv->index_pt_perturbed_recombination_delta_chi] = - alpha_rec* a * chi*n_H  *(delta_alpha_rec + delta_chi + delta_b) * _Mpc_over_m_ / _c_ ;

      /* see the documentation for this formula */
      dy[ppw->pv->index_pt_perturbed_recombination_delta_temp] =  2./3. * dy[ppw->pv->index_pt_delta_b] - a * Compton_CR
        * pow(pba->T_cmb/a, 4) * chi / (1.+chi+fHe) * ( (1.-pba->T_cmb*pba->a_today/a/pvecthermo[pth->index_th_Tb])*(delta_g + delta_chi*(1.+fHe)/(1.+chi+fHe))
                                                        + pba->T_cmb*pba->a_today/a/pvecthermo[pth->index_th_Tb] *(delta_temp - 1./4. * delta_g) );

    }

    /** - ---> dcdm and dr */

    if (pba->has_dcdm == _TRUE_) {

      /** - ----> dcdm */

      dy[pv->index_pt_delta_dcdm] = -(y[pv->index_pt_theta_dcdm]+metric_continuity)
        - a * pba->Gamma_dcdm / k2 * metric_euler; /* dcdm density */

      dy[pv->index_pt_theta_dcdm] = - a_prime_over_a*y[pv->index_pt_theta_dcdm] + metric_euler; /* dcdm velocity */
    }

    /** - ---> dr */

    if ((pba->has_dcdm == _TRUE_)&&(pba->has_dr == _TRUE_)) {


      /* f = rho_dr*a^4/rho_crit_today. In CLASS density units
         rho_crit_today = H0^2.
      */

      f_dr = pow(pow(a/pba->a_today,2)/pba->H0,2)*pvecback[pba->index_bg_rho_dr];
      fprime_dr = pba->Gamma_dcdm*pvecback[pba->index_bg_rho_dcdm]*pow(a,5)/pow(pba->H0,2);

      /** - ----> dr F0 */
      dy[pv->index_pt_F0_dr] = -k*y[pv->index_pt_F0_dr+1]-4./3.*metric_continuity*f_dr+
        fprime_dr*(y[pv->index_pt_delta_dcdm]+metric_euler/k2);

      /** - ----> dr F1 */
      dy[pv->index_pt_F0_dr+1] = k/3.*y[pv->index_pt_F0_dr]-2./3.*k*y[pv->index_pt_F0_dr+2]*s2_squared +
        4*metric_euler/(3.*k)*f_dr + fprime_dr/k*y[pv->index_pt_theta_dcdm];

      /** - ----> exact dr F2 */
      dy[pv->index_pt_F0_dr+2] = 8./15.*(3./4.*k*y[pv->index_pt_F0_dr+1]+metric_shear*f_dr) -3./5.*k*s_l[3]/s_l[2]*y[pv->index_pt_F0_dr+3];

      /** - ----> exact dr l=3 */
      l = 3;
      dy[pv->index_pt_F0_dr+3] = k/(2.*l+1.)*
        (l*s_l[l]*s_l[2]*y[pv->index_pt_F0_dr+2]-(l+1.)*s_l[l+1]*y[pv->index_pt_F0_dr+4]);

      /** - ----> exact dr l>3 */
      for (l = 4; l < pv->l_max_dr; l++) {
        dy[pv->index_pt_F0_dr+l] = k/(2.*l+1)*
          (l*s_l[l]*y[pv->index_pt_F0_dr+l-1]-(l+1.)*s_l[l+1]*y[pv->index_pt_F0_dr+l+1]);
      }

      /** - ----> exact dr lmax_dr */
      l = pv->l_max_dr;
      dy[pv->index_pt_F0_dr+l] =
        k*(s_l[l]*y[pv->index_pt_F0_dr+l-1]-(1.+l)*cotKgen*y[pv->index_pt_F0_dr+l]);

    }

    /** - ---> fluid (fld) */

    if (pba->has_fld == _TRUE_) {

      if (pba->use_ppf == _FALSE_){
        /** - ----> factors w, w_prime, adiabatic sound speed ca2 (all three background-related),
            plus actual sound speed in the fluid rest frame cs2 */

        class_call(background_w_fld(pba,a,&w_fld,&dw_over_da_fld,&integral_fld), pba->error_message, ppt->error_message);
        if (pba->ede_parametrization == pheno_axion){
          //assign ca2
          wn_fld = pba->w_fld_f;
          exp_fld = 3*(1+wn_fld)/pba->nu_fld;
          ca2 = ( wn_fld*pba->nu_fld - pow((pba->a_c/a),exp_fld)*(pba->nu_fld + 1 + wn_fld) )
                /( 1 + pow((pba->a_c/a),exp_fld) )
                /pba->nu_fld;
        }
        else{
          w_prime_fld = dw_over_da_fld * a_prime_over_a * a;
          ca2 = w_fld - w_prime_fld / 3. / (1.+w_fld) / a_prime_over_a;
        }
        cs2 = pba->cs2_fld;

        /** - ----> fluid density */
        dy[pv->index_pt_delta_fld] = -3.*(cs2-w_fld)*a_prime_over_a*y[pv->index_pt_delta_fld];
        // switch depending on whether or not big_theta_fld is being used, terms in continuity eq of delta_fld differ
        if(ppt->use_big_theta_fld == _TRUE_){
          dy[pv->index_pt_delta_fld] +=
          -(y[pv->index_pt_big_theta_fld]+(1+w_fld)*metric_continuity)
          -9.*(cs2-ca2)*a_prime_over_a*a_prime_over_a*y[pv->index_pt_big_theta_fld]/k2;
        }
        else {
          dy[pv->index_pt_delta_fld] +=
          -(1+w_fld)*(y[pv->index_pt_theta_fld]+metric_continuity)
          -9.*(1+w_fld)*(cs2-ca2)*a_prime_over_a*a_prime_over_a*y[pv->index_pt_theta_fld]/k2;
        }

        /** - ----> fluid velocity */
        if(ppt->use_big_theta_fld == _TRUE_){
          dy[pv->index_pt_big_theta_fld] = /* fluid velocity */
            -(1.-3.*cs2)*a_prime_over_a*y[pv->index_pt_big_theta_fld]
            +cs2*k2*y[pv->index_pt_delta_fld]
            +(1+w_fld)*metric_euler;
          dy[pv->index_pt_big_theta_fld]+= 3*a_prime_over_a*(w_fld-ca2)*y[pv->index_pt_big_theta_fld];
<<<<<<< HEAD
          //if(pba->has_cdm==_TRUE_ && ppt->DMDE_interaction > 0)dy[pv->index_pt_big_theta_fld] -= ppt->DMDE_interaction*a/ppw->pvecback[pba->index_bg_rho_cdm]*(ppw->pvecback[pba->index_bg_rho_cdm]/((1+w_fld)*ppw->pvecback[pba->index_bg_rho_fld]))*(y[pv->index_pt_big_theta_fld]-y[pv->index_pt_theta_cdm]); /* cdm velocity */
          if(pba->has_cdm==_TRUE_ && ppt->DMDE_interaction > 0)dy[pv->index_pt_big_theta_fld] -= ppt->DMDE_interaction*f_norm/ppw->pvecback[pba->index_bg_rho_cdm]*(ppw->pvecback[pba->index_bg_rho_cdm]/((1+w_fld)*ppw->pvecback[pba->index_bg_rho_fld]))*(y[pv->index_pt_big_theta_fld]-y[pv->index_pt_theta_cdm]); /* cdm velocity */
=======
          if(pba->has_cdm==_TRUE_ && ppt->DMDE_interaction > 0)dy[pv->index_pt_big_theta_fld] -= ppt->DMDE_interaction*f_norm/ppw->pvecback[pba->index_bg_rho_cdm]*(ppw->pvecback[pba->index_bg_rho_cdm]/((1+w_fld)*ppw->pvecback[pba->index_bg_rho_fld]))*(y[pv->index_pt_big_theta_fld]-y[pv->index_pt_theta_cdm]); /* cdm velocity */
//          if(pba->has_cdm==_TRUE_ && ppt->DMDE_interaction > 0)dy[pv->index_pt_big_theta_fld] -= ppt->DMDE_interaction*a/ppw->pvecback[pba->index_bg_rho_cdm]*(ppw->pvecback[pba->index_bg_rho_cdm]/((1+w_fld)*ppw->pvecback[pba->index_bg_rho_fld]))*(y[pv->index_pt_big_theta_fld]-y[pv->index_pt_theta_cdm]); /* cdm velocity */
>>>>>>> 2fd59a2b
        }
        else {
          dy[pv->index_pt_theta_fld] = /* fluid velocity */
            -(1.-3.*cs2)*a_prime_over_a*y[pv->index_pt_theta_fld]
            +cs2*k2/(1.+w_fld)*y[pv->index_pt_delta_fld]
            +metric_euler;
<<<<<<< HEAD
//            if(pba->has_cdm==_TRUE_ && ppt->DMDE_interaction > 0)dy[pv->index_pt_theta_fld] -= ppt->DMDE_interaction*a/ppw->pvecback[pba->index_bg_rho_cdm]*(ppw->pvecback[pba->index_bg_rho_cdm]/((1+w_fld)*ppw->pvecback[pba->index_bg_rho_fld]))*(y[pv->index_pt_theta_fld]-y[pv->index_pt_theta_cdm]); /* cdm velocity */
            if(pba->has_cdm==_TRUE_ && ppt->DMDE_interaction > 0)dy[pv->index_pt_theta_fld] -= ppt->DMDE_interaction*f_norm/ppw->pvecback[pba->index_bg_rho_cdm]*(ppw->pvecback[pba->index_bg_rho_cdm]/((1+w_fld)*ppw->pvecback[pba->index_bg_rho_fld]))*(y[pv->index_pt_theta_fld]-y[pv->index_pt_theta_cdm]); /* cdm velocity */
=======
            if(pba->has_cdm==_TRUE_ && ppt->DMDE_interaction > 0)dy[pv->index_pt_theta_fld] -= ppt->DMDE_interaction*f_norm/ppw->pvecback[pba->index_bg_rho_cdm]*(ppw->pvecback[pba->index_bg_rho_cdm]/((1+w_fld)*ppw->pvecback[pba->index_bg_rho_fld]))*(y[pv->index_pt_theta_fld]-y[pv->index_pt_theta_cdm]); /* cdm velocity */
//            if(pba->has_cdm==_TRUE_ && ppt->DMDE_interaction > 0)dy[pv->index_pt_theta_fld] -= ppt->DMDE_interaction*a/ppw->pvecback[pba->index_bg_rho_cdm]*(ppw->pvecback[pba->index_bg_rho_cdm]/((1+w_fld)*ppw->pvecback[pba->index_bg_rho_fld]))*(y[pv->index_pt_theta_fld]-y[pv->index_pt_theta_cdm]); /* cdm velocity */
>>>>>>> 2fd59a2b

        }
      }
      else {
        dy[pv->index_pt_Gamma_fld] = ppw->Gamma_prime_fld; /* Gamma variable of PPF formalism */
      }

    }


    /** - ---> scalar field (scf) */
    if (pba->has_scf == _TRUE_ && pba->scf_has_perturbations == _TRUE_) {
      if (ppt->scf_kg_eq[index_md][index_k] == 1) {
        if (ppt->perturbations_verbose>10){
          fprintf(stdout,"Evolving as KG.\n");
        }
        /** - ----> field value */
        dy[pv->index_pt_phi_scf] = y[pv->index_pt_phi_prime_scf];
        if(ppt->perturbations_verbose>11){
          fprintf(stdout,"Passed 'field value calc' \n ");
        }
        /** - ----> Klein Gordon equation */
        dy[pv->index_pt_phi_prime_scf] =  - 2.*a_prime_over_a*y[pv->index_pt_phi_prime_scf]
        - metric_continuity*pvecback[pba->index_bg_phi_prime_scf] //  metric_continuity = h'/2
        // - 2*a2/k2*metric_euler*pvecback[pba->index_bg_dV_scf] //VP: This term was missing in newtonian gauge, but we do not follow psi' so we cannot yet solve the perturbed KG equation in newtonian gauge.
        - (k2 + a2*pvecback[pba->index_bg_ddV_scf])*y[pv->index_pt_phi_scf]; //checked


        // if(index_k==0)printf("phi' %e ddV %e\n",pvecback[pba->index_bg_phi_prime_scf],pvecback[pba->index_bg_ddV_scf]);

        if(ppt->perturbations_verbose>11){
        printf("k %e a %e delta_phi %e delta_phi' %e d_delta_phi' %e metric_continuity %e\n",k,a, dy[pv->index_pt_phi_scf],y[pv->index_pt_phi_prime_scf],dy[pv->index_pt_phi_prime_scf],metric_continuity);
        printf("phi' %e ddV %e\n",pvecback[pba->index_bg_phi_prime_scf],pvecback[pba->index_bg_ddV_scf]);
        }
        // if(ppt->perturbations_verbose>11){
          // fprintf(stdout,"Passed 'KG calc' \n ");
        // }

      }
      else if(ppt->scf_kg_eq[index_md][index_k] == 0 && pba->scf_evolve_like_axionCAMB == _FALSE_){
        dy[pv->index_pt_phi_prime_scf] = - 2.*a_prime_over_a*y[pv->index_pt_phi_prime_scf];
        // dy[pv->index_pt_phi_prime_scf] = 0;
        // dy[pv->index_pt_phi_scf] = ; //VP: if we have declared these variables we follow their evolution eventhough we have switched to fluid equations otherwise the code is blocked.
        dy[pv->index_pt_phi_scf] = y[pv->index_pt_phi_prime_scf]; //VP: if we have declared these variables we follow their evolution eventhough we have switched to fluid equations otherwise the code is blocked.
        // printf("KG is 0 %e %e \n",dy[pv->index_pt_phi_prime_scf],dy[pv->index_pt_phi_scf]);

      }
      if(pba->scf_evolve_as_fluid == _TRUE_) {



        tau_b = (pba->Omega0_cdm + pba->Omega0_b + pba->Omega0_scf)*pba->H0*tau/(4*sqrt(pba->Omega0_g+pba->Omega0_ur));
        // if(pba->m_scf*pba->H0/pvecback[pba->index_bg_H] >= pba->threshold_scf_fluid_m_over_H){
        cs2 = (2*a*a*(pba->n_axion-1)*pow(pba->omega_axion*pow(a,-3*(pba->n_axion-1)/(pba->n_axion+1)),2)+k*k)/(2*a*a*(pba->n_axion+1)*pow(pba->omega_axion*pow(a,-3*(pba->n_axion-1)/(pba->n_axion+1)),2)+k*k);
        // pba->m_scf = pba->scf_parameters[1]*pba->H0;
        a_over_ac = a/pow(10,pba->log10_axion_ac);
        // printf("a_c %e\n",pba->log10_axion_ac);
        ca2 = (pow(a,3)*pow(a_over_ac,3*pba->n_axion/(1+pba->n_axion))*(-1+pba->n_axion)-pow(a_over_ac,3/(1+pba->n_axion))*pow(pba->a_c,3)*(1+3*pba->n_axion))
              /(pow(a,3)*pow(a_over_ac,3*pba->n_axion/(1+pba->n_axion))+pow(a_over_ac,3/(1+pba->n_axion))*pow(pba->a_c,3))/(1+pba->n_axion);

        /** - ----> fluid density */
        // printf("tau %e pba->m_scf %e cs2 %e pba->w_scf %e ca2 %e ca2+7/3 %e \n",tau,pba->m_scf, cs2,pba->w_scf,ca2,ca2+7./3);
        if(ppt->use_big_theta_scf == _TRUE_){
          // if(index_k==0)printf("here %e\n",y[pv->index_pt_big_theta_scf]);
          dy[pv->index_pt_delta_scf] =
            -(y[pv->index_pt_big_theta_scf]+(1+pvecback[pba->index_bg_w_scf])*metric_continuity)
            -3.*(cs2-pvecback[pba->index_bg_w_scf])*a_prime_over_a*y[pv->index_pt_delta_scf]
            -9.*(cs2-ca2)*a_prime_over_a*a_prime_over_a*y[pv->index_pt_big_theta_scf]/k2;
        }
        else{
          dy[pv->index_pt_delta_scf] =
            -(1+pvecback[pba->index_bg_w_scf])*(y[pv->index_pt_theta_scf]+metric_continuity)
            -3.*(cs2-pvecback[pba->index_bg_w_scf])*a_prime_over_a*y[pv->index_pt_delta_scf]
            -9.*(1+pvecback[pba->index_bg_w_scf])*(cs2-ca2)*a_prime_over_a*a_prime_over_a*y[pv->index_pt_theta_scf]/k2;
        }
              /** - ----> fluid velocity */

          // if(index_k==0)printf("k  %e a %e ddelta %e \n",k, a, dy[pv->index_pt_delta_scf]);

          /** - ----> fluid velocity */
        if(ppt->use_big_theta_scf == _TRUE_){
          // printf("%e %e \n",a,w_prime_scf/(1+w_scf));
          dy[pv->index_pt_big_theta_scf] = /* fluid velocity */
            -(1.-3.*cs2)*a_prime_over_a*y[pv->index_pt_big_theta_scf]
            +cs2*k2*y[pv->index_pt_delta_scf]
            +(1+pvecback[pba->index_bg_w_scf])*metric_euler
            +3*a_prime_over_a*(pvecback[pba->index_bg_w_scf]-ca2)*y[pv->index_pt_big_theta_scf];

            if(pba->has_cdm==_TRUE_ && ppt->DMDE_interaction > 0 &&  1+pvecback[pba->index_bg_w_scf] != 0.0)dy[pv->index_pt_big_theta_scf] -= ppt->DMDE_interaction*f_norm/ppw->pvecback[pba->index_bg_rho_cdm]*(ppw->pvecback[pba->index_bg_rho_cdm]/ppw->pvecback[pba->index_bg_rho_scf])*(y[pv->index_pt_big_theta_scf]/(1+pvecback[pba->index_bg_w_scf])-y[pv->index_pt_theta_cdm]); /* cdm velocity */

            // printf("a %e a_prime_over_a %e pvecback[pba->index_bg_w_scf] %e %e\n",a,a_prime_over_a, pvecback[pba->index_bg_w_scf],3*a_prime_over_a*(pvecback[pba->index_bg_w_scf]-ca2)*y[pv->index_pt_big_theta_scf]);
          // dy[pv->index_pt_big_theta_scf]+= y[pv->index_pt_big_theta_scf]*pvecback[pba->index_bg_dw_scf]/(1+pba->w_scf);
          // printf("fluid k %e a %e delta_scf %e ddelta %e big_theta_scf %e dtheta %e \n",k,a, y[pv->index_pt_delta_scf],dy[pv->index_pt_delta_scf],y[pv->index_pt_big_theta_scf],dy[pv->index_pt_big_theta_scf]);
          // if(ppt->perturbations_verbose>11){
            // if(dy[pv->index_pt_delta_scf]>10)printf("k  %e a %e ddelta %e dtheta %e metric_continuity %e pvecback[pba->index_bg_w_scf] %e ca2 %e cs2 %e \n",k, a, dy[pv->index_pt_delta_scf],dy[pv->index_pt_big_theta_scf],metric_continuity,pvecback[pba->index_bg_w_scf],ca2,cs2);
          // }
          }
          // printf("here n %d dy[pv->index_pt_delta_fld+n] %e y[pv->index_pt_delta_fld+n] %e dy[pv->index_pt_big_theta_fld+n] %e y[pv->index_pt_big_theta_fld+n] %e \n", n,dy[pv->index_pt_delta_fld+n],y[pv->index_pt_delta_fld+n], dy[pv->index_pt_big_theta_fld+n],y[pv->index_pt_big_theta_fld+n]);
        else {
          if(1+pvecback[pba->index_bg_w_scf]!=0.0) dy[pv->index_pt_theta_scf] = /* fluid velocity */
            -(1.-3.*cs2)*a_prime_over_a*y[pv->index_pt_theta_scf]
            +cs2*k2/(1.+pvecback[pba->index_bg_w_scf])*y[pv->index_pt_delta_scf]
            +metric_euler;
            else  dy[pv->index_pt_theta_scf] = 0.0;



          if(ppt->perturbations_verbose>11)printf("k  %e a %e ddelta %e dtheta %e metric_continuity %e\n",k, a, dy[pv->index_pt_delta_scf],dy[pv->index_pt_theta_scf],metric_continuity);

            if(pba->has_cdm==_TRUE_ && ppt->DMDE_interaction > 0 && 1+pvecback[pba->index_bg_w_scf]!=0.0) dy[pv->index_pt_theta_scf] -= ppt->DMDE_interaction*f_norm/ppw->pvecback[pba->index_bg_rho_cdm]*(ppw->pvecback[pba->index_bg_rho_cdm]/((1+pvecback[pba->index_bg_w_scf])*ppw->pvecback[pba->index_bg_rho_scf]))*(y[pv->index_pt_theta_scf]-y[pv->index_pt_theta_cdm]); /* cdm velocity */

            // printf("fluid k %e a %e delta_scf %e ddelta %e theta_scf %e dtheta %e \n",k,a, y[pv->index_pt_delta_scf],dy[pv->index_pt_delta_scf],y[pv->index_pt_theta_scf],dy[pv->index_pt_delta_scf]);

          // printf("here n %d dy[pv->index_pt_delta_fld+n] %e y[pv->index_pt_delta_fld+n] %e dy[pv->index_pt_theta_fld+n] %e y[pv->index_pt_theta_fld+n] %e \n", n,dy[pv->index_pt_delta_fld+n],y[pv->index_pt_delta_fld+n], dy[pv->index_pt_theta_fld+n],y[pv->index_pt_theta_fld+n]);
        }

      }
      // else if(ppt->scf_kg_eq[index_md][index_k] == 0 && pba->scf_evolve_like_axionCAMB == _FALSE_){
      //   //VP: if we have declared these variables we follow their evolution eventhough we have switched to KG equations otherwise the code is blocked.
      //   dy[pv->index_pt_delta_scf] =0;
      //   if(ppt->use_big_theta_scf == _TRUE_){
      //     dy[pv->index_pt_big_theta_scf] = 0;
      //   }
      //
      //   else {
      //     dy[pv->index_pt_theta_scf] = 0;
      //   }
      //   printf("fluid is 0 %e %e \n",dy[pv->index_pt_delta_scf],dy[pv->index_pt_big_theta_scf]);
      // }
      if(ppt->perturbations_verbose>10){
        fprintf(stdout,"Scf completed.\n ");
        }
    }


    /** - ---> interacting dark radiation */
    if (pba->has_idr == _TRUE_){

      if (ppw->approx[ppw->index_ap_rsa_idr] == (int)rsa_idr_off) {

        if ((pba->has_idm_dr == _FALSE_)||((pba->has_idm_dr == _TRUE_)&&(ppw->approx[ppw->index_ap_tca_idm_dr] == (int)tca_idm_dr_off))) {

          /** - ----> idr velocity */
          if(ppt->idr_nature == idr_free_streaming)
            dy[pv->index_pt_theta_idr] = k2*(y[pv->index_pt_delta_idr]/4.-s2_squared*y[pv->index_pt_shear_idr]) + metric_euler;
          else
            dy[pv->index_pt_theta_idr] = k2/4. * y[pv->index_pt_delta_idr] + metric_euler;

          if (pba->has_idm_dr == _TRUE_)
            dy[pv->index_pt_theta_idr] += dmu_idm_dr*(y[pv->index_pt_theta_idm_dr]-y[pv->index_pt_theta_idr]);

          if(ppt->idr_nature == idr_free_streaming){

            /** - ----> exact idr shear */
            l = 2;
            dy[pv->index_pt_shear_idr] = 0.5*(8./15.*(y[pv->index_pt_theta_idr]+metric_shear)-3./5.*k*s_l[3]/s_l[2]*y[pv->index_pt_shear_idr+1]);
            if (pba->has_idm_dr == _TRUE_)
              dy[pv->index_pt_shear_idr]-= (ppt->alpha_idm_dr[l-2]*dmu_idm_dr + ppt->beta_idr[l-2]*dmu_idr)*y[pv->index_pt_shear_idr];

            /** - ----> exact idr l=3 */
            l = 3;
            dy[pv->index_pt_l3_idr] = k/(2.*l+1.)*(l*2.*s_l[l]*s_l[2]*y[pv->index_pt_shear_idr]-(l+1.)*s_l[l+1]*y[pv->index_pt_l3_idr+1]);
            if (pba->has_idm_dr == _TRUE_)
              dy[pv->index_pt_l3_idr]-= (ppt->alpha_idm_dr[l-2]*dmu_idm_dr + ppt->beta_idr[l-2]*dmu_idr)*y[pv->index_pt_l3_idr];

            /** - ----> exact idr l>3 */
            for (l = 4; l < pv->l_max_idr; l++) {
              dy[pv->index_pt_delta_idr+l] = k/(2.*l+1)*(l*s_l[l]*y[pv->index_pt_delta_idr+l-1]-(l+1.)*s_l[l+1]*y[pv->index_pt_delta_idr+l+1]);
              if (pba->has_idm_dr == _TRUE_)
                dy[pv->index_pt_delta_idr+l]-= (ppt->alpha_idm_dr[l-2]*dmu_idm_dr + ppt->beta_idr[l-2]*dmu_idr)*y[pv->index_pt_delta_idr+l];
            }

            /** - ----> exact idr lmax_dr */
            l = pv->l_max_idr;
            dy[pv->index_pt_delta_idr+l] = k*(s_l[l]*y[pv->index_pt_delta_idr+l-1]-(1.+l)*cotKgen*y[pv->index_pt_delta_idr+l]);
            if (pba->has_idm_dr == _TRUE_)
              dy[pv->index_pt_delta_idr+l]-= (ppt->alpha_idm_dr[l-2]*dmu_idm_dr + ppt->beta_idr[l-2]*dmu_idr)*y[pv->index_pt_delta_idr+l];
          }
        }
        else{
          dy[pv->index_pt_theta_idr] = 1./(1.+Sinv)*(- a_prime_over_a*y[pv->index_pt_theta_idm_dr] + k2*pvecthermo[pth->index_th_cidm_dr2]*y[pv->index_pt_delta_idm_dr]
                                                     + k2*Sinv*(1./4.*y[pv->index_pt_delta_idr] - ppw->tca_shear_idm_dr)) + metric_euler - 1./(1.+Sinv)*tca_slip_idm_dr;

        }
      }
    }

    /** - ---> ultra-relativistic neutrino/relics (ur) */

    if (pba->has_ur == _TRUE_) {

      /** - ----> if radiation streaming approximation is off */

      if (ppw->approx[ppw->index_ap_rsa] == (int)rsa_off) {

        /** - -----> ur density */
        dy[pv->index_pt_delta_ur] =
          // standard term
          -4./3.*(y[pv->index_pt_theta_ur] + metric_continuity)
          // non-standard term, non-zero if if ceff2_ur not 1/3
          +(1.-ppt->three_ceff2_ur)*a_prime_over_a*(y[pv->index_pt_delta_ur] + 4.*a_prime_over_a*y[pv->index_pt_theta_ur]/k/k);

        /** - -----> ur velocity */
        dy[pv->index_pt_theta_ur] =
          // standard term with extra coefficient (3 ceff2_ur), normally equal to one
          k2*(ppt->three_ceff2_ur*y[pv->index_pt_delta_ur]/4.-s2_squared*y[pv->index_pt_shear_ur]) + metric_euler
          // non-standard term, non-zero if ceff2_ur not 1/3
          -(1.-ppt->three_ceff2_ur)*a_prime_over_a*y[pv->index_pt_theta_ur];

        if(ppw->approx[ppw->index_ap_ufa] == (int)ufa_off) {

          /** - -----> exact ur shear */
          dy[pv->index_pt_shear_ur] =
            0.5*(
                 // standard term
                 8./15.*(y[pv->index_pt_theta_ur]+metric_shear)-3./5.*k*s_l[3]/s_l[2]*y[pv->index_pt_shear_ur+1]
                 // non-standard term, non-zero if cvis2_ur not 1/3
                 -(1.-ppt->three_cvis2_ur)*(8./15.*(y[pv->index_pt_theta_ur]+metric_shear)));

          /** - -----> exact ur l=3 */
          l = 3;
          dy[pv->index_pt_l3_ur] = k/(2.*l+1.)*
            (l*2.*s_l[l]*s_l[2]*y[pv->index_pt_shear_ur]-(l+1.)*s_l[l+1]*y[pv->index_pt_l3_ur+1]);

          /** - -----> exact ur l>3 */
          for (l = 4; l < pv->l_max_ur; l++) {
            dy[pv->index_pt_delta_ur+l] = k/(2.*l+1)*
              (l*s_l[l]*y[pv->index_pt_delta_ur+l-1]-(l+1.)*s_l[l+1]*y[pv->index_pt_delta_ur+l+1]);
          }

          /** - -----> exact ur lmax_ur */
          l = pv->l_max_ur;
          dy[pv->index_pt_delta_ur+l] =
            k*(s_l[l]*y[pv->index_pt_delta_ur+l-1]-(1.+l)*cotKgen*y[pv->index_pt_delta_ur+l]);

        }

        else {

          /** - -----> in fluid approximation (ufa): only ur shear needed */
          //TBC: curvature?
          /* a la Ma & Bertschinger */
          if (ppr->ur_fluid_approximation == ufa_mb) {

            dy[pv->index_pt_shear_ur] =
              -3./tau*y[pv->index_pt_shear_ur]
              +2./3.*(y[pv->index_pt_theta_ur]+metric_shear);

          }

          /* a la Hu */
          if (ppr->ur_fluid_approximation == ufa_hu) {

            dy[pv->index_pt_shear_ur] =
              -3.*a_prime_over_a*y[pv->index_pt_shear_ur]
              +2./3.*(y[pv->index_pt_theta_ur]+metric_shear);

          }

          /* a la CLASS */
          if (ppr->ur_fluid_approximation == ufa_CLASS) {

            dy[pv->index_pt_shear_ur] =
              -3./tau*y[pv->index_pt_shear_ur]
              +2./3.*(y[pv->index_pt_theta_ur]+metric_ufa_class);

          }
        }
      }
    }

    /** - ---> non-cold dark matter (ncdm): massive neutrinos, WDM, etc. */
    //TBC: curvature in all ncdm
    if (pba->has_ncdm == _TRUE_) {

      idx = pv->index_pt_psi0_ncdm1;

      /** - ----> first case: use a fluid approximation (ncdmfa) */
      //TBC: curvature
      if(ppw->approx[ppw->index_ap_ncdmfa] == (int)ncdmfa_on) {

        /** - -----> loop over species */

        for (n_ncdm=0; n_ncdm<pv->N_ncdm; n_ncdm++) {

          /** - -----> define intermediate quantitites */

          rho_ncdm_bg = pvecback[pba->index_bg_rho_ncdm1+n_ncdm]; /* background density */
          p_ncdm_bg = pvecback[pba->index_bg_p_ncdm1+n_ncdm]; /* background pressure */
          pseudo_p_ncdm = pvecback[pba->index_bg_pseudo_p_ncdm1+n_ncdm]; /* pseudo-pressure (see CLASS IV paper) */
          w_ncdm = p_ncdm_bg/rho_ncdm_bg; /* equation of state parameter */
          ca2_ncdm = w_ncdm/3.0/(1.0+w_ncdm)*(5.0-pseudo_p_ncdm/p_ncdm_bg); /* adiabatic sound speed */

          /* c_eff is (delta p / delta rho) in the gauge under
             consideration (not in the gauge comoving with the
             fluid) */

          /* c_vis is introduced in order to close the system */

          /* different ansatz for sound speed c_eff and viscosity speed c_vis */
          if (ppr->ncdm_fluid_approximation == ncdmfa_mb) {
            ceff2_ncdm = ca2_ncdm;
            cvis2_ncdm = 3.*w_ncdm*ca2_ncdm;
          }
          if (ppr->ncdm_fluid_approximation == ncdmfa_hu) {
            ceff2_ncdm = ca2_ncdm;
            cvis2_ncdm = w_ncdm;
          }
          if (ppr->ncdm_fluid_approximation == ncdmfa_CLASS) {
            ceff2_ncdm = ca2_ncdm;
            cvis2_ncdm = 3.*w_ncdm*ca2_ncdm;
          }

          /** - -----> exact continuity equation */

          dy[idx] = -(1.0+w_ncdm)*(y[idx+1]+metric_continuity)-
            3.0*a_prime_over_a*(ceff2_ncdm-w_ncdm)*y[idx];

          /** - -----> exact euler equation */

          dy[idx+1] = -a_prime_over_a*(1.0-3.0*ca2_ncdm)*y[idx+1]+
            ceff2_ncdm/(1.0+w_ncdm)*k2*y[idx]-k2*y[idx+2]
            + metric_euler;

          /** - -----> different ansatz for approximate shear derivative */

          if (ppr->ncdm_fluid_approximation == ncdmfa_mb) {

            dy[idx+2] = -3.0*(a_prime_over_a*(2./3.-ca2_ncdm-pseudo_p_ncdm/p_ncdm_bg/3.)+1./tau)*y[idx+2]
              +8.0/3.0*cvis2_ncdm/(1.0+w_ncdm)*s_l[2]*(y[idx+1]+metric_shear);

          }

          if (ppr->ncdm_fluid_approximation == ncdmfa_hu) {

            dy[idx+2] = -3.0*a_prime_over_a*ca2_ncdm/w_ncdm*y[idx+2]
              +8.0/3.0*cvis2_ncdm/(1.0+w_ncdm)*s_l[2]*(y[idx+1]+metric_shear);

          }

          if (ppr->ncdm_fluid_approximation == ncdmfa_CLASS) {

            dy[idx+2] = -3.0*(a_prime_over_a*(2./3.-ca2_ncdm-pseudo_p_ncdm/p_ncdm_bg/3.)+1./tau)*y[idx+2]
              +8.0/3.0*cvis2_ncdm/(1.0+w_ncdm)*s_l[2]*(y[idx+1]+metric_ufa_class);

          }

          /** - -----> jump to next species */

          idx += pv->l_max_ncdm[n_ncdm]+1;
        }
      }

      /** - ----> second case: use exact equation (Boltzmann hierarchy on momentum grid) */

      else {

        /** - -----> loop over species */

        for (n_ncdm=0; n_ncdm<pv->N_ncdm; n_ncdm++) {

          /** - -----> loop over momentum */

          for (index_q=0; index_q < pv->q_size_ncdm[n_ncdm]; index_q++) {

            /** - -----> define intermediate quantities */

            dlnf0_dlnq = pba->dlnf0_dlnq_ncdm[n_ncdm][index_q];
            q = pba->q_ncdm[n_ncdm][index_q];
            epsilon = sqrt(q*q+a2*pba->M_ncdm[n_ncdm]*pba->M_ncdm[n_ncdm]);
            qk_div_epsilon = k*q/epsilon;

            /** - -----> ncdm density for given momentum bin */

            dy[idx] = -qk_div_epsilon*y[idx+1]+metric_continuity*dlnf0_dlnq/3.;

            /** - -----> ncdm velocity for given momentum bin */

            dy[idx+1] = qk_div_epsilon/3.0*(y[idx] - 2*s_l[2]*y[idx+2])
              -epsilon*metric_euler/(3*q*k)*dlnf0_dlnq;

            /** - -----> ncdm shear for given momentum bin */

            dy[idx+2] = qk_div_epsilon/5.0*(2*s_l[2]*y[idx+1]-3.*s_l[3]*y[idx+3])
              -s_l[2]*metric_shear*2./15.*dlnf0_dlnq;

            /** - -----> ncdm l>3 for given momentum bin */

            for(l=3; l<pv->l_max_ncdm[n_ncdm]; l++){
              dy[idx+l] = qk_div_epsilon/(2.*l+1.0)*(l*s_l[l]*y[idx+(l-1)]-(l+1.)*s_l[l+1]*y[idx+(l+1)]);
            }

            /** - -----> ncdm lmax for given momentum bin (truncation as in Ma and Bertschinger)
                but with curvature taken into account a la arXiv:1305.3261 */

            dy[idx+l] = qk_div_epsilon*y[idx+l-1]-(1.+l)*k*cotKgen*y[idx+l];

            /** - -----> jump to next momentum bin or species */

            idx += (pv->l_max_ncdm[n_ncdm]+1);
          }
        }
      }
    }

    /** - ---> metric */

    /** - ---> eta of synchronous gauge */

    if (ppt->gauge == synchronous) {

      dy[pv->index_pt_eta] = pvecmetric[ppw->index_mt_eta_prime];

    }

    if (ppt->gauge == newtonian) {

      dy[pv->index_pt_phi] = pvecmetric[ppw->index_mt_phi_prime];

    }

  }

  /** - vector mode */
  if (_vectors_) {

    fprintf(stderr,"we are in vectors\n");

    ssqrt3 = sqrt(1.-2.*pba->K/k2);
    cb2 = pvecthermo[pth->index_th_cb2];

    /** - --> baryon velocity */

    if (ppt->gauge == synchronous) {

      dy[pv->index_pt_theta_b] = -(1-3.*cb2)*a_prime_over_a*y[pv->index_pt_theta_b]
        - pvecthermo[pth->index_th_dkappa]*(_SQRT2_/4.*delta_g + y[pv->index_pt_theta_b]);

    }

    else if (ppt->gauge == newtonian) {

      dy[pv->index_pt_theta_b] = -(1-3.*cb2)*a_prime_over_a*y[pv->index_pt_theta_b]
        - _SQRT2_/4.*pvecthermo[pth->index_th_dkappa]*(delta_g+2.*_SQRT2_*y[pv->index_pt_theta_b])
        + pvecmetric[ppw->index_mt_V_prime]+(1.-3.*cb2)*a_prime_over_a*y[pv->index_pt_V];

    }

    /*
      if (ppw->approx[ppw->index_ap_rsa] == (int)rsa_off) {
      if (ppw->approx[ppw->index_ap_tca]==(int)tca_off) {
    */

    /* short-cut notations for the tensor perturbations */
    delta_g = y[pv->index_pt_delta_g];
    theta_g = y[pv->index_pt_theta_g];
    shear_g = y[pv->index_pt_shear_g];


    /* (P^{(1)}) (see Eq. B.23 in 1305.3261)*/
    P1 = -_SQRT6_/40.*(
                       4./(3.*k)*theta_g //F1
                       +y[pv->index_pt_delta_g+3]
                       +2.*y[pv->index_pt_pol0_g]
                       +10./7.*y[pv->index_pt_pol2_g]
                       -4./7.*y[pv->index_pt_pol0_g+4]);

    if (ppt->gauge == synchronous) {

      /* photon density (delta_g = F_0) */
      dy[pv->index_pt_delta_g] =
        -4./3.*theta_g
        -pvecthermo[pth->index_th_dkappa]*(delta_g+2.*_SQRT2_*y[pv->index_pt_theta_b]);

      /* photon velocity (theta_g = (3k/4)*F_1) */
      dy[pv->index_pt_theta_g] =
        k2*(delta_g/4.-s_l[2]*shear_g)
        -pvecthermo[pth->index_th_dkappa]*(theta_g+4.0/_SQRT6_*P1)
        +4.0/(3.0*_SQRT2_)*ssqrt3*y[pv->index_pt_hv_prime];

    }

    else if (ppt->gauge == newtonian) {

      /* photon density (delta_g = F_0) */
      dy[pv->index_pt_delta_g] =
        -4./3.*theta_g
        -pvecthermo[pth->index_th_dkappa]*(delta_g+2.*_SQRT2_*y[pv->index_pt_theta_b])
        -2.*_SQRT2_*pvecmetric[ppw->index_mt_V_prime];

      /* photon velocity (theta_g = (3k/4)*F_1) */
      dy[pv->index_pt_theta_g] =
        k2*(delta_g/4.-s_l[2]*shear_g)
        -pvecthermo[pth->index_th_dkappa]*(theta_g+4.0/_SQRT6_*P1);

    }

    /* photon shear (shear_g = F_2/2) */
    dy[pv->index_pt_shear_g] =
      4./15.*s_l[2]*theta_g-3./10.*k*s_l[3]*y[pv->index_pt_shear_g+1]
      -pvecthermo[pth->index_th_dkappa]*shear_g;

    /* photon l=3 */
    dy[pv->index_pt_l3_g] =
      k/7.*(6.*s_l[3]*shear_g-4.*s_l[4]*y[pv->index_pt_l3_g+1])
      -pvecthermo[pth->index_th_dkappa]*y[pv->index_pt_l3_g];

    /* additional momenta in Boltzmann hierarchy (beyond l=0,1,2,3,4) */
    for (l=4; l < pv->l_max_g; l++)
      dy[pv->index_pt_delta_g+l] =
        k/(2.*l+1.)*(l*s_l[l]*y[pv->index_pt_delta_g+l-1]
                     -(l+1.)*s_l[l+1]*y[pv->index_pt_delta_g+l+1])
        -pvecthermo[pth->index_th_dkappa]*y[pv->index_pt_delta_g+l];

    /* l=lmax */
    l = pv->l_max_g;
    dy[pv->index_pt_delta_g+l] =
      k*(s_l[l]*y[pv->index_pt_delta_g+l-1]
         -(1.+l)*cotKgen*y[pv->index_pt_delta_g+l])
      - pvecthermo[pth->index_th_dkappa]*y[pv->index_pt_delta_g+l];

    /* photon polarization, l=0 (pol0_g = G_0)*/
    dy[pv->index_pt_pol0_g] =
      -k*y[pv->index_pt_pol0_g+1]
      -pvecthermo[pth->index_th_dkappa]*(y[pv->index_pt_pol0_g]-_SQRT6_*P1);

    /* additional momenta in Boltzmann hierarchy (beyond l=0,1,2,3,4) */
    for (l=1; l < pv->l_max_pol_g; l++)
      dy[pv->index_pt_pol0_g+l] =
        k/(2.*l+1.)*(l*s_l[l]*y[pv->index_pt_pol0_g+l-1]
                     -(l+1.)*s_l[l+1]*y[pv->index_pt_pol0_g+l+1])
        -pvecthermo[pth->index_th_dkappa]*y[pv->index_pt_pol0_g+l];

    /* l=lmax */
    l = pv->l_max_pol_g;
    dy[pv->index_pt_pol0_g+l] =
      k*(s_l[l]*y[pv->index_pt_pol0_g+l-1]
         -(l+1.)*cotKgen*y[pv->index_pt_pol0_g+l])
      -pvecthermo[pth->index_th_dkappa]*y[pv->index_pt_pol0_g+l];

    /*
      }
      }
    */

    if (ppt->gauge == synchronous) {

      /* Vector metric perturbation in synchronous gauge: */
      dy[pv->index_pt_hv_prime] = pvecmetric[ppw->index_mt_hv_prime_prime];

    }
    else if (ppt->gauge == newtonian){

      /* Vector metric perturbation in Newtonian gauge: */
      dy[pv->index_pt_V] = pvecmetric[ppw->index_mt_V_prime];

    }

  }


  /** - tensor modes: */
  if (_tensors_) {

    if (ppw->approx[ppw->index_ap_rsa] == (int)rsa_off) {
      if (ppw->approx[ppw->index_ap_tca]==(int)tca_off) {

        /* short-cut notations for the tensor perturbations */
        delta_g = y[pv->index_pt_delta_g];
        theta_g = y[pv->index_pt_theta_g];
        shear_g = y[pv->index_pt_shear_g];


        /* (P^{(2)}) */
        P2 =-1.0/_SQRT6_*(
                          1./10.*delta_g
                          +2./7.*shear_g
                          +3./70.*y[pv->index_pt_delta_g+4]
                          -3./5.*y[pv->index_pt_pol0_g]
                          +6./7.*y[pv->index_pt_pol2_g]
                          -3./70.*y[pv->index_pt_pol0_g+4]);

        /* above expression from paper, expression below matches old class but is not correct
           P2 = -1.0/_SQRT6_*(
           1./10.*delta_g
           +2./35.*shear_g
           +1./210.*y[pv->index_pt_delta_g+4]
           -3./5.*y[pv->index_pt_pol0_g]
           +6./35.*y[pv->index_pt_pol2_g]
           -1./210.*y[pv->index_pt_pol0_g+4]
           );
        */

        /* photon density (delta_g = F_0) */
        dy[pv->index_pt_delta_g] =
          -4./3.*theta_g
          -pvecthermo[pth->index_th_dkappa]*(delta_g+_SQRT6_*P2)
          //+y[pv->index_pt_gwdot];
          +_SQRT6_*y[pv->index_pt_gwdot];  //TBC

        /* photon velocity (theta_g = (3k/4)*F_1) */
        dy[pv->index_pt_theta_g] =
          k2*(delta_g/4.-s_l[2]*shear_g)
          -pvecthermo[pth->index_th_dkappa]*theta_g;

        /* photon shear (shear_g = F_2/2) */
        dy[pv->index_pt_shear_g] =
          4./15.*s_l[2]*theta_g-3./10.*k*s_l[3]*y[pv->index_pt_shear_g+1]
          -pvecthermo[pth->index_th_dkappa]*shear_g;

        /* photon l=3 */
        dy[pv->index_pt_l3_g] =
          k/7.*(6.*s_l[3]*shear_g-4.*s_l[4]*y[pv->index_pt_l3_g+1])
          -pvecthermo[pth->index_th_dkappa]*y[pv->index_pt_l3_g];

        /* additional momenta in Boltzmann hierarchy (beyond l=0,1,2,3,4) */
        for (l=4; l < pv->l_max_g; l++)
          dy[pv->index_pt_delta_g+l] =
            k/(2.*l+1.)*(l*s_l[l]*y[pv->index_pt_delta_g+l-1]
                         -(l+1.)*s_l[l+1]*y[pv->index_pt_delta_g+l+1])
            -pvecthermo[pth->index_th_dkappa]*y[pv->index_pt_delta_g+l];

        /* l=lmax */
        l = pv->l_max_g;
        dy[pv->index_pt_delta_g+l] =
          k*(s_l[l]*y[pv->index_pt_delta_g+l-1]
             -(1.+l)*cotKgen*y[pv->index_pt_delta_g+l])
          - pvecthermo[pth->index_th_dkappa]*y[pv->index_pt_delta_g+l];

        /* photon polarization, l=0 (pol0_g = G_0)*/
        dy[pv->index_pt_pol0_g] =
          -k*y[pv->index_pt_pol0_g+1]
          -pvecthermo[pth->index_th_dkappa]*(y[pv->index_pt_pol0_g]-_SQRT6_*P2);

        /* additional momenta in Boltzmann hierarchy (beyond l=0,1,2,3,4) */
        for (l=1; l < pv->l_max_pol_g; l++)
          dy[pv->index_pt_pol0_g+l] =
            k/(2.*l+1.)*(l*s_l[l]*y[pv->index_pt_pol0_g+l-1]
                         -(l+1.)*s_l[l+1]*y[pv->index_pt_pol0_g+l+1])
            -pvecthermo[pth->index_th_dkappa]*y[pv->index_pt_pol0_g+l];

        /* l=lmax */
        l = pv->l_max_pol_g;
        dy[pv->index_pt_pol0_g+l] =
          k*(s_l[l]*y[pv->index_pt_pol0_g+l-1]
             -(l+1.)*cotKgen*y[pv->index_pt_pol0_g+l])
          -pvecthermo[pth->index_th_dkappa]*y[pv->index_pt_pol0_g+l];

      }
    }

    if (ppt->evolve_tensor_ur == _TRUE_) {

      dy[pv->index_pt_delta_ur] = -4./3.*y[pv->index_pt_theta_ur]+_SQRT6_*y[pv->index_pt_gwdot];

      dy[pv->index_pt_theta_ur] = k2*(y[pv->index_pt_delta_ur]/4.-s2_squared*y[pv->index_pt_shear_ur]);

      dy[pv->index_pt_shear_ur] = (4./15.*y[pv->index_pt_theta_ur]
                                   -3./10.*k*s_l[3]/s_l[2]*y[pv->index_pt_shear_ur+1]);

      l = 3;
      dy[pv->index_pt_l3_ur] = k/(2.*l+1.)*
        (l*2.*s_l[l]*s_l[2]*y[pv->index_pt_shear_ur]-(l+1.)*s_l[l+1]*y[pv->index_pt_l3_ur+1]);

      for (l = 4; l < pv->l_max_ur; l++) {
        dy[pv->index_pt_delta_ur+l] = k/(2.*l+1)*
          (l*s_l[l]*y[pv->index_pt_delta_ur+l-1]-(l+1.)*s_l[l+1]*y[pv->index_pt_delta_ur+l+1]);
      }

      l = pv->l_max_ur;
      dy[pv->index_pt_delta_ur+l] =
        k*(s_l[l]*y[pv->index_pt_delta_ur+l-1]-(1.+l)*cotKgen*y[pv->index_pt_delta_ur+l]);

    }

    /** - --> non-cold dark matter (ncdm): massive neutrinos, WDM, etc. */
    //TBC: curvature in all ncdm
    if (ppt->evolve_tensor_ncdm == _TRUE_) {

      idx = pv->index_pt_psi0_ncdm1;

      /** - ---> loop over species */

      for (n_ncdm=0; n_ncdm<pv->N_ncdm; n_ncdm++) {

        /** - ----> loop over momentum */

        for (index_q=0; index_q < pv->q_size_ncdm[n_ncdm]; index_q++) {

          /** - ----> define intermediate quantities */

          dlnf0_dlnq = pba->dlnf0_dlnq_ncdm[n_ncdm][index_q];
          q = pba->q_ncdm[n_ncdm][index_q];
          epsilon = sqrt(q*q+a2*pba->M_ncdm[n_ncdm]*pba->M_ncdm[n_ncdm]);
          qk_div_epsilon = k*q/epsilon;

          /** - ----> ncdm density for given momentum bin */

          dy[idx] = -qk_div_epsilon*y[idx+1]-0.25*_SQRT6_*y[pv->index_pt_gwdot]*dlnf0_dlnq;

          /** - ----> ncdm l>0 for given momentum bin */

          for(l=1; l<pv->l_max_ncdm[n_ncdm]; l++){
            dy[idx+l] = qk_div_epsilon/(2.*l+1.0)*(l*s_l[l]*y[idx+(l-1)]-(l+1.)*s_l[l+1]*y[idx+(l+1)]);
          }

          /** - ----> ncdm lmax for given momentum bin (truncation as in Ma and Bertschinger)
              but with curvature taken into account a la arXiv:1305.3261 */

          dy[idx+l] = qk_div_epsilon*y[idx+l-1]-(1.+l)*k*cotKgen*y[idx+l];

          /** - ----> jump to next momentum bin or species */

          idx += (pv->l_max_ncdm[n_ncdm]+1);
        }
      }
    }

    /** - --> tensor metric perturbation h (gravitational waves) */
    dy[pv->index_pt_gw] = y[pv->index_pt_gwdot];

    /** - --> its time-derivative */
    dy[pv->index_pt_gwdot] = pvecmetric[ppw->index_mt_gw_prime_prime];

  }

  return _SUCCESS_;
}

/**
 * Compute the baryon-photon slip (theta_g - theta_b)' and the photon
 * shear in the tight-coupling approximation
 *
 * @param y                        Input: vector of perturbations
 * @param parameters_and_workspace Input/Output: in input, fixed parameters (e.g. indices); in output, slip and shear
 * @param error_message            Output: error message
 */

int perturb_tca_slip_and_shear(double * y,
                               void * parameters_and_workspace,
                               ErrorMsg error_message
                               ) {
  /** Summary: */

  /** - define local variables */

  /* scale factor and other background quantities */
  double a,a_prime_over_a,a_primeprime_over_a,R;

  /* useful terms for tight-coupling approximation */
  double slip=0.;
  double tau_c=0.,dtau_c=0.;
  double theta_prime,shear_g_prime=0.,theta_prime_prime;
  double g0,g0_prime,g0_prime_prime;
  double F=0.,F_prime=0.,F_prime_prime=0.;

  /* short-cut names for the fields of the input structure */
  struct perturb_parameters_and_workspace * pppaw;
  double k,k2;
  struct precision * ppr;
  struct background * pba;
  struct thermo * pth;
  struct perturbs * ppt;
  struct perturb_workspace * ppw;
  double * pvecback;
  double * pvecthermo;
  double * pvecmetric;
  struct perturb_vector * pv;

  /* short-cut notations for the perturbations */
  double delta_g=0.,theta_g=0.,shear_g=0.;
  double delta_b,theta_b;
  double Delta;
  double cb2;
  double metric_continuity=0.,metric_euler=0.,metric_shear=0.,metric_shear_prime=0.;

  /* for use with curvature */
  double s2_squared;

  /** - rename the fields of the input structure (just to avoid heavy notations) */

  pppaw = parameters_and_workspace;

  k = pppaw->k;
  k2=k*k;

  ppr = pppaw->ppr;
  pba = pppaw->pba;
  pth = pppaw->pth;
  ppt = pppaw->ppt;
  ppw = pppaw->ppw;

  pvecback = ppw->pvecback;
  pvecthermo = ppw->pvecthermo;
  pvecmetric = ppw->pvecmetric;
  pv = ppw->pv;

  /** - compute related background quantities */

  a = pvecback[pba->index_bg_a];
  a_prime_over_a = pvecback[pba->index_bg_H] * a;
  a_primeprime_over_a = pvecback[pba->index_bg_H_prime] * a + 2. * a_prime_over_a * a_prime_over_a;
  //z = pba->a_today-1.;
  R = 4./3. * pvecback[pba->index_bg_rho_g]/pvecback[pba->index_bg_rho_b];
  s2_squared = 1.-3.*pba->K/k2;

  /** - --> (a) define short-cut notations for the scalar perturbations */
  if (ppw->approx[ppw->index_ap_rsa] == (int)rsa_off) {
    delta_g = y[pv->index_pt_delta_g];
    theta_g = y[pv->index_pt_theta_g];
  }
  delta_b = y[pv->index_pt_delta_b];
  theta_b = y[pv->index_pt_theta_b];
  cb2 = pvecthermo[pth->index_th_cb2];
  /* during TCA one can show that sound speed = adiabatic sound speed,
     so no need to take into account corrections from perturbed
     recombination here */

  /** - --> (b) define short-cut notations used only in tight-coupling approximation */
  tau_c = 1./pvecthermo[pth->index_th_dkappa]; /* inverse of opacity */
  dtau_c = -pvecthermo[pth->index_th_ddkappa]*tau_c*tau_c; /* its first derivative wrt conformal time */
  F = tau_c/(1+R); /* F = tau_c/(1+R) */
  if (ppr->tight_coupling_approximation >= (int)second_order_CLASS) {
    F_prime = dtau_c/(1+R)+tau_c*a_prime_over_a*R/(1+R)/(1+R); /*F' needed by second_order_CLASS and compromise_CLASS */
    if (ppr->tight_coupling_approximation == (int)second_order_CLASS) {
      F_prime_prime =(- pvecthermo[pth->index_th_dddkappa]*tau_c*tau_c /* F'' needed by second_order_CLASS only */
                      + 2.*pvecthermo[pth->index_th_ddkappa]*pvecthermo[pth->index_th_ddkappa]*tau_c*tau_c*tau_c)/(1+R)
        +2.*dtau_c*a_prime_over_a*R/(1+R)/(1+R)
        +tau_c*((a_primeprime_over_a-2.*a_prime_over_a*a_prime_over_a)+2.*a_prime_over_a*a_prime_over_a*R/(1+R))*R/(1+R)/(1+R);
    }
  }

  /** - --> (c) compute metric-related quantities (depending on gauge; additional gauges can be coded below)

      - Each continuity equation contains a term in (theta+metric_continuity) with
      metric_continuity = (h_prime/2) in synchronous gauge, (-3 phi_prime) in newtonian gauge

      - Each Euler equation contains a source term metric_euler with
      metric_euler = 0 in synchronous gauge, (k2 psi) in newtonian gauge

      - Each shear derivative equation contains a source term metric_shear equal to
      metric_shear = (h_prime+6eta_prime)/2 in synchronous gauge, 0 in newtonian gauge

      - metric_shear_prime is the derivative of metric_shear

      - In the ufa_class approximation, the leading-order source term is (h_prime/2) in synchronous gauge,
      (-3 (phi_prime+psi_prime)) in newtonian gauge: we approximate the later by (-6 phi_prime) */

  if (ppt->gauge == synchronous) {

    metric_continuity = pvecmetric[ppw->index_mt_h_prime]/2.;
    metric_euler = 0.;
    metric_shear = k2 * pvecmetric[ppw->index_mt_alpha];
    metric_shear_prime = k2 * pvecmetric[ppw->index_mt_alpha_prime];
  }

  if (ppt->gauge == newtonian) {

    metric_continuity = -3.*pvecmetric[ppw->index_mt_phi_prime];
    metric_euler = k2*pvecmetric[ppw->index_mt_psi];
    metric_shear = 0.;
    metric_shear_prime = 0.;
  }

  /** - --> (d) if some approximation schemes are turned on, enforce a few y[ ] values computed in perturb_einstein */

  /* free-streaming photon velocity */
  if (ppw->approx[ppw->index_ap_rsa] == (int)rsa_on)
    theta_g = ppw->rsa_theta_g;


  /** - ---> like Ma & Bertschinger */
  if (ppr->tight_coupling_approximation == (int)first_order_MB) {

    slip=2.*R/(1.+R)*a_prime_over_a*(theta_b-theta_g)
      +F*(-a_primeprime_over_a*theta_b
          +k2*(-a_prime_over_a*delta_g/2.
               +cb2*(-theta_b-metric_continuity)
               -4./3.*(-theta_g-metric_continuity)/4.)
          -a_prime_over_a*metric_euler);

  }

  /** - ---> relax assumption dkappa~a\f$^{-2}\f$ (like in CAMB) */
  if ((ppr->tight_coupling_approximation == (int)first_order_CAMB) || (ppr->tight_coupling_approximation == (int)compromise_CLASS)) {

    slip=(dtau_c/tau_c-2.*a_prime_over_a/(1.+R))*(theta_b-theta_g)
      +F*(-a_primeprime_over_a*theta_b
          +k2*(-a_prime_over_a*delta_g/2.
               +cb2*(-theta_b-metric_continuity)
               -4./3.*(-theta_g-metric_continuity)/4.)
          -a_prime_over_a*metric_euler);
  }

  /** - ---> also relax assumption cb2~a\f$^{-1}\f$ */
  if ((ppr->tight_coupling_approximation == (int)first_order_CLASS) || (ppr->tight_coupling_approximation == (int)second_order_CLASS)){

    slip=(dtau_c/tau_c-2.*a_prime_over_a/(1.+R))*(theta_b-theta_g)
      +F*(-a_primeprime_over_a*theta_b
          +k2*(-a_prime_over_a*delta_g/2.
               +pvecthermo[pth->index_th_dcb2]*delta_b
               +cb2*(-theta_b-metric_continuity)
               -4./3.*(-theta_g-metric_continuity)/4.)
          -a_prime_over_a*metric_euler);
  }

  /** - ---> intermediate quantities for 2nd order tca: shear_g at first order in tight-coupling */
  shear_g=16./45.*tau_c*(theta_g+metric_shear);
  /* (Ma & Bertschinger give (1/9)*(4/3) instead of (2/15)*(4/3)
     because they didn't include the contribution of G_gamma0
     and G_gamma2, which are of the same order as sigma_g. This
     was already consistently included in CAMB) */

  /** - ---> intermediate quantities for 2nd order tca: zero order for theta_b' = theta_g' */
  theta_prime = (-a_prime_over_a*theta_b+k2*(cb2*delta_b+R/4.*delta_g))/(1.+R) + metric_euler;

  /** - ---> intermediate quantities for 2nd order tca: shear_g_prime at first order in tight-coupling */
  shear_g_prime=16./45.*(tau_c*(theta_prime+metric_shear_prime)+dtau_c*(theta_g+metric_shear));

  /** - ---> 2nd order as in CRS*/
  if (ppr->tight_coupling_approximation == (int)second_order_CRS) {

    if (ppt->gauge == newtonian) {

      class_stop(error_message,
                 "the second_order_CRS approach to tight-coupling is coded in synchronous gauge, not newtonian: change gauge or try another tight-coupling scheme");

    }

    if (ppt->gauge == synchronous) {

      class_test(pba->sgnK != 0,
                 ppt->error_message,
                 "the second_order_CRS approach to tight-coupling is coded in the flat case only: for non-flat try another tight-coupling scheme");

      /* infer Delta from h'' using Einstein equation */

      Delta = 2*k2*y[pv->index_pt_eta]
        -2*a_prime_over_a*pvecmetric[ppw->index_mt_h_prime]
        -pvecmetric[ppw->index_mt_h_prime_prime];

      /* monster expression for slip at second-order in tight-coupling */
      slip=(-2./(1.+R)*a_prime_over_a-pvecthermo[pth->index_th_ddkappa]/pvecthermo[pth->index_th_dkappa])*(theta_b-theta_g)
        +(-a_primeprime_over_a*theta_b
          -k2*a_prime_over_a*(delta_g/2.-2.*shear_g)
          +k2*(cb2*(-theta_b-metric_continuity)
               -4./3.*(-theta_g-metric_continuity)/4.
               +shear_g_prime)
          )/pvecthermo[pth->index_th_dkappa]/(1.+R)
        -2.*R*(3.*a_prime_over_a*a_prime_over_a*cb2+(1.+R)*(a_primeprime_over_a-a_prime_over_a*a_prime_over_a)-3.*a_prime_over_a*a_prime_over_a)
        /(1.+R)/(1.+R)/(1.+R)*(theta_b-theta_g)/pvecthermo[pth->index_th_dkappa]
        +(
          a_primeprime_over_a*a_prime_over_a*((2.-3.*cb2)*R-2.)*theta_b/(1.+R)
          +a_prime_over_a*k2*(1.-3.*cb2)*theta_b/3./(1.+R)
          +a_primeprime_over_a*k2*cb2*delta_b/(1.+R)
          +k2*k2*(3.*cb2-1.)*cb2*delta_b/3./(1.+R)
          +k2*k2*R*(3.*cb2-1.)*delta_g/12./(1.+R)
          +a_primeprime_over_a*k2*(2.+3.*R)*delta_g/4./(1.+R)
          +a_prime_over_a*a_prime_over_a*k2*((2.-3.*cb2)*R-1.)*delta_g/2./(1.+R)
          +a_prime_over_a*k2*cb2*(1.+(3.*cb2-2.)*R)*(-theta_b-metric_continuity)/(1.+R)
          +a_prime_over_a*k2*(2.+(5.-3.*cb2)*R)*4./3.*(-theta_g-metric_continuity)/4./(1.+R)
          +a_prime_over_a*(1.-3.*cb2)*k2*2.*metric_shear/3.
          +k2*k2*(3.*cb2-1.)*y[pv->index_pt_eta]/3.
          +2.*a_prime_over_a*k2*(3.*cb2-1.)*pvecmetric[ppw->index_mt_eta_prime]
          +k2*(1.-3.*cb2)*Delta/6.
          )/pvecthermo[pth->index_th_dkappa]/pvecthermo[pth->index_th_dkappa]/(1.+R)/(1.+R)
        -(4.*a_primeprime_over_a*theta_b-4.*k2*cb2*(-theta_b-metric_continuity)+2.*a_prime_over_a*k2*delta_g+k2*4./3.*(-theta_g-metric_continuity))/2./(1.+R)/(1.+R)*pvecthermo[pth->index_th_ddkappa]/pvecthermo[pth->index_th_dkappa]/pvecthermo[pth->index_th_dkappa]/pvecthermo[pth->index_th_dkappa]
        +4.*a_prime_over_a*R/(1.+R)/(1.+R)*pvecthermo[pth->index_th_ddkappa]/pvecthermo[pth->index_th_dkappa]/pvecthermo[pth->index_th_dkappa]*(theta_b-theta_g);

      /* second-order correction to shear */
      shear_g = (1.-11./6.*dtau_c)*shear_g-11./6.*tau_c*16./45.*tau_c*(theta_prime+k2*pvecmetric[ppw->index_mt_alpha_prime]);

    }
  }

  /** - ---> 2nd order like in CLASS paper */
  if (ppr->tight_coupling_approximation == (int)second_order_CLASS) {

    if (ppt->gauge == newtonian) {

      class_stop(error_message,
                 "the second_order_CLASS approach to tight-coupling is coded in synchronous gauge, not newtonian: change gauge or try another tight-coupling scheme");

    }

    if (ppt->gauge == synchronous) {

      /* zero order for theta_b'' = theta_g'' */
      theta_prime_prime = ((R-1.)*a_prime_over_a*theta_prime-(a_primeprime_over_a-a_prime_over_a*a_prime_over_a)*theta_b
                           +k2*(pvecthermo[pth->index_th_dcb2]*delta_b+cb2*(-theta_b-metric_continuity)-a_prime_over_a*R/4.*delta_g+R/4.*4./3.*(-theta_g-metric_continuity)))/(1.+R);

      /* zero-order quantities g0, g0', go'' */
      g0 = -a_prime_over_a*theta_b + k2*(cb2*delta_b-delta_g/4.);
      g0_prime = -a_prime_over_a*theta_prime-(a_primeprime_over_a-a_prime_over_a*a_prime_over_a)*theta_b+k2*(pvecthermo[pth->index_th_dcb2]*delta_b+(1./3.-cb2)*(theta_b+0.5*pvecmetric[ppw->index_mt_h_prime]));
      g0_prime_prime = -a_prime_over_a*theta_prime_prime-2.*(a_primeprime_over_a-a_prime_over_a*a_prime_over_a)*theta_prime
        -(2.*a_prime_over_a*a_prime_over_a*a_prime_over_a-3.*a_primeprime_over_a*a_prime_over_a)*theta_b
        +k2*(pvecthermo[pth->index_th_ddcb2]*delta_b-2.*pvecthermo[pth->index_th_dcb2]*(theta_b+0.5*pvecmetric[ppw->index_mt_h_prime])+(1./3.-cb2)*(theta_prime+0.5*pvecmetric[ppw->index_mt_h_prime_prime]));

      /* slip at second order */
      slip = (1.-2*a_prime_over_a*F)*slip + F*k2*s2_squared*(2.*a_prime_over_a*shear_g+shear_g_prime)
        -F*(F_prime_prime*g0+2.*F_prime*g0_prime+F*g0_prime_prime);

      /* second-order correction to shear */
      shear_g = (1.-11./6.*dtau_c)*shear_g-11./6.*tau_c*16./45.*tau_c*(theta_prime+metric_shear_prime);

    }
  }

  /** - ---> add only the most important 2nd order terms */
  if (ppr->tight_coupling_approximation == (int)compromise_CLASS) {

    /* slip at second order (only leading second-order terms) */
    slip = (1.-2.*a_prime_over_a*F)*slip + F*k2*(2.*a_prime_over_a*s2_squared*shear_g+s2_squared*shear_g_prime-(1./3.-cb2)*(F*theta_prime+2.*F_prime*theta_b));

    /* second-order correction to shear */
    shear_g = (1.-11./6.*dtau_c)*shear_g-11./6.*tau_c*16./45.*tau_c*(theta_prime+metric_shear_prime);

  }

  /** - ---> store tight-coupling values of photon shear and its derivative */

  ppw->tca_shear_g = shear_g;
  ppw->tca_slip = slip;


  return _SUCCESS_;

}

/**
 * Compute the density delta and velocity theta of photons and
 * ultra-relativistic neutrinos in the radiation streaming
 * approximation
 *
 * @param ppr                      Input: pointer to precision structure
 * @param pba                      Input: pointer to background structure
 * @param pth                      Input: pointer to thermodynamics structure
 * @param ppt                      Input: pointer to perturbation structure
 * @param k                        Input: wavenumber
 * @param y                        Input: vector of perturbations
 * @param a_prime_over_a           Input: a'/a
 * @param pvecthermo               Input: vector of thermodynamics quantites
 * @param ppw                      Input/Output: in input, fixed parameters (e.g. indices); in output, delta and theta
 * @param error_message            Output: error message
 */

int perturb_rsa_delta_and_theta(
                                struct precision * ppr,
                                struct background * pba,
                                struct thermo * pth,
                                struct perturbs * ppt,
                                double k,
                                double * y,
                                double a_prime_over_a,
                                double * pvecthermo,
                                struct perturb_workspace * ppw
                                ) {
  /* - define local variables */

  double k2;

  k2 = k*k;

  class_test(ppw->approx[ppw->index_ap_rsa] == (int)rsa_off,
             "this function should not have been called now, bug was introduced",
             ppt->error_message,
             ppt->error_message);

  // formulas below TBC for curvaturema

  /* newtonian gauge */
  if (ppt->gauge == newtonian) {

    if (ppr->radiation_streaming_approximation == rsa_null) {
      ppw->rsa_delta_g = 0.;
      ppw->rsa_theta_g = 0.;
    }
    else {
      ppw->rsa_delta_g = -4.*y[ppw->pv->index_pt_phi];
      ppw->rsa_theta_g = 6.*ppw->pvecmetric[ppw->index_mt_phi_prime];
    }

    if (ppr->radiation_streaming_approximation == rsa_MD_with_reio) {

      ppw->rsa_delta_g +=
        -4./k2*ppw->pvecthermo[pth->index_th_dkappa]*y[ppw->pv->index_pt_theta_b];

      ppw->rsa_theta_g +=
        3./k2*(ppw->pvecthermo[pth->index_th_ddkappa]*y[ppw->pv->index_pt_theta_b]
               +ppw->pvecthermo[pth->index_th_dkappa]*
               (-a_prime_over_a*y[ppw->pv->index_pt_theta_b]
                +ppw->pvecthermo[pth->index_th_cb2]*k2*y[ppw->pv->index_pt_delta_b]
                +k2*y[ppw->pv->index_pt_phi]));
    }

    if (pba->has_ur == _TRUE_) {

      if (ppr->radiation_streaming_approximation == rsa_null) {
        ppw->rsa_delta_ur = 0.;
        ppw->rsa_theta_ur = 0.;
      }
      else {
        ppw->rsa_delta_ur = -4.*y[ppw->pv->index_pt_phi];
        ppw->rsa_theta_ur = 6.*ppw->pvecmetric[ppw->index_mt_phi_prime];
      }
    }
  }

  /* synchronous gauge */
  if (ppt->gauge == synchronous) {

    if (ppr->radiation_streaming_approximation == rsa_null) {
      ppw->rsa_delta_g = 0.;
      ppw->rsa_theta_g = 0.;
    }
    else {

      ppw->rsa_delta_g = 4./k2*(a_prime_over_a*ppw->pvecmetric[ppw->index_mt_h_prime]
                                -k2*y[ppw->pv->index_pt_eta]);
      ppw->rsa_theta_g = -0.5*ppw->pvecmetric[ppw->index_mt_h_prime];
    }

    if (ppr->radiation_streaming_approximation == rsa_MD_with_reio) {

      ppw->rsa_delta_g +=
        -4./k2*ppw->pvecthermo[pth->index_th_dkappa]*(y[ppw->pv->index_pt_theta_b]+0.5*ppw->pvecmetric[ppw->index_mt_h_prime]);

      ppw->rsa_theta_g +=
        3./k2*(ppw->pvecthermo[pth->index_th_ddkappa]*
               (y[ppw->pv->index_pt_theta_b]
                +0.5*ppw->pvecmetric[ppw->index_mt_h_prime])
               +ppw->pvecthermo[pth->index_th_dkappa]*
               (-a_prime_over_a*y[ppw->pv->index_pt_theta_b]
                + ppw->pvecthermo[pth->index_th_cb2]*k2*y[ppw->pv->index_pt_delta_b]
                -a_prime_over_a*ppw->pvecmetric[ppw->index_mt_h_prime]
                +k2*y[ppw->pv->index_pt_eta]));
    }

    if (pba->has_ur == _TRUE_) {

      if (ppr->radiation_streaming_approximation == rsa_null) {
        ppw->rsa_delta_ur = 0.;
        ppw->rsa_theta_ur = 0.;
      }
      else {
        ppw->rsa_delta_ur = 4./k2*(a_prime_over_a*ppw->pvecmetric[ppw->index_mt_h_prime]
                                   -k2*y[ppw->pv->index_pt_eta]);
        ppw->rsa_theta_ur = -0.5*ppw->pvecmetric[ppw->index_mt_h_prime];
      }
    }
  }

  /* update total delta and theta given rsa approximation results */

  ppw->delta_rho += ppw->pvecback[pba->index_bg_rho_g]*ppw->rsa_delta_g;
  ppw->delta_p += 1./3.*ppw->pvecback[pba->index_bg_rho_g]*ppw->rsa_delta_g;
  ppw->rho_plus_p_theta += 4./3.*ppw->pvecback[pba->index_bg_rho_g]*ppw->rsa_theta_g;

  if (pba->has_ur == _TRUE_) {
    ppw->delta_rho += ppw->pvecback[pba->index_bg_rho_ur]*ppw->rsa_delta_ur;
    ppw->delta_p += 1./3.*ppw->pvecback[pba->index_bg_rho_ur]*ppw->rsa_delta_ur;
    ppw->rho_plus_p_theta += 4./3.*ppw->pvecback[pba->index_bg_rho_ur]*ppw->rsa_theta_ur;
  }

  return _SUCCESS_;

}

/**
 * Compute the density delta and velocity theta of interacting dark
 * radiation in its streaming approximation
 *
 * @param ppr                      Input: pointer to precision structure
 * @param pba                      Input: pointer to background structure
 * @param pth                      Input: pointer to thermodynamics structure
 * @param ppt                      Input: pointer to perturbation structure
 * @param k                        Input: wavenumber
 * @param y                        Input: vector of perturbations
 * @param a_prime_over_a           Input: a'/a
 * @param pvecthermo               Input: vector of thermodynamics quantites
 * @param ppw                      Input/Output: in input, fixed parameters (e.g. indices); in output, delta and theta
 * @param error_message            Output: error message
 */

int perturb_rsa_idr_delta_and_theta(
                                    struct precision * ppr,
                                    struct background * pba,
                                    struct thermo * pth,
                                    struct perturbs * ppt,
                                    double k,
                                    double * y,
                                    double a_prime_over_a,
                                    double * pvecthermo,
                                    struct perturb_workspace * ppw
                                    ) {
  /* - define local variables */

  double k2;

  k2 = k*k;

  // formulas below TBC for curvaturema

  /* newtonian gauge */
  if (ppt->gauge == newtonian) {

    if (ppw->approx[ppw->index_ap_rsa_idr] == (int)rsa_idr_on) {

      ppw->rsa_delta_idr = -4.*y[ppw->pv->index_pt_phi];
      ppw->rsa_theta_idr = 6.*ppw->pvecmetric[ppw->index_mt_phi_prime];

    }
  }

  if (ppt->gauge == synchronous) {

    if (ppw->approx[ppw->index_ap_rsa_idr] == (int)rsa_idr_on) {

      ppw->rsa_delta_idr = 4./k2*(a_prime_over_a*ppw->pvecmetric[ppw->index_mt_h_prime]
                                  -k2*y[ppw->pv->index_pt_eta]);
      ppw->rsa_theta_idr = -0.5*ppw->pvecmetric[ppw->index_mt_h_prime];

    }
  }

  return _SUCCESS_;

}<|MERGE_RESOLUTION|>--- conflicted
+++ resolved
@@ -8886,11 +8886,6 @@
   double s2_squared, ssqrt3;
   double tau_b;
   double Phi_plus,c_gamma_squared,d_gamma, psi, phi;
-<<<<<<< HEAD
-=======
-
-  /** - rename the fields of the input structure (just to avoid heavy notations) */
->>>>>>> 2fd59a2b
 
   /** - rename the fields of the input structure (just to avoid heavy notations) */
 
@@ -8941,19 +8936,6 @@
   //printf("Finished calling thermodynamics_at_z. \n");
 
 
-<<<<<<< HEAD
-  /* DMEDE interaction */
-  double f_norm=0;
-	//printf("here before %d \n",pba->index_bg_rho_tot);
-	//printf("Om_FLD %e\n",ppw->pvecback[pba->index_bg_Omega_fld]);
-        if(pba->has_fld==_TRUE_ && ppt->DMDE_interaction > 0 ){
-                f_norm = ppw->pvecback[pba->index_bg_Omega_fld]/pba->f_ede_peak;
-	// printf("f_norm %e \n");
-        }
-
-
-
-=======
 
   /* DMEDE interaction */
   double f_norm=0;
@@ -8964,7 +8946,6 @@
                 }
 	              else f_norm = pvecback[pba->index_bg_a];
     }
->>>>>>> 2fd59a2b
 
     if(pba->has_scf == _TRUE_ && pba->scf_has_perturbations == _TRUE_){
 
@@ -9371,13 +9352,6 @@
           if(ppt->use_big_theta_fld == _TRUE_){
             class_call(background_w_fld(pba,a,&w_fld,&dw_over_da_fld,&integral_fld), pba->error_message, ppt->error_message);
             // printf("w_fld %e\n", w_fld);
-<<<<<<< HEAD
-            //dy[pv->index_pt_theta_cdm] += ppt->DMDE_interaction*a/ppw->pvecback[pba->index_bg_rho_cdm]*(y[pv->index_pt_big_theta_fld]/(1+w_fld)-y[pv->index_pt_theta_cdm]); /* new interaction between DE and cdm */
-            dy[pv->index_pt_theta_cdm] += ppt->DMDE_interaction*f_norm/ppw->pvecback[pba->index_bg_rho_cdm]*(y[pv->index_pt_big_theta_fld]/(1+w_fld)-y[pv->index_pt_theta_cdm]); /* new interaction between DE and cdm */
-          }else{
-            //dy[pv->index_pt_theta_cdm] += ppt->DMDE_interaction*a/ppw->pvecback[pba->index_bg_rho_cdm]*(y[pv->index_pt_theta_fld]-y[pv->index_pt_theta_cdm]); /* new interaction between DE and cdm */
-            dy[pv->index_pt_theta_cdm] += ppt->DMDE_interaction*f_norm/ppw->pvecback[pba->index_bg_rho_cdm]*(y[pv->index_pt_theta_fld]-y[pv->index_pt_theta_cdm]); /* new interaction between DE and cdm */
-=======
             // dy[pv->index_pt_theta_cdm] += ppt->DMDE_interaction*a/ppw->pvecback[pba->index_bg_rho_cdm]*(y[pv->index_pt_big_theta_fld]/(1+w_fld)-y[pv->index_pt_theta_cdm]); /* new interaction between DE and cdm */
             dy[pv->index_pt_theta_cdm] += ppt->DMDE_interaction*f_norm/ppw->pvecback[pba->index_bg_rho_cdm]*(y[pv->index_pt_big_theta_fld]/(1+w_fld)-y[pv->index_pt_theta_cdm]); /* new interaction between DE and cdm */
           }else{
@@ -9396,7 +9370,6 @@
             // printf("here in cdm f_norm %e \n", f_norm);
 //            dy[pv->index_pt_theta_cdm] += ppt->DMDE_interaction*a/ppw->pvecback[pba->index_bg_rho_cdm]*(y[pv->index_pt_theta_fld]-y[pv->index_pt_theta_cdm]); /* new interaction between DE and cdm */
             dy[pv->index_pt_theta_cdm] += ppt->DMDE_interaction*f_norm/ppw->pvecback[pba->index_bg_rho_cdm]*(y[pv->index_pt_theta_scf]-y[pv->index_pt_theta_cdm]); /* new interaction between DE and cdm */
->>>>>>> 2fd59a2b
           }
           }
 
@@ -9552,26 +9525,16 @@
             +cs2*k2*y[pv->index_pt_delta_fld]
             +(1+w_fld)*metric_euler;
           dy[pv->index_pt_big_theta_fld]+= 3*a_prime_over_a*(w_fld-ca2)*y[pv->index_pt_big_theta_fld];
-<<<<<<< HEAD
-          //if(pba->has_cdm==_TRUE_ && ppt->DMDE_interaction > 0)dy[pv->index_pt_big_theta_fld] -= ppt->DMDE_interaction*a/ppw->pvecback[pba->index_bg_rho_cdm]*(ppw->pvecback[pba->index_bg_rho_cdm]/((1+w_fld)*ppw->pvecback[pba->index_bg_rho_fld]))*(y[pv->index_pt_big_theta_fld]-y[pv->index_pt_theta_cdm]); /* cdm velocity */
-          if(pba->has_cdm==_TRUE_ && ppt->DMDE_interaction > 0)dy[pv->index_pt_big_theta_fld] -= ppt->DMDE_interaction*f_norm/ppw->pvecback[pba->index_bg_rho_cdm]*(ppw->pvecback[pba->index_bg_rho_cdm]/((1+w_fld)*ppw->pvecback[pba->index_bg_rho_fld]))*(y[pv->index_pt_big_theta_fld]-y[pv->index_pt_theta_cdm]); /* cdm velocity */
-=======
           if(pba->has_cdm==_TRUE_ && ppt->DMDE_interaction > 0)dy[pv->index_pt_big_theta_fld] -= ppt->DMDE_interaction*f_norm/ppw->pvecback[pba->index_bg_rho_cdm]*(ppw->pvecback[pba->index_bg_rho_cdm]/((1+w_fld)*ppw->pvecback[pba->index_bg_rho_fld]))*(y[pv->index_pt_big_theta_fld]-y[pv->index_pt_theta_cdm]); /* cdm velocity */
 //          if(pba->has_cdm==_TRUE_ && ppt->DMDE_interaction > 0)dy[pv->index_pt_big_theta_fld] -= ppt->DMDE_interaction*a/ppw->pvecback[pba->index_bg_rho_cdm]*(ppw->pvecback[pba->index_bg_rho_cdm]/((1+w_fld)*ppw->pvecback[pba->index_bg_rho_fld]))*(y[pv->index_pt_big_theta_fld]-y[pv->index_pt_theta_cdm]); /* cdm velocity */
->>>>>>> 2fd59a2b
         }
         else {
           dy[pv->index_pt_theta_fld] = /* fluid velocity */
             -(1.-3.*cs2)*a_prime_over_a*y[pv->index_pt_theta_fld]
             +cs2*k2/(1.+w_fld)*y[pv->index_pt_delta_fld]
             +metric_euler;
-<<<<<<< HEAD
-//            if(pba->has_cdm==_TRUE_ && ppt->DMDE_interaction > 0)dy[pv->index_pt_theta_fld] -= ppt->DMDE_interaction*a/ppw->pvecback[pba->index_bg_rho_cdm]*(ppw->pvecback[pba->index_bg_rho_cdm]/((1+w_fld)*ppw->pvecback[pba->index_bg_rho_fld]))*(y[pv->index_pt_theta_fld]-y[pv->index_pt_theta_cdm]); /* cdm velocity */
-            if(pba->has_cdm==_TRUE_ && ppt->DMDE_interaction > 0)dy[pv->index_pt_theta_fld] -= ppt->DMDE_interaction*f_norm/ppw->pvecback[pba->index_bg_rho_cdm]*(ppw->pvecback[pba->index_bg_rho_cdm]/((1+w_fld)*ppw->pvecback[pba->index_bg_rho_fld]))*(y[pv->index_pt_theta_fld]-y[pv->index_pt_theta_cdm]); /* cdm velocity */
-=======
             if(pba->has_cdm==_TRUE_ && ppt->DMDE_interaction > 0)dy[pv->index_pt_theta_fld] -= ppt->DMDE_interaction*f_norm/ppw->pvecback[pba->index_bg_rho_cdm]*(ppw->pvecback[pba->index_bg_rho_cdm]/((1+w_fld)*ppw->pvecback[pba->index_bg_rho_fld]))*(y[pv->index_pt_theta_fld]-y[pv->index_pt_theta_cdm]); /* cdm velocity */
 //            if(pba->has_cdm==_TRUE_ && ppt->DMDE_interaction > 0)dy[pv->index_pt_theta_fld] -= ppt->DMDE_interaction*a/ppw->pvecback[pba->index_bg_rho_cdm]*(ppw->pvecback[pba->index_bg_rho_cdm]/((1+w_fld)*ppw->pvecback[pba->index_bg_rho_fld]))*(y[pv->index_pt_theta_fld]-y[pv->index_pt_theta_cdm]); /* cdm velocity */
->>>>>>> 2fd59a2b
 
         }
       }
