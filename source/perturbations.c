--- conflicted
+++ resolved
@@ -478,13 +478,10 @@
           class_store_double(dataptr,tk[ppt->index_tp_delta_dcdm],ppt->has_source_delta_dcdm,storeidx);
           class_store_double(dataptr,tk[ppt->index_tp_delta_dr],ppt->has_source_delta_dr,storeidx);
           class_store_double(dataptr,tk[ppt->index_tp_delta_scf],ppt->has_source_delta_scf,storeidx);
-<<<<<<< HEAD
           class_store_double(dataptr,tk[ppt->index_tp_delta_phi_scf],ppt->has_scf,storeidx);
           class_store_double(dataptr,tk[ppt->index_tp_delta_phi_over_phi_scf],ppt->has_scf,storeidx);
           class_store_double(dataptr,tk[ppt->index_tp_delta_phi_prime_scf],ppt->has_scf,storeidx);
-=======
           class_store_double(dataptr,tk[ppt->index_tp_delta_m],ppt->has_source_delta_m,storeidx);
->>>>>>> aa92943e
           class_store_double(dataptr,tk[ppt->index_tp_delta_tot],ppt->has_source_delta_tot,storeidx);
           class_store_double(dataptr,tk[ppt->index_tp_phi],ppt->has_source_phi,storeidx);
           class_store_double(dataptr,tk[ppt->index_tp_psi],ppt->has_source_psi,storeidx);
@@ -572,17 +569,11 @@
       }
       class_store_columntitle(titles,"d_dcdm",pba->has_dcdm);
       class_store_columntitle(titles,"d_dr",pba->has_dr);
-<<<<<<< HEAD
       class_store_columntitle(titles,"d_scf",ppt->has_scf);
       class_store_columntitle(titles,"delta_phi_scf",ppt->has_scf);
       class_store_columntitle(titles,"delta_phi_over_phi_scf",ppt->has_scf);
       class_store_columntitle(titles,"delta_phi_prime_scf",ppt->has_scf);
       class_store_columntitle(titles,"d_tot",_TRUE_);
-=======
-      class_store_columntitle(titles,"d_scf",pba->has_scf);
-      class_store_columntitle(titles,"d_m",ppt->has_source_delta_m);
-      class_store_columntitle(titles,"d_tot",ppt->has_source_delta_tot);
->>>>>>> aa92943e
       class_store_columntitle(titles,"phi",ppt->has_source_phi);
       class_store_columntitle(titles,"psi",ppt->has_source_psi);
       class_store_columntitle(titles,"phi_prime",ppt->has_source_phi_prime);
@@ -597,18 +588,13 @@
       class_store_columntitle(titles,"t_g",_TRUE_);
       class_store_columntitle(titles,"t_b",_TRUE_);
       class_store_columntitle(titles,"t_cdm",((pba->has_cdm == _TRUE_) && (ppt->gauge != synchronous)));
-<<<<<<< HEAD
-      class_store_columntitle(titles,"t_idm_dr",pba->has_idm_dr);
       if(ppt->use_big_theta_fld == _TRUE_){
         class_store_columntitle(titles,"big_t_fld",pba->has_fld);
       }
       else{
         class_store_columntitle(titles,"t_fld",pba->has_fld);
       }
-=======
       class_store_columntitle(titles,"t_idm",pba->has_idm);
-      class_store_columntitle(titles,"t_fld",pba->has_fld);
->>>>>>> aa92943e
       class_store_columntitle(titles,"t_ur",pba->has_ur);
       class_store_columntitle(titles,"t_idr",pba->has_idr);
       if (pba->has_ncdm == _TRUE_) {
@@ -619,11 +605,7 @@
       }
       class_store_columntitle(titles,"t_dcdm",pba->has_dcdm);
       class_store_columntitle(titles,"t_dr",pba->has_dr);
-<<<<<<< HEAD
-      class_store_columntitle(titles,"t__scf",ppt->has_scf);
-=======
       class_store_columntitle(titles,"t_scf",pba->has_scf);
->>>>>>> aa92943e
       class_store_columntitle(titles,"t_tot",_TRUE_);
     }
   }
@@ -5974,18 +5956,6 @@
          = [(4/3) (f_g theta_g + f_nu theta_nu) + (rho_m/rho_r) (f_b delta_b + f_cdm 0)] / (1 + rho_m/rho_r)
       */
 
-<<<<<<< HEAD
-      if (pba->has_cdm == _TRUE_)
-        delta_cdm = ppw->pv->y[ppw->pv->index_pt_delta_cdm];
-      else if (pba->has_dcdm == _TRUE_)
-        delta_cdm = ppw->pv->y[ppw->pv->index_pt_delta_dcdm];
-      else if (pba->has_scf == _TRUE_ && pba->has_cdm == _FALSE_) //VP: scf is cdm //CO what if we have both and scf is only fraction of cdm?
-        delta_cdm = ppw->pv->y[ppw->pv->index_pt_delta_scf];
-      else if (pba->has_idm_dr == _TRUE_)
-        delta_cdm = ppw->pv->y[ppw->pv->index_pt_delta_idm_dr];
-      else
-        delta_cdm=0.;
-=======
       if (pba->has_cdm == _TRUE_) {
         delta_cdm += ppw->pvecback[pba->index_bg_rho_cdm] * ppw->pv->y[ppw->pv->index_pt_delta_cdm];
         rho_cdm += ppw->pvecback[pba->index_bg_rho_cdm];
@@ -5998,13 +5968,16 @@
         delta_cdm += ppw->pvecback[pba->index_bg_rho_dcdm] * ppw->pv->y[ppw->pv->index_pt_delta_dcdm];
         rho_cdm += ppw->pvecback[pba->index_bg_rho_dcdm];
       }
-
+      if (pba->has_scf == _TRUE_ && pba->has_cdm == _FALSE_) {
+        delta_cdm += ppw->pvecback[pba->index_bg_rho_scf] * ppw->pv->y[ppw->pv->index_pt_delta_scf];
+        rho_cdm += ppw->pvecback[pba->index_bg_rho_scf];
+
+      }//VP: scf is cdm
 
       if (rho_cdm > 0 ) {
         delta_cdm /= rho_cdm;
         fraccdm = rho_cdm/rho_m;
       }
->>>>>>> aa92943e
 
       // note: if there are no neutrinos, fracnu, delta_ur and theta_ur below will consistently be zero.
 
@@ -6244,33 +6217,18 @@
 
        In the code, it is then a matter of choice to write:
 
-<<<<<<< HEAD
-       - In the primordial module: \f$ \mathcal{P}_h(k) = \frac{A_t}{6} \tanh{(\pi*\frac{\nu}{2})} (k/k^*)^{n_T}\f$
-       - In the perturbation initial conditions: \f$ h = 1\f$
-       - In the spectra module: \f$ C_l^T = \frac{4}{\pi} \int \frac{dk}{k} [\Delta_l^T(q)]^2 F\left(\frac{k^2}{K}\right) \mathcal{P}_h(k) \f$
-=======
         - In the primordial module: \f$ \mathcal{P}_h(k) = \frac{A_t}{6} \tanh{(\pi*\frac{\nu}{2})} (k/k^*)^{n_T}\f$
         - In the perturbation initial conditions: \f$ h = 1\f$
         - In the harmonic module: \f$ C_l^T = \frac{4}{\pi} \int \frac{dk}{k} [\Delta_l^T(q)]^2 F\left(\frac{k^2}{K}\right) \mathcal{P}_h(k) \f$
->>>>>>> aa92943e
 
        or:
 
-<<<<<<< HEAD
-       - In the primordial module: \f$ \mathcal{P}_h(k) = A_t (k/k^*)^{n_T} \f$
-       - In the perturbation initial conditions: \f$ h = \sqrt{[F\left(\frac{k^2}{K}\right) / 6] \tanh{(\pi*\frac{\nu}{2})}} \f$
-       - In the spectra module: \f$ C_l^T = \frac{4}{\pi} \int \frac{dk}{k} [\Delta_l^T(q)]^2 \mathcal{P}_h(k) \f$
-
-       We choose this last option, such that the primordial and
-       spectra module differ minimally in flat and non-flat space. Then we must impose
-=======
         - In the primordial module: \f$ \mathcal{P}_h(k) = A_t (k/k^*)^{n_T} \f$
         - In the perturbation initial conditions: \f$ h = \sqrt{[F\left(\frac{k^2}{K}\right) / 6] \tanh{(\pi*\frac{\nu}{2})}} \f$
         - In the harmonic module: \f$ C_l^T = \frac{4}{\pi} \int \frac{dk}{k} [\Delta_l^T(q)]^2 \mathcal{P}_h(k) \f$
 
         We choose this last option, such that the primordial and
         harmonic module differ minimally in flat and non-flat space. Then we must impose
->>>>>>> aa92943e
 
        \f[ h = \sqrt{\left(\frac{F}{6}\right) \tanh{(\pi*\frac{\nu}{2})}} \f]
 
@@ -7556,7 +7514,6 @@
         }
 
         ppw->delta_rho_fld = ppw->pvecback[pba->index_bg_rho_fld]*y[ppw->pv->index_pt_delta_fld];
-<<<<<<< HEAD
 
         if(ppt->use_big_theta_fld == _TRUE_){
           ppw->rho_plus_p_theta_fld = ppw->pvecback[pba->index_bg_rho_fld]*y[ppw->pv->index_pt_big_theta_fld];
@@ -7568,47 +7525,11 @@
         }
       	/** We must gauge transform the pressure perturbation from the fluid rest-frame to the gauge we are working in */
       	ppw->delta_p_fld = pba->cs2_fld * ppw->delta_rho_fld + (pba->cs2_fld-ca2_fld)*(3*a_prime_over_a*ppw->rho_plus_p_theta_fld/k/k);
-=======
-        ppw->rho_plus_p_theta_fld = (1.+w_fld)*ppw->pvecback[pba->index_bg_rho_fld]*y[ppw->pv->index_pt_theta_fld];
-        ca2_fld = w_fld - w_prime_fld / 3. / (1.+w_fld) / a_prime_over_a;
-        /** We must gauge transform the pressure perturbation from the fluid rest-frame to the gauge we are working in */
-        ppw->delta_p_fld = pba->cs2_fld * ppw->delta_rho_fld + (pba->cs2_fld-ca2_fld)*(3*a_prime_over_a*ppw->rho_plus_p_theta_fld/k/k);
->>>>>>> aa92943e
       }
 
       else {
         s2sq = ppw->s_l[2]*ppw->s_l[2];
         c_gamma_k_H_square = pow(pba->c_gamma_over_c_fld*k/a_prime_over_a,2)*pba->cs2_fld;
-<<<<<<< HEAD
-      	/** The equation is too stiff for Runge-Kutta when c_gamma_k_H_square is large.
-      	    Use the asymptotic solution Gamma=Gamma'=0 in that case.
-      	*/
-      	if (c_gamma_k_H_square > ppr->c_gamma_k_H_square_max)
-      	  Gamma_fld = 0.;
-      	else
-      	  Gamma_fld = y[ppw->pv->index_pt_Gamma_fld];
-
-      	if (ppt->gauge == synchronous){
-          alpha = (y[ppw->pv->index_pt_eta]+1.5*a2/k2/s2sq*(ppw->delta_rho+3*a_prime_over_a/k2*ppw->rho_plus_p_theta)-Gamma_fld)/a_prime_over_a;
-      	  alpha_prime = -2. * a_prime_over_a * alpha + y[ppw->pv->index_pt_eta] - 4.5 * (a2/k2) * ppw->rho_plus_p_shear;
-      	  metric_euler = 0.;
-      	}
-        else{
-          alpha = 0.;
-      	  alpha_prime = 0.;
-      	  metric_euler = k2*y[ppw->pv->index_pt_phi] - 4.5*a2*ppw->rho_plus_p_shear;
-      	}
-        ppw->S_fld = ppw->pvecback[pba->index_bg_rho_fld]*(1.+w_fld)*1.5*a2/k2/a_prime_over_a*
-          (ppw->rho_plus_p_theta/ppw->rho_plus_p_tot+k2*alpha);
-        // note that the last terms in the ratio do not include fld, that's correct, it's the whole point of the PPF scheme
-      	/** We must now check the stiffenss criterion again and set Gamma_prime_fld accordingly. */
-      	if (c_gamma_k_H_square > ppr->c_gamma_k_H_square_max){
-      	  ppw->Gamma_prime_fld = 0.;
-      	}
-      	else{
-      	  ppw->Gamma_prime_fld = a_prime_over_a*(ppw->S_fld/(1.+c_gamma_k_H_square) - (1.+c_gamma_k_H_square)*Gamma_fld);
-      	}
-=======
         /** The equation is too stiff for Runge-Kutta when c_gamma_k_H_square is large.
             Use the asymptotic solution Gamma=Gamma'=0 in that case.
         */
@@ -7637,7 +7558,6 @@
         else{
           ppw->Gamma_prime_fld = a_prime_over_a*(ppw->S_fld/(1.+c_gamma_k_H_square) - (1.+c_gamma_k_H_square)*Gamma_fld);
         }
->>>>>>> aa92943e
         Gamma_prime_plus_a_prime_over_a_Gamma = ppw->Gamma_prime_fld+a_prime_over_a*Gamma_fld;
         // delta and theta in both gauges gauge:
         ppw->rho_plus_p_theta_fld = ppw->pvecback[pba->index_bg_rho_fld]*(1.+w_fld)*ppw->rho_plus_p_theta/ppw->rho_plus_p_tot-
@@ -7645,39 +7565,6 @@
           (ppw->S_fld-Gamma_prime_plus_a_prime_over_a_Gamma/a_prime_over_a);
         ppw->delta_rho_fld = -2./3.*k2*s2sq/a2*Gamma_fld-3*a_prime_over_a/k2*ppw->rho_plus_p_theta_fld;
 
-<<<<<<< HEAD
-      	/** Now construct the pressure perturbation, see 1903.xxxxx. */
-      	/** Construct energy density and pressure for DE (_fld) and the rest (_t).
-      	    Also compute derivatives. */
-      	rho_fld = ppw->pvecback[pba->index_bg_rho_fld];
-      	p_fld = w_fld*rho_fld;
-      	rho_fld_prime = -3*a_prime_over_a*(rho_fld+p_fld);
-      	p_fld_prime = w_prime_fld*rho_fld-3*a_prime_over_a*(1+w_fld)*p_fld;
-      	rho_t = ppw->pvecback[pba->index_bg_rho_tot] - rho_fld;
-      	p_t = ppw->pvecback[pba->index_bg_p_tot] - p_fld;
-      	rho_t_prime = -3*a_prime_over_a*(rho_t+p_t);
-      	p_t_prime = ppw->pvecback[pba->index_bg_p_tot_prime]-p_fld_prime;
-      	/** Compute background quantities X,Y,Z and their derivatives. */
-      	X = c_gamma_k_H_square;
-      	X_prime = -2*X*(a_prime_over_a + ppw->pvecback[pba->index_bg_H_prime]/ppw->pvecback[pba->index_bg_H]);
-      	Y = 4.5*a2/k2/s2sq*(rho_t+p_t);
-      	Y_prime = Y*(2.*a_prime_over_a+(rho_t_prime+p_t_prime)/(rho_t+p_t));
-      	Z = 2./3.*k2*ppw->pvecback[pba->index_bg_H]/a;
-      	Z_prime = Z*(ppw->pvecback[pba->index_bg_H_prime]/ppw->pvecback[pba->index_bg_H] - a_prime_over_a);
-      	/** Construct theta_t and its derivative from the Euler equation */
-      	theta_t = ppw->rho_plus_p_theta/ppw->rho_plus_p_tot;
-      	theta_t_prime = -a_prime_over_a*theta_t-(p_t_prime*theta_t-k2*ppw->delta_p +k2*ppw->rho_plus_p_shear)/ppw->rho_plus_p_tot+metric_euler;
-      	S = ppw->S_fld;
-      	S_prime = -Z_prime/Z*S+1./Z*(rho_fld_prime+p_fld_prime)*(theta_t+k2*alpha)+1./Z*(rho_fld+p_fld)*(theta_t_prime+k2*alpha_prime);
-      	/** Analytic derivative of the equation for ppw->rho_plus_p_theta_fld above. */
-      	rho_plus_p_theta_fld_prime = Z_prime*(S-1./(1.+Y)*(S/(1.+1./X)+Gamma_fld*X)) +
-      	  Z*(S_prime + Y_prime/(1.+Y*Y+2*Y)*(S/(1.+1./X)+Gamma_fld*X)-
-      	     1./(1.+Y)*(S_prime/(1.+1./X)+S*X_prime/(1.+X*X+2*X)+ppw->Gamma_prime_fld*X+Gamma_fld*X_prime))-
-      	  k2*alpha_prime*(rho_fld+p_fld)-k2*alpha*(rho_fld_prime+p_fld_prime);
-
-      	/** We can finally compute the pressure perturbation using the Euler equation for theta_fld */
-      	ppw->delta_p_fld = (rho_plus_p_theta_fld_prime+4*a_prime_over_a* ppw->rho_plus_p_theta_fld - (rho_fld+p_fld)*metric_euler)/k2;
-=======
         /** Now construct the pressure perturbation, see 1903.xxxxx. */
         /** Construct energy density and pressure for DE (_fld) and the rest (_t).
             Also compute derivatives. */
@@ -7709,7 +7596,6 @@
 
         /** We can finally compute the pressure perturbation using the Euler equation for theta_fld */
         ppw->delta_p_fld = (rho_plus_p_theta_fld_prime+4*a_prime_over_a* ppw->rho_plus_p_theta_fld - (rho_fld+p_fld)*metric_euler)/k2;
->>>>>>> aa92943e
       }
 
       ppw->delta_rho += ppw->delta_rho_fld;
@@ -7907,17 +7793,13 @@
   double delta_g, delta_rho_scf, rho_plus_p_theta_scf;
   double a_prime_over_a=0.;  /* (a'/a) */
   double a_prime_over_a_prime=0.;  /* (a'/a)' */
-  double a_rel, a2_rel, f_dr;
   double w_fld,dw_over_da_fld,integral_fld;
   int switch_isw = 1;
 
-<<<<<<< HEAD
 
 
   double Phi_plus,c_gamma_squared,d_gamma,phase_shift, R;
-=======
   double a, a2, f_dr;
->>>>>>> aa92943e
 
   double H_T_Nb_prime=0., rho_tot;
   double theta_over_k2,theta_shift;
@@ -8322,7 +8204,6 @@
     /* delta_scf */
     //here we make sure the switch are good
     if (ppt->has_source_delta_scf == _TRUE_) {
-<<<<<<< HEAD
       if (ppt->scf_kg_eq[index_md][index_k] == 0){ //evolve as fluid
       _set_source_(ppt->index_tp_delta_scf) = y[ppw->pv->index_pt_delta_scf];
       _set_source_(ppt->index_tp_delta_phi_scf) = 0;
@@ -8332,35 +8213,21 @@
       else{ //evolve as KG
         if (ppt->gauge == synchronous){
           delta_rho_scf =  1./3.*
-            (1./a2_rel*ppw->pvecback[pba->index_bg_phi_prime_scf]*y[ppw->pv->index_pt_phi_prime_scf]
+            (1./a2*ppw->pvecback[pba->index_bg_phi_prime_scf]*y[ppw->pv->index_pt_phi_prime_scf]
              + ppw->pvecback[pba->index_bg_dV_scf]*y[ppw->pv->index_pt_phi_scf])
              + 3.*a_prime_over_a*(1.+pvecback[pba->index_bg_p_scf]/pvecback[pba->index_bg_rho_scf])*theta_over_k2; // N-body gauge correction
         }
         else{
           delta_rho_scf =  1./3.*
-            (1./a2_rel*ppw->pvecback[pba->index_bg_phi_prime_scf]*y[ppw->pv->index_pt_phi_prime_scf]
+            (1./a2*ppw->pvecback[pba->index_bg_phi_prime_scf]*y[ppw->pv->index_pt_phi_prime_scf]
              + ppw->pvecback[pba->index_bg_dV_scf]*y[ppw->pv->index_pt_phi_scf]
-             - 1./a2_rel*pow(ppw->pvecback[pba->index_bg_phi_prime_scf],2)*ppw->pvecmetric[ppw->index_mt_psi])
+             - 1./a2*pow(ppw->pvecback[pba->index_bg_phi_prime_scf],2)*ppw->pvecmetric[ppw->index_mt_psi])
              + 3.*a_prime_over_a*(1.+pvecback[pba->index_bg_p_scf]/pvecback[pba->index_bg_rho_scf])*theta_over_k2;
         }
         _set_source_(ppt->index_tp_delta_scf) = delta_rho_scf/pvecback[pba->index_bg_rho_scf];
         _set_source_(ppt->index_tp_delta_phi_scf) = y[ppw->pv->index_pt_phi_scf];
         _set_source_(ppt->index_tp_delta_phi_over_phi_scf) = y[ppw->pv->index_pt_phi_scf]/ppw->pvecback[pba->index_bg_phi_scf];
         _set_source_(ppt->index_tp_delta_phi_prime_scf) = y[ppw->pv->index_pt_phi_prime_scf];
-=======
-      if (ppt->gauge == synchronous){
-        delta_rho_scf =  1./3.*
-          (1./a2*ppw->pvecback[pba->index_bg_phi_prime_scf]*y[ppw->pv->index_pt_phi_prime_scf]
-           + ppw->pvecback[pba->index_bg_dV_scf]*y[ppw->pv->index_pt_phi_scf])
-          + 3.*a_prime_over_a*(1.+pvecback[pba->index_bg_p_scf]/pvecback[pba->index_bg_rho_scf])*theta_over_k2; // N-body gauge correction
-      }
-      else{
-        delta_rho_scf =  1./3.*
-          (1./a2*ppw->pvecback[pba->index_bg_phi_prime_scf]*y[ppw->pv->index_pt_phi_prime_scf]
-           + ppw->pvecback[pba->index_bg_dV_scf]*y[ppw->pv->index_pt_phi_scf]
-           - 1./a2*pow(ppw->pvecback[pba->index_bg_phi_prime_scf],2)*ppw->pvecmetric[ppw->index_mt_psi])
-          + 3.*a_prime_over_a*(1.+pvecback[pba->index_bg_p_scf]/pvecback[pba->index_bg_rho_scf])*theta_over_k2; // N-body gauge correction
->>>>>>> aa92943e
       }
     }
 
@@ -8484,8 +8351,7 @@
     if (ppt->has_source_theta_scf == _TRUE_) {
       if (ppt->scf_kg_eq[index_md][index_k] == 1){
       rho_plus_p_theta_scf = 1./3.*
-<<<<<<< HEAD
-        k*k/a2_rel*ppw->pvecback[pba->index_bg_phi_prime_scf]*y[ppw->pv->index_pt_phi_scf];
+        k*k/a2*ppw->pvecback[pba->index_bg_phi_prime_scf]*y[ppw->pv->index_pt_phi_scf];
       _set_source_(ppt->index_tp_theta_scf) = rho_plus_p_theta_scf/
         (pvecback[pba->index_bg_rho_scf]+pvecback[pba->index_bg_p_scf]) + theta_shift; // N-body gauge correction;
       // if(pba->scf_potential == axionquad)y[ppw->pv->index_pt_theta_scf] = rho_plus_p_theta_scf/
@@ -8533,9 +8399,6 @@
       //   _set_source_(ppt->index_tp_amplitude) = 0;
       // }
       // printf("%e\n", ppt->phase_shift);
-=======
-        k*k/a2*ppw->pvecback[pba->index_bg_phi_prime_scf]*y[ppw->pv->index_pt_phi_scf];
->>>>>>> aa92943e
 
     }
 
@@ -9193,14 +9056,10 @@
     class_store_double(dataptr, delta_fld, pba->has_fld, storeidx);
     class_store_double(dataptr, theta_fld, pba->has_fld, storeidx);
     class_store_double(dataptr, ppw->delta_p_fld, pba->has_fld, storeidx);
-<<<<<<< HEAD
     class_store_double(dataptr, ca2_fld, pba->has_fld && pba->ede_parametrization == pheno_axion, storeidx);
     class_store_double(dataptr, cs2_fld, pba->has_fld && pba->ede_parametrization == pheno_axion, storeidx);
 
     //fprintf(ppw->perturb_output_file,"\n");
-=======
-    //fprintf(ppw->perturbations_output_file,"\n");
->>>>>>> aa92943e
 
   }
   /** - for tensor modes: */
@@ -9410,9 +9269,7 @@
 
   /* for use with fluid (fld): */
   double w_fld,dw_over_da_fld,w_prime_fld,integral_fld;
-<<<<<<< HEAD
   double exp_fld, wn_fld;
-=======
 
   /*  for use with interacting dark matter  */
   double c2_idm=0., S_idm_g=0.;
@@ -9420,7 +9277,6 @@
   double S_idm_dr=0., dmu_idm_dr=0., dmu_idr=0., tca_slip_idm_dr=0.;
   double R_idm_b = 0., dR_idm_b = 0., S_idm_b = 0.; /* these are just going to be used as a short hand notation */
 
->>>>>>> aa92943e
   /* for use with non-cold dark matter (ncdm): */
   int index_q,n_ncdm,idx;
   double q,epsilon,dlnf0_dlnq,qk_div_epsilon;
@@ -9544,22 +9400,6 @@
 
 
 
-<<<<<<< HEAD
-  /** - get metric perturbations with perturb_einstein() */
-  if(ppt->perturbations_verbose>10){
-    fprintf(stdout,"Calling perturb_einstein. \n");
-  }
-
-  class_call(perturb_einstein(ppr,
-                              pba,
-                              pth,
-                              ppt,
-                              index_md,
-                              k,
-                              tau,
-                              y,
-                              ppw),
-=======
   /** - get metric perturbations with perturbations_einstein() */
   class_call(perturbations_einstein(ppr,
                                     pba,
@@ -9570,7 +9410,6 @@
                                     tau,
                                     y,
                                     ppw),
->>>>>>> aa92943e
              ppt->error_message,
              error_message);
 
@@ -10291,62 +10130,6 @@
         fprintf(stdout,"Scf completed.\n ");
         }
     }
-<<<<<<< HEAD
-
-
-    /** - ---> interacting dark radiation */
-    if (pba->has_idr == _TRUE_){
-
-      if (ppw->approx[ppw->index_ap_rsa_idr] == (int)rsa_idr_off) {
-
-        if ((pba->has_idm_dr == _FALSE_)||((pba->has_idm_dr == _TRUE_)&&(ppw->approx[ppw->index_ap_tca_idm_dr] == (int)tca_idm_dr_off))) {
-
-          /** - ----> idr velocity */
-          if(ppt->idr_nature == idr_free_streaming)
-            dy[pv->index_pt_theta_idr] = k2*(y[pv->index_pt_delta_idr]/4.-s2_squared*y[pv->index_pt_shear_idr]) + metric_euler;
-          else
-            dy[pv->index_pt_theta_idr] = k2/4. * y[pv->index_pt_delta_idr] + metric_euler;
-
-          if (pba->has_idm_dr == _TRUE_)
-            dy[pv->index_pt_theta_idr] += dmu_idm_dr*(y[pv->index_pt_theta_idm_dr]-y[pv->index_pt_theta_idr]);
-
-          if(ppt->idr_nature == idr_free_streaming){
-
-            /** - ----> exact idr shear */
-            l = 2;
-            dy[pv->index_pt_shear_idr] = 0.5*(8./15.*(y[pv->index_pt_theta_idr]+metric_shear)-3./5.*k*s_l[3]/s_l[2]*y[pv->index_pt_shear_idr+1]);
-            if (pba->has_idm_dr == _TRUE_)
-              dy[pv->index_pt_shear_idr]-= (ppt->alpha_idm_dr[l-2]*dmu_idm_dr + ppt->beta_idr[l-2]*dmu_idr)*y[pv->index_pt_shear_idr];
-
-            /** - ----> exact idr l=3 */
-            l = 3;
-            dy[pv->index_pt_l3_idr] = k/(2.*l+1.)*(l*2.*s_l[l]*s_l[2]*y[pv->index_pt_shear_idr]-(l+1.)*s_l[l+1]*y[pv->index_pt_l3_idr+1]);
-            if (pba->has_idm_dr == _TRUE_)
-              dy[pv->index_pt_l3_idr]-= (ppt->alpha_idm_dr[l-2]*dmu_idm_dr + ppt->beta_idr[l-2]*dmu_idr)*y[pv->index_pt_l3_idr];
-
-            /** - ----> exact idr l>3 */
-            for (l = 4; l < pv->l_max_idr; l++) {
-              dy[pv->index_pt_delta_idr+l] = k/(2.*l+1)*(l*s_l[l]*y[pv->index_pt_delta_idr+l-1]-(l+1.)*s_l[l+1]*y[pv->index_pt_delta_idr+l+1]);
-              if (pba->has_idm_dr == _TRUE_)
-                dy[pv->index_pt_delta_idr+l]-= (ppt->alpha_idm_dr[l-2]*dmu_idm_dr + ppt->beta_idr[l-2]*dmu_idr)*y[pv->index_pt_delta_idr+l];
-            }
-
-            /** - ----> exact idr lmax_dr */
-            l = pv->l_max_idr;
-            dy[pv->index_pt_delta_idr+l] = k*(s_l[l]*y[pv->index_pt_delta_idr+l-1]-(1.+l)*cotKgen*y[pv->index_pt_delta_idr+l]);
-            if (pba->has_idm_dr == _TRUE_)
-              dy[pv->index_pt_delta_idr+l]-= (ppt->alpha_idm_dr[l-2]*dmu_idm_dr + ppt->beta_idr[l-2]*dmu_idr)*y[pv->index_pt_delta_idr+l];
-          }
-        }
-        else{
-          dy[pv->index_pt_theta_idr] = 1./(1.+Sinv)*(- a_prime_over_a*y[pv->index_pt_theta_idm_dr] + k2*pvecthermo[pth->index_th_cidm_dr2]*y[pv->index_pt_delta_idm_dr]
-                                                     + k2*Sinv*(1./4.*y[pv->index_pt_delta_idr] - ppw->tca_shear_idm_dr)) + metric_euler - 1./(1.+Sinv)*tca_slip_idm_dr;
-
-        }
-      }
-    }
-=======
->>>>>>> aa92943e
 
     /** - ---> ultra-relativistic neutrino/relics (ur) */
 
