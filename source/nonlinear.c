/** @file nonlinear.c Documented nonlinear module
 *
 * Julien Lesgourgues, 6.03.2014
 *
 * New module replacing an older one present up to version 2.0 The new
 * module is located in a better place in the main, allowing it to
 * compute non-linear correction to \f$ C_l\f$'s and not just \f$ P(k)\f$. It will
 * also be easier to generalize to new methods.  The old implementation
 * of one-loop calculations and TRG calculations has been dropped from
 * this version, they can still be found in older versions.
 *
 */

#include "nonlinear.h"
#include "extrapolate_source.h"

int nonlinear_k_nl_at_z(
                        struct background *pba,
                        struct nonlinear * pnl,
                        int index_pk,
                        double z,
                        double * k_nl
                        ) {

  double tau;

  class_call(background_tau_of_z(pba,
                                 z,
                                 &tau),
             pba->error_message,
             pnl->error_message);

  if (pnl->tau_size == 1) {
    *k_nl = pnl->k_nl[index_pk][0];
  }
  else {
    class_call(array_interpolate_two(pnl->tau,
                                     1,
                                     0,
                                     pnl->k_nl[index_pk],
                                     1,
                                     pnl->tau_size,
                                     tau,
                                     k_nl,
                                     1,
                                     pnl->error_message),
               pnl->error_message,
               pnl->error_message);
  }

  return _SUCCESS_;
}


int nonlinear_hmcode_sigmaR_at_z(
                        struct precision *ppr,
                        struct background *pba,
                        struct nonlinear * pnl,
                        double R,
                        double z,
                        double * sigma_R
                        ) {
  
  int index_r, index_tau;
  double tau, sigma;
  double *sigma_array;
  
  class_alloc(sigma_array,ppr->n_hmcode_tables*sizeof(double),pnl->error_message);

  class_call(background_tau_of_z(pba,
                                 z,
                                 &tau),
             pba->error_message,
             pnl->error_message);
  
  for (index_r=0;index_r<ppr->n_hmcode_tables;index_r++){
    
    class_call(array_interpolate_two(pnl->tau,
                                     1,
                                     0,
                                     pnl->stab+index_r*pnl->tau_size,
                                     1,
                                     pnl->tau_size,
                                     tau,
                                     &sigma,
                                     1,
                                     pnl->error_message),
               pnl->error_message,
               pnl->error_message);
    
    sigma_array[index_r] = sigma;
  }            
  
  class_call(array_interpolate_two(pnl->rtab,
                                     1,
                                     0,
                                     sigma_array,
                                     1,
                                     ppr->n_hmcode_tables,
                                     R,
                                     sigma_R,
                                     1,
                                     pnl->error_message),
               pnl->error_message,
               pnl->error_message);
 /*
  for (index_r=0;index_r<ppr->n_hmcode_tables;index_r++){
    fprintf(stdout, "%e %e %e\n", pnl->rtab[index_r], sigma_array[index_r], pnl->stab[index_r*(pnl->tau_size)+pnl->tau_size-1]);
  }
*/
  free(sigma_array);
  
  return _SUCCESS_;  
}

int nonlinear_hmcode_sigma8_at_z(
                        struct background *pba,
                        struct nonlinear * pnl,
                        double z,
                        double * sigma_8
                        ) {

  double tau;

  class_call(background_tau_of_z(pba,
                                 z,
                                 &tau),
             pba->error_message,
             pnl->error_message);
             
  if (pnl->tau_size == 1) {
    *sigma_8 = pnl->sigma_8[0];
  } 
  else {
    class_call(array_interpolate_two(pnl->tau,
                                     1,
                                     0,
                                     pnl->sigma_8,
                                     1,
                                     pnl->tau_size,
                                     tau,
                                     sigma_8,
                                     1,
                                     pnl->error_message),
               pnl->error_message,
               pnl->error_message);
  }
  
  
  return _SUCCESS_;  
}

int nonlinear_hmcode_sigmadisp_at_z(
                        struct background *pba,
                        struct nonlinear * pnl,
                        double z,
                        double * sigma_disp
                        ) {

  double tau;

  class_call(background_tau_of_z(pba,
                                 z,
                                 &tau),
             pba->error_message,
             pnl->error_message);
             
  if (pnl->tau_size == 1) {
    *sigma_disp = pnl->sigma_disp[0];
  } 
  else {
    class_call(array_interpolate_two(pnl->tau,
                                     1,
                                     0,
                                     pnl->sigma_disp,
                                     1,
                                     pnl->tau_size,
                                     tau,
                                     sigma_disp,
                                     1,
                                     pnl->error_message),
               pnl->error_message,
               pnl->error_message);
  }
  
  
  return _SUCCESS_;  
}

int nonlinear_hmcode_sigmadisp100_at_z(
                        struct background *pba,
                        struct nonlinear * pnl,
                        double z,
                        double * sigma_disp_100
                        ) {

  double tau;

  class_call(background_tau_of_z(pba,
                                 z,
                                 &tau),
             pba->error_message,
             pnl->error_message);
             
  if (pnl->tau_size == 1) {
    *sigma_disp_100 = pnl->sigma_disp_100[0];
  } 
  else {
    class_call(array_interpolate_two(pnl->tau,
                                     1,
                                     0,
                                     pnl->sigma_disp_100,
                                     1,
                                     pnl->tau_size,
                                     tau,
                                     sigma_disp_100,
                                     1,
                                     pnl->error_message),
               pnl->error_message,
               pnl->error_message);
  }
  
  
  return _SUCCESS_;  
}

int nonlinear_hmcode_sigmaprime_at_z(
                        struct background *pba,
                        struct nonlinear * pnl,
                        double z,
                        double * sigma_prime
                        ) {

  double tau;

  class_call(background_tau_of_z(pba,
                                 z,
                                 &tau),
             pba->error_message,
             pnl->error_message);
             
  if (pnl->tau_size == 1) {
    *sigma_prime = pnl->sigma_prime[0];
  } 
  else {
    class_call(array_interpolate_two(pnl->tau,
                                     1,
                                     0,
                                     pnl->sigma_prime,
                                     1,
                                     pnl->tau_size,
                                     tau,
                                     sigma_prime,
                                     1,
                                     pnl->error_message),
               pnl->error_message,
               pnl->error_message);
  }
  
  
  return _SUCCESS_;  
}

int nonlinear_init(
                   struct precision *ppr,
                   struct background *pba,
                   struct thermo *pth,
                   struct perturbs *ppt,
                   struct primordial *ppm,
                   struct nonlinear *pnl
                   ) {

  int index_ncdm;
  int index_k;
  int index_tau;
  int size_extrapolated_source;

  int index_pk;
  double **pk_l;
  double **pk_nl;
  double **lnk_l;
  double **lnpk_l;
  double **ddlnpk_l;

  short print_warning=_FALSE_;
  double * pvecback;
  int last_index;
  double a,z;
<<<<<<< HEAD
  enum nonlinear_statement nonlinear_found_k_max;
=======
  short halofit_found_k_max;
>>>>>>> 72fdf9ab
  int pk_type;

  /** Summary
   *
   * (a) First deal with the case where non non-linear corrections requested */

  if (pnl->method == nl_none) {
    if (pnl->nonlinear_verbose > 0)
      printf("No non-linear spectra requested. Nonlinear module skipped.\n");
  }

  /** (b) Compute for HALOFIT or HMcode non-linear spectrum */

  else if ((pnl->method == nl_halofit) || ((pnl->method == nl_HMcode))) {
    if ((pnl->nonlinear_verbose > 0) && (pnl->method == nl_halofit))
      printf("Computing non-linear matter power spectrum with Halofit (including update Takahashi et al. 2012 and Bird 2014)\n");
	
	if ((pnl->nonlinear_verbose > 0) && (pnl->method == nl_HMcode))
      printf("Computing non-linear matter power spectrum with HMcode \n");
	
    if (pba->has_ncdm) {
      for (index_ncdm=0;index_ncdm < pba->N_ncdm; index_ncdm++){
        if (pba->m_ncdm_in_eV[index_ncdm] >  _M_EV_TOO_BIG_FOR_HALOFIT_)
          fprintf(stdout,"Warning: Halofit is proved to work for CDM, and also with a small HDM component thanks to Bird et al.'s update. But it sounds like you are running with a WDM component of mass %f eV, which makes the use of Halofit suspicious.\n",pba->m_ncdm_in_eV[index_ncdm]);
      }
    }

    index_pk = 0;
    class_define_index(pnl->index_pk_m,  _TRUE_, index_pk,1);
    class_define_index(pnl->index_pk_cb,  pba->has_ncdm, index_pk,1);
    pnl->pk_size = index_pk;
    //printf("pk_size=%d, index_pk_m=%d, index_pk_cb=%d\n",pnl->pk_size,pnl->index_pk_m,pnl->index_pk_cb);

    /** - copy list of (k,tau) from perturbation module */

    pnl->k_size = ppt->k_size[ppt->index_md_scalars];
    class_alloc(pnl->k,pnl->k_size*sizeof(double),pnl->error_message);
    for (index_k=0; index_k<pnl->k_size; index_k++)
      pnl->k[index_k] = ppt->k[ppt->index_md_scalars][index_k];

    pnl->tau_size = ppt->tau_size;
    class_alloc(pnl->tau,pnl->tau_size*sizeof(double),pnl->error_message);
    for (index_tau=0; index_tau<pnl->tau_size; index_tau++)
      pnl->tau[index_tau] = ppt->tau_sampling[index_tau];

    if (pnl->method == nl_HMcode){
      class_alloc(pnl->sigma_8,pnl->tau_size*sizeof(double),pnl->error_message);
      class_alloc(pnl->sigma_disp,pnl->tau_size*sizeof(double),pnl->error_message);    
      class_alloc(pnl->sigma_disp_100,pnl->tau_size*sizeof(double),pnl->error_message);    
      class_alloc(pnl->sigma_prime,pnl->tau_size*sizeof(double),pnl->error_message);
    }

    class_alloc(pnl->nl_corr_density,
                pnl->pk_size*sizeof(double *),
                pnl->error_message);

    class_alloc(pnl->k_nl,
                pnl->pk_size*sizeof(double *),
                pnl->error_message);

    class_alloc(pk_l,
                pnl->pk_size*sizeof(double *),
                pnl->error_message);

    class_alloc(pk_nl,
                pnl->pk_size*sizeof(double *),
                pnl->error_message);

    class_alloc(lnk_l,
                pnl->pk_size*sizeof(double *),
                pnl->error_message);

    class_alloc(lnpk_l,
                pnl->pk_size*sizeof(double *),
                pnl->error_message);

    class_alloc(ddlnpk_l,
                pnl->pk_size*sizeof(double *),
                pnl->error_message);

    class_alloc(pnl->index_tau_min_nl,pnl->pk_size*sizeof(double),pnl->error_message);

    for (index_pk=0; index_pk<pnl->pk_size; index_pk++){
    
    class_alloc(pnl->nl_corr_density[index_pk],pnl->tau_size*pnl->k_size*sizeof(double),pnl->error_message);
    class_alloc(pnl->k_nl[index_pk],pnl->tau_size*sizeof(double),pnl->error_message);

    class_alloc(pk_l[index_pk],pnl->k_size*sizeof(double),pnl->error_message);
    class_alloc(pk_nl[index_pk],pnl->k_size*sizeof(double),pnl->error_message);

    class_alloc(lnk_l[index_pk],pnl->k_size*sizeof(double),pnl->error_message);//this is not really necessary
    class_alloc(lnpk_l[index_pk],pnl->k_size*sizeof(double),pnl->error_message);
    class_alloc(ddlnpk_l[index_pk],pnl->k_size*sizeof(double),pnl->error_message);
  
    }

    if (pnl->method == nl_HMcode){
    /** initialise the source extrapolation */
      class_call(get_extrapolated_source_size(ppr->k_per_decade_for_pk,
                                                pnl->k[pnl->k_size-1], 
                                                ppr->hmcode_max_k_extra,
                                                pnl->k_size,
                                                &size_extrapolated_source,
                                                pnl->error_message),
          pnl->error_message,
          pnl->error_message);
      pnl->k_size_extra = size_extrapolated_source;
   
      class_alloc(pnl->k_extra,pnl->k_size_extra*sizeof(double),pnl->error_message);
      for (index_pk=0; index_pk<pnl->pk_size; index_pk++) {
        class_realloc(pk_l[index_pk],pk_l[index_pk],pnl->k_size_extra*sizeof(double),pnl->error_message);   
        class_realloc(lnk_l[index_pk],lnk_l[index_pk],pnl->k_size_extra*sizeof(double),pnl->error_message);
        class_realloc(lnpk_l[index_pk],lnpk_l[index_pk],pnl->k_size_extra*sizeof(double),pnl->error_message);
        class_realloc(ddlnpk_l[index_pk],ddlnpk_l[index_pk],pnl->k_size_extra*sizeof(double),pnl->error_message);
      }
      class_call(extrapolate_k(
						 pnl->k,
						 pnl->k_size,
					         pnl->k_extra,
						 ppr->k_per_decade_for_pk,
						 ppr->hmcode_max_k_extra,
					         pnl->error_message),
				   pnl->error_message,
				   pnl->error_message);

<<<<<<< HEAD
      
      /** fill table with scale independent growth factor */
	    class_call(nonlinear_hmcode_fill_growtab(ppr,pba,pnl), 
				pnl->error_message, pnl->error_message);	
       
     /** Set the baryonic feedback parameters according to the chosen feedback models */
      if (pnl->feedback == emu_dmonly){
        pnl->eta_0 = 0.603;
        pnl->c_min = 3.13;
      }
      if (pnl->feedback == owls_dmonly){
        pnl->eta_0 = 0.64;
        pnl->c_min = 3.43;
      }			
      if (pnl->feedback == owls_ref){
        pnl->eta_0 = 0.68;
        pnl->c_min = 3.91;
      }		
      if (pnl->feedback == owls_agn){
        pnl->eta_0 = 0.76;
        pnl->c_min = 2.32;
      }		
      if (pnl->feedback == owls_dblim){
        pnl->eta_0 = 0.70;
        pnl->c_min = 3.01;
      }		
		
=======
    if(pk_type == 0){
     if(pba->has_ncdm)
        index_pk=pnl->index_pk_cb;
     else
        index_pk = pnl->index_pk_m;
    }
    else if(pk_type == 1){
     if(pba->has_ncdm)
        index_pk = pnl->index_pk_m;
     else
       class_stop(pnl->error_message,"looks like pk_size=2 even if you do not have any massive neutrinos");
    }
    else {
     class_stop(pnl->error_message,"P(k) is set neither to total matter nor to cold dark matter + baryons, pk_type=%d \n",pk_type);
>>>>>>> 72fdf9ab
    }
    
/* //This is not necessary anymore, since the order of index_pk does not play a role  
  for (pk_type=pnl->pk_size-1; pk_type>=0; pk_type--) {

      if(pk_type == pnl->index_pk_m){
        index_pk = pnl->index_pk_m;
      }
      else if((pba->has_ncdm)&&(pk_type == pnl->index_pk_cb)){
        index_pk = pnl->index_pk_cb;
      }
      else {
        class_stop(pnl->error_message,"P(k) is set neither to total matter nor to cold dark matter + baryons, pk_type=%d \n",pk_type);
      } 
*/
    
    pnl->index_tau_min_nl = 0;  
    
    print_warning=_FALSE_;
    
    /** - loop over time */

    for (index_tau = pnl->tau_size-1; index_tau>=0; index_tau--) {
      
      clock_t begin = clock();
      
      for (index_pk=0; index_pk<pnl->pk_size; index_pk++) {      
        
      /* get P_L(k) at this time */
      class_call(nonlinear_pk_l(pba,ppt,ppm,pnl,index_pk,index_tau,pk_l[index_pk],lnk_l[index_pk],lnpk_l[index_pk],ddlnpk_l[index_pk]),
                 pnl->error_message,
                 pnl->error_message);

<<<<<<< HEAD
      // get P_NL(k) at this time with Halofit 
      if (pnl->method == nl_halofit) {
        if (print_warning == _FALSE_) {
    
            class_call(nonlinear_halofit(
                 ppr,
                 pba,
                 ppt,
                 ppm,
                 pnl,
                 index_pk,
                 pnl->tau[index_tau],
                 pk_l[index_pk],
                 pk_nl[index_pk],
                 lnk_l[index_pk],
                 lnpk_l[index_pk],
                 ddlnpk_l[index_pk],
                 &(pnl->k_nl[index_pk][index_tau]),																		      
                 &nonlinear_found_k_max),
                 pnl->error_message,
                 pnl->error_message);
          
          if (nonlinear_found_k_max == ok) {

						// for debugging:
            /*
							for (index_k=0; index_k<pnl->k_size; index_k++) {
								fprintf(stdout,"%e  %e  %e\n",pnl->k[index_k],pk_l[index_k],pk_nl[index_k]);
							 }
								fprintf(stdout,"\n\n");
            */
              for (index_k=0; index_k<pnl->k_size; index_k++) {
                pnl->nl_corr_density[index_pk][index_tau * pnl->k_size + index_k] = sqrt(pk_nl[index_pk][index_k]/pk_l[index_pk][index_k]);
              } 
          }
          else {
          /* when Halofit found k_max too small, use 1 as the
            non-linear correction for this redshift/time, store the
            last index which worked, and print a warning. */
            print_warning = _TRUE_;
            pnl->index_tau_min_nl = index_tau+1;
              for (index_k=0; index_k<pnl->k_size; index_k++) {
                pnl->nl_corr_density[index_pk][index_tau * pnl->k_size + index_k] = 1.;
              }
            if (pnl->nonlinear_verbose > 0) {
              class_alloc(pvecback,pba->bg_size*sizeof(double),pnl->error_message);
              class_call(background_at_tau(pba,pnl->tau[index_tau],pba->short_info,pba->inter_normal,&last_index,pvecback),
                pba->error_message,
                pnl->error_message);
              a = pvecback[pba->index_bg_a];
              z = pba->a_today/a-1.;
              fprintf(stdout,
											" -> [WARNING:] Halofit non-linear corrections could not be computed at redshift z=%5.2f and higher.\n    This is because k_max is too small for Halofit to be able to compute the scale k_NL at this redshift.\n    If non-linear corrections at such high redshift really matter for you,\n    just try to increase one of the parameters P_k_max_h/Mpc or P_k_max_1/Mpc or halofit_min_k_max (the code will take the max of these parameters) until reaching desired z.\n",z);
              free(pvecback);
=======
       /* get P_NL(k) at this time */
      if (print_warning == _FALSE_) {
      
        class_call(nonlinear_halofit(ppr,
                                     pba,
                                     ppt,
                                     ppm,
                                     pnl,
                                     index_pk,
                                     pnl->tau[index_tau],
                                     pk_l[index_pk],
                                     pk_nl[index_pk],
                                     lnk_l[index_pk],
                                     lnpk_l[index_pk],
                                     ddlnpk_l[index_pk],
                                     &(pnl->k_nl[index_pk][index_tau]),
                                     &halofit_found_k_max),
                   pnl->error_message,
                   pnl->error_message);

        if (halofit_found_k_max == _TRUE_) {

          // for debugging:
            /*if ((index_tau == pnl->tau_size-1)){ 
            for (index_k=0; index_k<pnl->k_size; index_k++) {
            fprintf(stdout,"%d %e  %e  %e\n",index_pk,pnl->k[index_k],pk_l[index_pk][index_k],pk_nl[index_pk][index_k]);
>>>>>>> 72fdf9ab
            }
          }
        }
        else {
           /* if Halofit found k_max too small at a previous
              time/redhsift, use 1 as the non-linear correction for all
              higher redshifts/earlier times. */
            for (index_k=0; index_k<pnl->k_size; index_k++) {
              pnl->nl_corr_density[index_pk][index_tau * pnl->k_size + index_k] = 1.;
            }
        
        }
      }
      // get P_NL(k) at this time with HMcode
      else if (pnl->method == nl_HMcode) {				
        if (print_warning == _FALSE_) {
          if (pba->has_ncdm){
            class_call(nonlinear_hmcode_fill_sigtab(ppr,pba,ppt,ppm,pnl,index_tau,lnk_l[pnl->index_pk_cb],lnpk_l[pnl->index_pk_cb],ddlnpk_l[pnl->index_pk_cb]), 
              pnl->error_message, pnl->error_message);
          }
          else {
            class_call(nonlinear_hmcode_fill_sigtab(ppr,pba,ppt,ppm,pnl,index_tau,lnk_l[pnl->index_pk_m],lnpk_l[pnl->index_pk_m],ddlnpk_l[pnl->index_pk_m]), 
              pnl->error_message, pnl->error_message);         
							/*if	(index_tau == pnl->tau_size-1) {
								fprintf(stdout, "i,  R         sigma\n");
								for (i=0;i<64;i++){
									fprintf(stdout, "%d, %e, %e\n",i, pnl->rtab[i*pnl->tau_size+index_tau]*pba->h, pnl->stab[i*pnl->tau_size+index_tau]);
								}
							} */    
          }
            class_call(nonlinear_hmcode(ppr,
                       pba,
                       ppt,
                       ppm,
                       pnl,
                       index_pk,
                       index_tau,
                       pnl->tau[index_tau],
                       pk_l[index_pk],
                       pk_nl[index_pk],
                       lnk_l,
                       lnpk_l,
                       ddlnpk_l,
                       &(pnl->k_nl[index_pk][index_tau]),
                       &nonlinear_found_k_max),
              pnl->error_message,
              pnl->error_message);
          
          if (nonlinear_found_k_max == ok) {

						// for debugging:
						/*
							for (index_k=0; index_k<pnl->k_size_extra; index_k++) {
							if (index_tau == pnl->tau_size-1) fprintf(stdout,"%e  %e  %e\n",pnl->k_extra[index_k],pk_l[index_k],pk_l_cb[index_k]);
							}
							if (index_tau == pnl->tau_size-1) fprintf(stdout,"\n\n");
						*/
            
              for (index_k=0; index_k<pnl->k_size; index_k++) {
                pnl->nl_corr_density[index_pk][index_tau * pnl->k_size + index_k] = sqrt(pk_nl[index_pk][index_k]/pk_l[index_pk][index_k]);
              }
            
          }
          else {
						/* when HMcode found k_max too small, use 1 as the
							non-linear correction for this redshift/time, store the
							last index which worked, and print a warning. */
            print_warning = _TRUE_;
            pnl->index_tau_min_nl = index_tau+1;
            
              for (index_k=0; index_k<pnl->k_size; index_k++) {
                pnl->nl_corr_density[index_pk][index_tau * pnl->k_size + index_k] = 1.;
              }
            
            if (pnl->nonlinear_verbose > 0) {
              class_alloc(pvecback,pba->bg_size*sizeof(double),pnl->error_message);
              class_call(background_at_tau(pba,pnl->tau[index_tau],pba->short_info,pba->inter_normal,&last_index,pvecback),
                pba->error_message,
                pnl->error_message);
              a = pvecback[pba->index_bg_a];
              z = pba->a_today/a-1.;
              fprintf(stdout,
											" -> [WARNING:] HMcode non-linear corrections could not be computed at redshift z=%5.2f and higher.\n    This is because mmin_for_p1h_integral is not small enough for HMcode to be able to compute the scale k_NL at this redshift.\n    If non-linear corrections at such high redshift really matter for you,\n    just try to decrease the parameters mmin_for_p1h_integral and eventually also rmin_for_sigtab.\n",z);
              free(pvecback);
            }
          }
        }
        else {
					/* if HMcode found k_max too small at a previous
							time/redhsift, use 1 as the non-linear correction for all
							higher redshifts/earlier times. */
     
            for (index_k=0; index_k<pnl->k_size; index_k++) {
              pnl->nl_corr_density[index_pk][index_tau * pnl->k_size + index_k] = 1.;
            }
          
        }			
      }

      // for debugging
      /*
      for (index_tau = pnl->tau_size-1; index_tau>=0; index_tau--) {
        for (index_k=0; index_k<pnl->k_size; index_k++) {
          fprintf(stdout,"%e  %e\n",pnl->k[index_k],pnl->nl_corr_density[index_tau * pnl->k_size + index_k]);
        }
        fprintf(stdout,"\n\n");
      }
      */
    clock_t end = clock();
    double time_spent = ((double)(end - begin))/CLOCKS_PER_SEC;
    fprintf(stdout, "tau = %e, time spent: %e s\n", pnl->tau[index_tau], time_spent);
    }//end loop over index_pk
    }//end loop over index_tau

    for (index_pk=0; index_pk<pnl->pk_size; index_pk++){
      free(pk_l[index_pk]);
      free(pk_nl[index_pk]);
      free(lnk_l[index_pk]);
      free(lnpk_l[index_pk]);
      free(ddlnpk_l[index_pk]);    
    }
    free(pk_l);
    free(pk_nl);
    free(lnk_l);
    free(lnpk_l);
    free(ddlnpk_l);  
  }

  else {
    class_stop(pnl->error_message,
               "Your non-linear method variable is set to %d, out of the range defined in nonlinear.h",pnl->method);
  }   
  //clock_t end = clock();
  //double time_spent = ((double)(end - begin))/CLOCKS_PER_SEC;
  //fprintf(stdout, "time spent %e\n", time_spent);
  return _SUCCESS_;
}

int nonlinear_free(
                   struct nonlinear *pnl
                   ) {
  int index_pk;
  
  if (pnl->method > nl_none) {

    if (pnl->method == nl_halofit) {
      free(pnl->k);
      free(pnl->tau);
      for(index_pk=0;index_pk<pnl->pk_size;++index_pk){
        free(pnl->nl_corr_density[index_pk]);
        free(pnl->k_nl[index_pk]);
      }
      free(pnl->nl_corr_density);
      free(pnl->k_nl);
    }
		else if (pnl->method == nl_HMcode){
			free(pnl->k);
      free(pnl->tau);
      for(index_pk=0;index_pk<pnl->pk_size;++index_pk){
        free(pnl->nl_corr_density[index_pk]);
        free(pnl->k_nl[index_pk]);
      }
      free(pnl->nl_corr_density);
      free(pnl->k_nl);
      free(pnl->k_extra);
			free(pnl->rtab);
			free(pnl->stab);
			free(pnl->ddstab);
			free(pnl->growtable);
			free(pnl->tautable);
			free(pnl->ztable);
      free(pnl->sigma_8);
      free(pnl->sigma_disp);
      free(pnl->sigma_disp_100);
      free(pnl->sigma_prime);
		}
  }

  if (pnl->has_pk_eq == _TRUE_) {
    free(pnl->eq_tau);
    free(pnl->eq_w_and_Omega);
    free(pnl->eq_ddw_and_ddOmega);
  }

  return _SUCCESS_;

}

int nonlinear_pk_l(
                   struct background *pba,
                   struct perturbs *ppt,
                   struct primordial *ppm,
                   struct nonlinear *pnl,
                   int index_pk,
                   int index_tau,
                   double *pk_l,
                   double *lnk,
                   double *lnpk,
                   double *ddlnpk) {

  int index_md;
  int index_k;
  int index_ic;
  int index_delta;
  int index_ic1,index_ic2,index_ic1_ic2;
  int k_size; 
  double * primordial_pk;
  double source_ic1,source_ic2;
  double * source_ic_extra;
//  double * source_ic_extra_cb;

  index_md = ppt->index_md_scalars;
  
  // Initialize first, then assign correct value
  index_delta = ppt->index_tp_delta_m;
  if(index_pk == pnl->index_pk_m){
    index_delta = ppt->index_tp_delta_m;
  }
    
  else if((pba->has_ncdm)&&(index_pk == pnl->index_pk_cb)){
    index_delta = ppt->index_tp_delta_cb;
  }
  else {
    class_stop(pnl->error_message,"P(k) is set neither to total matter nor to cold dark matter + baryons, index_pk=%d \n",index_pk);
  }

  class_alloc(primordial_pk,ppm->ic_ic_size[index_md]*sizeof(double),pnl->error_message);
		
	if (pnl->method == nl_HMcode){
		
		class_alloc(source_ic_extra,ppm->ic_size[index_md]*pnl->k_size_extra*sizeof(double),pnl->error_message);
    
		//fprintf(stdout, "%d\n", ppt->pk_only_cdm_bar);
		for (index_ic=0; index_ic<ppm->ic_size[index_md]; index_ic++){

			class_call(extrapolate_source(pnl->k_extra,
						      pnl->k_size,
						      pnl->k_size_extra,
						      ppt->sources[index_md][index_ic * ppt->tp_size[index_md] + index_delta]+index_tau * pnl->k_size,
						      extrapolation_only_max_units,
						      source_ic_extra+index_ic*pnl->k_size_extra,
						      pba->a_eq*pba->H_eq,
						      pba->h,																		                           pnl->error_message), 
				pnl->error_message,
				pnl->error_message)
		
    }
		
		for (index_k=0; index_k<pnl->k_size_extra; index_k++) {
			//fprintf(stdout, "%e %e\n", pnl->k_extra[index_k], source_ic_extra[index_k]);
			
			class_call(primordial_spectrum_at_k(ppm,
                                        index_md,
                                        linear,
                                        pnl->k_extra[index_k],
                                        primordial_pk),
               ppm->error_message,
               pnl->error_message);

			pk_l[index_k] = 0;
			
				// part diagonal in initial conditions 
			for (index_ic1 = 0; index_ic1 < ppm->ic_size[index_md]; index_ic1++) {

				index_ic1_ic2 = index_symmetric_matrix(index_ic1,index_ic1,ppm->ic_size[index_md]);

			
				pk_l[index_k] += 2.*_PI_*_PI_/pow(pnl->k_extra[index_k],3)\
					*source_ic_extra[index_ic1*pnl->k_size_extra+index_k]*source_ic_extra[index_ic1*pnl->k_size_extra+index_k]\
					*primordial_pk[index_ic1_ic2];
						
			}
		
			// part non-diagonal in initial conditions 
			for (index_ic1 = 0; index_ic1 < ppm->ic_size[index_md]; index_ic1++) {
				for (index_ic2 = index_ic1+1; index_ic2 < ppm->ic_size[index_md]; index_ic2++) {

					index_ic1_ic2 = index_symmetric_matrix(index_ic1,index_ic2,ppm->ic_size[index_md]);

					if (ppm->is_non_zero[index_md][index_ic1_ic2] == _TRUE_) {
					
						pk_l[index_k] += 2.*2.*_PI_*_PI_/pow(pnl->k_extra[index_k],3)
							*source_ic_extra[index_ic1*pnl->k_size_extra+index_k]*source_ic_extra[index_ic2*pnl->k_size_extra+index_k]
							*primordial_pk[index_ic1_ic2]; // extra 2 factor (to include the symmetric term ic2,ic1)					
		
					}
        }
      }
			
      lnk[index_k] = log(pnl->k_extra[index_k]);
      lnpk[index_k] = log(pk_l[index_k]);
		}

		free(source_ic_extra);
		
    class_call(array_spline_table_columns(lnk,
                                          pnl->k_size_extra,
                                          lnpk,
                                          1,
                                          ddlnpk,
                                          _SPLINE_NATURAL_,
                                          pnl->error_message),
             pnl->error_message,
             pnl->error_message);
       
    free(primordial_pk);
        
	} else  { 
			for (index_k=0; index_k<pnl->k_size; index_k++) {

					class_call(primordial_spectrum_at_k(ppm,
                                        index_md,
                                        linear,
                                        pnl->k[index_k],
                                        primordial_pk),
               ppm->error_message,
               pnl->error_message);

				pk_l[index_k] = 0;
				

				// part diagonal in initial conditions 
				for (index_ic1 = 0; index_ic1 < ppm->ic_size[index_md]; index_ic1++) {

					index_ic1_ic2 = index_symmetric_matrix(index_ic1,index_ic1,ppm->ic_size[index_md]);

          source_ic1 = ppt->sources[index_md]
            [index_ic1 * ppt->tp_size[index_md] + index_delta]
            [index_tau * ppt->k_size[index_md] + index_k];

					pk_l[index_k] += 2.*_PI_*_PI_/pow(pnl->k[index_k],3)
						*source_ic1*source_ic1
						*primordial_pk[index_ic1_ic2];
				}

			// part non-diagonal in initial conditions 
				for (index_ic1 = 0; index_ic1 < ppm->ic_size[index_md]; index_ic1++) {
					for (index_ic2 = index_ic1+1; index_ic2 < ppm->ic_size[index_md]; index_ic2++) {

						index_ic1_ic2 = index_symmetric_matrix(index_ic1,index_ic2,ppm->ic_size[index_md]);

						if (ppm->is_non_zero[index_md][index_ic1_ic2] == _TRUE_) {

          source_ic1 = ppt->sources[index_md]
            [index_ic1 * ppt->tp_size[index_md] + index_delta]
            [index_tau * ppt->k_size[index_md] + index_k];

          source_ic2 = ppt->sources[index_md]
            [index_ic2 * ppt->tp_size[index_md] + index_delta]
            [index_tau * ppt->k_size[index_md] + index_k];

          pk_l[index_k] += 2.*2.*_PI_*_PI_/pow(pnl->k[index_k],3)
            *source_ic1*source_ic2
            *primordial_pk[index_ic1_ic2]; // extra 2 factor (to include the symmetric term ic2,ic1)				
				        						
					}
        }
      }

			lnk[index_k] = log(pnl->k[index_k]);
			lnpk[index_k] = log(pk_l[index_k]);
		}

//??? this array_spline table columns has to be replaced with another function
  class_call(array_spline_table_columns(lnk,
                                        pnl->k_size,
                                        lnpk,
                                        1,
                                        ddlnpk,
                                        _SPLINE_NATURAL_,
                                        pnl->error_message),
             pnl->error_message,
             pnl->error_message);

    free(primordial_pk);
  }

  return _SUCCESS_;

}

int nonlinear_halofit(
                      struct precision *ppr,
                      struct background *pba,
                      struct perturbs *ppt,
                      struct primordial *ppm,
                      struct nonlinear *pnl,
                      int index_pk,
                      double tau,
                      double *pk_l,
                      double *pk_nl,
                      double *lnk_l,
                      double *lnpk_l,
                      double *ddlnpk_l,
                      double *k_nl,
<<<<<<< HEAD
                      enum nonlinear_statement * nonlinear_found_k_max
=======
                      short * halofit_found_k_max
>>>>>>> 72fdf9ab
                      ) {

  double Omega_m,Omega_v,fnu,Omega0_m, w0, dw_over_da_fld, integral_fld;

  /** Determine non linear ratios (from pk) **/

  int index_k;
  double pk_lin,pk_quasi,pk_halo,rk;
  double sigma,rknl,rneff,rncur,d1,d2;
  double diff,xlogr1,xlogr2,rmid;

  double gam,a,b,c,xmu,xnu,alpha,beta,f1,f2,f3;
  double pk_linaa;
  double y;
  double f1a,f2a,f3a,f1b,f2b,f3b,frac;

  double * pvecback;

  int last_index=0;
  int counter;
  double sum1,sum2,sum3;
  double anorm;

  double *integrand_array;
  int integrand_size;
  int index_ia_k;
  int index_ia_pk;
  int index_ia_sum;
  int index_ia_ddsum;
  /*
  int index_ia_sum2;
  int index_ia_ddsum2;
  int index_ia_sum3;
  int index_ia_ddsum3;
  */
  int ia_size;
  int index_ia;

  double k_integrand;
  double lnpk_integrand;

  double R;

  double * w_and_Omega;

  class_alloc(pvecback,pba->bg_size*sizeof(double),pnl->error_message);
  
  Omega0_m = (pba->Omega0_cdm + pba->Omega0_b + pba->Omega0_ncdm_tot + pba->Omega0_dcdm);

  //Initialize first, then assign correct value
  fnu = pba->Omega0_ncdm_tot/Omega0_m;
  if (index_pk == pnl->index_pk_m){
    fnu = pba->Omega0_ncdm_tot/Omega0_m;
  }
  else if((pba->has_ncdm)&&(index_pk == pnl->index_pk_cb)){
    fnu = 0.;
  }
  else {
    class_stop(pnl->error_message,"P(k) is set neither to total matter nor to cold dark matter + baryons, index_pk=%d \n",index_pk);
  } 

  if (pnl->has_pk_eq == _FALSE_) {

    /* default method to compute w0 = w_fld today, Omega_m(tau) and Omega_v=Omega_DE(tau),
       all required by HALFIT fitting formulas */

    class_call(background_w_fld(pba,pba->a_today,&w0,&dw_over_da_fld,&integral_fld), pba->error_message, pnl->error_message);

    class_call(background_at_tau(pba,tau,pba->long_info,pba->inter_normal,&last_index,pvecback),
               pba->error_message,
               pnl->error_message);

    Omega_m = pvecback[pba->index_bg_Omega_m];
    Omega_v = 1.-pvecback[pba->index_bg_Omega_m]-pvecback[pba->index_bg_Omega_r];

  }
  else {

    /* alternative method called PK-equal, described in 0810.0190 and
                      1601.0723, extending the range of validity of
                      HALOFIT from constant w to w0-wa models. In that
                      case, some effective values of w0(tau_i) and
                      Omega_m(tau_i) have been pre-computed in the input
                      module, and we just ned to interpolate within
                      tabulated arrays, to get them at the current tau
                      value. */

    class_alloc(w_and_Omega,pnl->eq_size*sizeof(double),pnl->error_message);

    class_call(array_interpolate_spline(
                                        pnl->eq_tau,
                                        pnl->eq_tau_size,
                                        pnl->eq_w_and_Omega,
                                        pnl->eq_ddw_and_ddOmega,
                                        pnl->eq_size,
                                        tau,
                                        &last_index,
                                        w_and_Omega,
                                        pnl->eq_size,
                                        pnl->error_message),
               pnl->error_message,
               pnl->error_message);

    w0 = w_and_Omega[pnl->index_eq_w];
    Omega_m = w_and_Omega[pnl->index_eq_Omega_m];
    Omega_v = 1.-Omega_m;

    free(w_and_Omega);
  }

  anorm    = 1./(2*pow(_PI_,2));

  /*      Until the 17.02.2015 the values of k used for integrating sigma(R) quantities needed by Halofit where the same as in the perturbation module.
          Since then, we sample these integrals on more values, in order to get more precise integrals (thanks Matteo Zennaro for noticing the need for this).

     We create a temporary integrand_array which columns will be:
     - k in 1/Mpc
     - just linear P(k) in Mpc**3
     - 1/(2(pi**2)) P(k) k**2 exp(-(kR)**2) or 1/(2(pi**2)) P(k) k**2 2 (kR) exp(-(kR)**2) or 1/(2(pi**2)) P(k) k**2 4 (kR)(1-kR) exp(-(kR)**2)
     - second derivative of previous line with spline
  */

  index_ia=0;
  class_define_index(index_ia_k,     _TRUE_,index_ia,1);
  class_define_index(index_ia_pk,    _TRUE_,index_ia,1);
  class_define_index(index_ia_sum,   _TRUE_,index_ia,1);
  class_define_index(index_ia_ddsum, _TRUE_,index_ia,1);
  ia_size = index_ia;

  integrand_size=(int)(log(pnl->k[pnl->k_size-1]/pnl->k[0])/log(10.)*ppr->halofit_k_per_decade)+1;

  class_alloc(integrand_array,integrand_size*ia_size*sizeof(double),pnl->error_message);

  //fprintf(stderr,"Omega_m=%e,  fnu=%e\n",Omega0_m,fnu);

  /* we fill integrand_array with values of k and P(k) using interpolation */

  last_index=0;

  for (index_k=0; index_k < integrand_size; index_k++) {

    k_integrand=pnl->k[0]*pow(10.,index_k/ppr->halofit_k_per_decade);

    class_call(array_interpolate_spline(lnk_l,
                                        pnl->k_size,
                                        lnpk_l,
                                        ddlnpk_l,
                                        1,
                                        log(k_integrand),
                                        &last_index,
                                        &lnpk_integrand,
                                        1,
                                        pnl->error_message),
               pnl->error_message,
               pnl->error_message);

    integrand_array[index_k*ia_size + index_ia_k] = k_integrand;
    integrand_array[index_k*ia_size + index_ia_pk] = exp(lnpk_integrand);

  }

  class_call(background_at_tau(pba,tau,pba->long_info,pba->inter_normal,&last_index,pvecback),
             pba->error_message,
             pnl->error_message);

  Omega_m = pvecback[pba->index_bg_Omega_m];
  Omega_v = 1.-pvecback[pba->index_bg_Omega_m]-pvecback[pba->index_bg_Omega_r];

  // for debugging:
  //printf("Call Halofit at z=%e\n",pba->a_today/pvecback[pba->index_bg_a]-1.);

  /* minimum value of R such that the integral giving sigma_R is
     converged.  The parameter halofit_sigma_precision should be
     understood as follows: we trust our calculation of sigma(R) as
     long as the integral reaches a value k_max such that the factor
     exp(-(Rk_max)**2) is already as low as halofit_sigma_precisio,
     shoing that the integreal is converged.  In practise this
     condition is tested only for R_max, the highest value of R in our
     bisection algorithm. Hence a smaller value of
     halofit_sigma_precision will lead to a more precise halofit
     result at the *highest* redshift at which halofit can make
     computations, at the expense of requiring a larger k_max; but
     this parameter is not relevant for the precision on P_nl(k,z) at
     other redshifts, so there is normally no need to change i
   */

  R=sqrt(-log(ppr->halofit_sigma_precision))/integrand_array[(integrand_size-1)*ia_size + index_ia_k];

  class_call(nonlinear_halofit_integrate(
                                         pnl,
                                         integrand_array,
                                         integrand_size,
                                         ia_size,
                                         index_ia_k,
                                         index_ia_pk,
                                         index_ia_sum,
                                         index_ia_ddsum,
                                         R,
                                         halofit_integral_one,
                                         &sum1
                                         ),
             pnl->error_message,
             pnl->error_message);

  sigma  = sqrt(sum1);

  /* the following error should not stop the code: it will arrive
     inevitably at some large redshift, and then the code should not
     stop, but just give up computing P_NL(k,z). This is why we have a
     special error handling here (using class_test_except and free()
     commands to avoid memory leaks, and calling this whole function
     not through a class_call) */

  /*
  class_test_except(sigma < 1.,
                    pnl->error_message,
                    free(pvecback);free(integrand_array),
                    "Your k_max=%g 1/Mpc is too small for Halofit to find the non-linearity scale z_nl at z=%g. Increase input parameter P_k_max_h/Mpc or P_k_max_1/Mpc",
                    pnl->k[pnl->k_size-1],
                    pba->a_today/pvecback[pba->index_bg_a]-1.);
  */

  if (sigma < 1.) {
<<<<<<< HEAD
    * nonlinear_found_k_max = too_small;
=======
    * halofit_found_k_max = _FALSE_;
>>>>>>> 72fdf9ab
    free(pvecback);
    free(integrand_array);
    return _SUCCESS_;
  }
  else {
<<<<<<< HEAD
    * nonlinear_found_k_max = ok;
=======
    * halofit_found_k_max = _TRUE_;
>>>>>>> 72fdf9ab
  }

  xlogr1 = log(R)/log(10.);

  /* maximum value of R in the bisection algorithm leading to the
     determination of R_nl.  For this value we can make a
     conservaitive guess: 1/halofit_min_k_nonlinear, where
     halofit_min_k_nonlinear is the minimum value of k at which we ask
     halofit to give us an estimate of P_nl(k,z). By assumption we
     treat all smaller k's as linear, so we know that
     sigma(1/halofit_min_k_nonlinear) must be <<1 (and if it is not
     the test below will alert us) */

  R=1./ppr->halofit_min_k_nonlinear;

  /* corresponding value of sigma_R */
  class_call(nonlinear_halofit_integrate(
                                         pnl,
                                         integrand_array,
                                         integrand_size,
                                         ia_size,
                                         index_ia_k,
                                         index_ia_pk,
                                         index_ia_sum,
                                         index_ia_ddsum,
                                         R,
                                         halofit_integral_one,
                                         &sum1
                                         ),
             pnl->error_message,
             pnl->error_message);

  sigma  = sqrt(sum1);

  class_test(sigma > 1.,
             pnl->error_message,
             "Your input value for the precision parameter halofit_min_k_nonlinear=%e is too large, such that sigma(R=1/halofit_min_k_nonlinear)=% > 1. For self-consistency, it should have been <1. Decrease halofit_min_k_nonlinear",
             ppr->halofit_min_k_nonlinear,sigma);

  xlogr2 = log(R)/log(10.);

  counter = 0;
  do {
    rmid = pow(10,(xlogr2+xlogr1)/2.0);
    counter ++;

    class_call(nonlinear_halofit_integrate(
                                           pnl,
                                           integrand_array,
                                           integrand_size,
                                           ia_size,
                                           index_ia_k,
                                           index_ia_pk,
                                           index_ia_sum,
                                           index_ia_ddsum,
                                           rmid,
                                           halofit_integral_one,
                                           &sum1
                                           ),
             pnl->error_message,
             pnl->error_message);

    sigma  = sqrt(sum1);

    diff = sigma - 1.0;

    if (diff > ppr->halofit_tol_sigma){
      xlogr1=log10(rmid);
    }
    else if (diff < -ppr->halofit_tol_sigma) {
      xlogr2 = log10(rmid);
    }

    /* The first version of this test woukld let the code continue: */
    /*
    class_test_except(counter > _MAX_IT_,
                      pnl->error_message,
                      free(pvecback);free(integrand_array),
                      "could not converge within maximum allowed number of iterations");
    */
    /* ... but in this situation it sounds better to make it stop and return an error! */
    class_test(counter > _MAX_IT_,
               pnl->error_message,
               "could not converge within maximum allowed number of iterations");

  } while (fabs(diff) > ppr->halofit_tol_sigma);

  /* evaluate all the other integrals at R=rmid */

  class_call(nonlinear_halofit_integrate(
                                         pnl,
                                         integrand_array,
                                         integrand_size,
                                         ia_size,
                                         index_ia_k,
                                         index_ia_pk,
                                         index_ia_sum,
                                         index_ia_ddsum,
                                         rmid,
                                         halofit_integral_two,
                                         &sum2
                                         ),
             pnl->error_message,
             pnl->error_message);

  class_call(nonlinear_halofit_integrate(
                                         pnl,
                                         integrand_array,
                                         integrand_size,
                                         ia_size,
                                         index_ia_k,
                                         index_ia_pk,
                                         index_ia_sum,
                                         index_ia_ddsum,
                                         rmid,
                                         halofit_integral_three,
                                         &sum3
                                         ),
             pnl->error_message,
             pnl->error_message);

  sigma  = sqrt(sum1);
  d1 = -sum2/sum1;
  d2 = -sum2*sum2/sum1/sum1 - sum3/sum1;

  rknl  = 1./rmid;
  rneff = -3.-d1;
  rncur = -d2;

  *k_nl = rknl;

  //fprintf(stderr,"Here\n");

  for (index_k = 0; index_k < pnl->k_size; index_k++){

    rk = pnl->k[index_k];

    if (rk > ppr->halofit_min_k_nonlinear) {

      pk_lin = pk_l[index_k]*pow(pnl->k[index_k],3)*anorm;

      /* in original halofit, this is the beginning of the function halofit() */

      /*SPB11: Standard halofit underestimates the power on the smallest
       * scales by a factor of two. Add an extra correction from the
       * simulations in Bird, Viel,Haehnelt 2011 which partially accounts for
       * this.*/
      /*SPB14: This version of halofit is an updated version of the fit to the massive neutrinos
       * based on the results of Takahashi 2012, (arXiv:1208.2701).
       */
      gam=0.1971-0.0843*rneff+0.8460*rncur;
      a=1.5222+2.8553*rneff+2.3706*rneff*rneff+0.9903*rneff*rneff*rneff+ 0.2250*rneff*rneff*rneff*rneff-0.6038*rncur+0.1749*Omega_v*(1.+w0);
      a=pow(10,a);
      b=pow(10, (-0.5642+0.5864*rneff+0.5716*rneff*rneff-1.5474*rncur+0.2279*Omega_v*(1.+w0)));
      c=pow(10, 0.3698+2.0404*rneff+0.8161*rneff*rneff+0.5869*rncur);
      xmu=0.;
      xnu=pow(10,5.2105+3.6902*rneff);
      alpha=fabs(6.0835+1.3373*rneff-0.1959*rneff*rneff-5.5274*rncur);
      beta=2.0379-0.7354*rneff+0.3157*pow(rneff,2)+1.2490*pow(rneff,3)+0.3980*pow(rneff,4)-0.1682*rncur + fnu*(1.081 + 0.395*pow(rneff,2));

      if(fabs(1-Omega_m)>0.01) { /*then omega evolution */
        f1a=pow(Omega_m,(-0.0732));
        f2a=pow(Omega_m,(-0.1423));
        f3a=pow(Omega_m,(0.0725));
        f1b=pow(Omega_m,(-0.0307));
        f2b=pow(Omega_m,(-0.0585));
        f3b=pow(Omega_m,(0.0743));
        frac=Omega_v/(1.-Omega_m);
        f1=frac*f1b + (1-frac)*f1a;
        f2=frac*f2b + (1-frac)*f2a;
        f3=frac*f3b + (1-frac)*f3a;
      }
      else {
        f1=1.;
        f2=1.;
        f3=1.;
      }

      y=(rk/rknl);
      pk_halo = a*pow(y,f1*3.)/(1.+b*pow(y,f2)+pow(f3*c*y,3.-gam));
      pk_halo=pk_halo/(1+xmu*pow(y,-1)+xnu*pow(y,-2))*(1+fnu*(0.977-18.015*(Omega0_m-0.3)));
      // rk is in 1/Mpc, 47.48and 1.5 in Mpc**-2, so we need an h**2 here (Credits Antonio J. Cuesta)
      pk_linaa=pk_lin*(1+fnu*47.48*pow(rk/pba->h,2)/(1+1.5*pow(rk/pba->h,2)));
      pk_quasi=pk_lin*pow((1+pk_linaa),beta)/(1+pk_linaa*alpha)*exp(-y/4.0-pow(y,2)/8.0);

      pk_nl[index_k] = (pk_halo+pk_quasi)/pow(pnl->k[index_k],3)/anorm;

      /* in original halofit, this is the end of the function halofit() */
    }
    else {
      pk_nl[index_k] = pk_l[index_k];
    }
  }

  free(pvecback);
  free(integrand_array);
  return _SUCCESS_;
}

/* in original halofit, this is equivalent to the function wint() */
int nonlinear_halofit_integrate(
                                struct nonlinear *pnl,
                                double * integrand_array,
                                int integrand_size,
                                int ia_size,
                                int index_ia_k,
                                int index_ia_pk,
                                int index_ia_sum,
                                int index_ia_ddsum,
                                double R,
                                enum halofit_integral_type type,
                                double * sum
                                ) {

  double k,pk,x2,integrand;
  int index_k;
  double anorm = 1./(2*pow(_PI_,2));

    for (index_k=0; index_k < integrand_size; index_k++) {
      k = integrand_array[index_k*ia_size + index_ia_k];
      pk = integrand_array[index_k*ia_size + index_ia_pk];
      x2 = k*k*R*R;

      integrand = pk*k*k*anorm*exp(-x2);
      if (type == halofit_integral_two) integrand *= 2.*x2;
      if (type == halofit_integral_three) integrand *= 4.*x2*(1.-x2);

      integrand_array[index_k*ia_size + index_ia_sum] = integrand;
    }

    /* fill in second derivatives */
    class_call(array_spline(integrand_array,
                            ia_size,
                            integrand_size,
                            index_ia_k,
                            index_ia_sum,
                            index_ia_ddsum,
                            _SPLINE_NATURAL_,
                            pnl->error_message),
               pnl->error_message,
               pnl->error_message);

    /* integrate */
    class_call(array_integrate_all_spline(integrand_array,
                                          ia_size,
                                          integrand_size,
                                          index_ia_k,
                                          index_ia_sum,
                                          index_ia_ddsum,
                                          sum,
                                          pnl->error_message),
               pnl->error_message,
               pnl->error_message);

  return _SUCCESS_;
}

/* //sigma Function with integration over k
int nonlinear_hmcode_sigma(
                  struct precision * ppr,
                  struct background * pba,
                  struct perturbs * ppt,
                  struct primordial * ppm,
                  struct nonlinear * pnl,
                  double R,
                  double *pk_l,                
                  double * sigma
                  ) {
  double pk;

  double * array_for_sigma;
  int index_num;
  int index_k;
  int index_y;
  int index_ddy;
  int i;

  double k,W,x;
  
  i=0;
  index_k=i;
  i++;
  index_y=i;
  i++;
  index_ddy=i;
  i++;
  index_num=i;

  class_alloc(array_for_sigma,
              pnl->k_size_extra*index_num*sizeof(double),
              pnl->error_message);
            
  for (i=0;i<pnl->k_size_extra;i++) {
    k=pnl->k_extra[i];
    //t = 1./(1.+k);
    //if (i>0) fprintf(stdout, "%e, %e, %e, %e\n", k, pk_l[i], t, pnl->k_extra[i]-pnl->k_extra[i-1]);
    if (i == (pnl->k_size_extra-1)) k *= 0.9999999; // to prevent rounding error leading to k being bigger than maximum value
    x=k*R;
	if (x<0.01) {
		W = 1.-(pow(x, 2.)/10.);
	}	
	else {
		 W = 3./x/x/x*(sin(x)-x*cos(x));
    }
    array_for_sigma[i*index_num+index_k] = k;
    array_for_sigma[i*index_num+index_y] = k*k*pk_l[i]*W*W;
  }

  class_call(array_spline(array_for_sigma,
                          index_num,
                          pnl->k_size_extra,
                          index_k,
                          index_y,
                          index_ddy,
                          _SPLINE_EST_DERIV_,
                          pnl->error_message),
             pnl->error_message,
             pnl->error_message);

  class_call(array_integrate_all_trapzd_or_spline(array_for_sigma,
                                        index_num,
                                        pnl->k_size_extra,
                                        pnl->k_size_extra-1,
                                        index_k,
                                        index_y,
                                        index_ddy,
                                        sigma,
                                        pnl->error_message),
             pnl->error_message,
             pnl->error_message);

//	for (i=0;i<pnl->k_size_extra;i++) {
//		fprintf(stdout, "%e, %e, %e, %e\n", *sigma, array_for_sigma[i*index_num+index_k], array_for_sigma[i*index_num+index_y], array_for_sigma[i*index_num+index_ddy]);    		
//	}

  free(array_for_sigma);

  *sigma = sqrt(*sigma/(2.*_PI_*_PI_));
  fprintf(stdout, "%e\n", *sigma); 

  return _SUCCESS_;

  

}*/

/** Calculates the sigma integral for a given scale R*/

int nonlinear_hmcode_sigma(
                  struct precision * ppr,
                  struct background * pba,
                  struct perturbs * ppt,
                  struct primordial * ppm,
                  struct nonlinear * pnl,
                  double R,
                  double *lnk_l,
                  double *lnpk_l,
                  double *ddlnpk_l,                                  
                  double * sigma
                  ) {
  double pk, lnpk;

  double * array_for_sigma;
  int index_num;
  int index_k;
  int index_sigma;
  int index_ddsigma;
  int i;
  int integrand_size;
  int last_index=0;

  double k,W,x,t;
  
  i=0;
  index_k=i;
  i++;
  index_sigma=i;
  i++;
  index_ddsigma=i;
  i++;
  index_num=i;
  
  integrand_size=(int)(log(pnl->k_extra[pnl->k_size_extra-1]/pnl->k_extra[0])/log(10.)*ppr->hmcode_k_per_decade)+1;
  class_alloc(array_for_sigma,
              integrand_size*index_num*sizeof(double),
              pnl->error_message);
          
  for (i=integrand_size-1;i>=0;i--) {
    k=pnl->k_extra[0]*pow(10.,i/ppr->hmcode_k_per_decade);
    t = 1./(1.+k);
    if (i == (integrand_size-1)) k *= 0.9999999; // to prevent rounding error leading to k being bigger than maximum value
    x=k*R;
    if (x<0.01) {
      W = 1.-(pow(x, 2.)/10.);
    }	
    else {
      W = 3./x/x/x*(sin(x)-x*cos(x));
    }
    
    class_call(array_interpolate_spline(lnk_l,
                                        pnl->k_size_extra,
                                        lnpk_l,
                                        ddlnpk_l,
                                        1,
                                        log(k),
                                        &last_index,
                                        &lnpk,
                                        1,
                                        pnl->error_message),
               pnl->error_message,
               pnl->error_message);
    
    pk = exp(lnpk);
    
    array_for_sigma[(integrand_size-1-i)*index_num+index_k] = t;
    array_for_sigma[(integrand_size-1-i)*index_num+index_sigma] = k*k*k*pk*W*W/(t*(1.-t));
    //if (i<pnl->k_size && R==ppr->rmin_for_sigtab/pba->h) fprintf(stdout, "%e %e\n", k, array_for_sigma[(integrand_size-1-i)*index_num+index_sigma]); 
  }

  class_call(array_spline(array_for_sigma,
                          index_num,
                          integrand_size,
                          index_k,
                          index_sigma,
                          index_ddsigma,
                          _SPLINE_EST_DERIV_,
                          pnl->error_message),
             pnl->error_message,
             pnl->error_message);

  class_call(array_integrate_all_trapzd_or_spline(array_for_sigma,
                                        index_num,
                                        integrand_size,
                                        0, //integrand_size-1,
                                        index_k,
                                        index_sigma,
                                        index_ddsigma,
                                        sigma,
                                        pnl->error_message),
             pnl->error_message,
             pnl->error_message);

	//for (i=0;i<pnl->k_size;i++) {
		//fprintf(stdout, "%e %e %e\n", pnl->k[i], array_for_sigma[i*index_num+index_sigma], array_for_sigma[i*index_num+index_ddsigma]);    		
//	}

  free(array_for_sigma);

  *sigma = sqrt(*sigma/(2.*_PI_*_PI_));
  //fprintf(stdout, "%e\n", *sigma); 

  return _SUCCESS_;

  

}

/** Calculates the d(sigma)/dR integral for a given scale R*/

int nonlinear_hmcode_sigma_prime(
                  struct precision * ppr,
                  struct background * pba,
                  struct perturbs * ppt,
                  struct primordial * ppm,
                  struct nonlinear * pnl,
                  double R,
                  double *lnk_l,
                  double *lnpk_l,
                  double *ddlnpk_l,                                  
                  double * sigma_prime
                  ) {
  double pk, lnpk;

  double * array_for_sigma_prime;
  int index_num;
  int index_k;
  int index_sigma_prime;
  int index_ddsigma_prime;
  int integrand_size;
  int last_index=0;
  int i;

  double k,W,W_prime,x,t;
  
  i=0;
  index_k=i;
  i++;
  index_sigma_prime=i;
  i++;
  index_ddsigma_prime=i;
  i++;
  index_num=i;
  
  integrand_size=(int)(log(pnl->k_extra[pnl->k_size_extra-1]/pnl->k_extra[0])/log(10.)*ppr->hmcode_k_per_decade)+1;
  class_alloc(array_for_sigma_prime,
              integrand_size*index_num*sizeof(double),
              pnl->error_message);
            
  for (i=integrand_size-1;i>=0;i--) {
    k=pnl->k_extra[0]*pow(10.,i/ppr->hmcode_k_per_decade);
    t = 1./(1.+k);
    if (i == (integrand_size-1)) k *= 0.9999999; // to prevent rounding error leading to k being bigger than maximum value
    x=k*R;
	if (x<0.01) {
		W = 1.-(x*x/10.);
		W_prime = -0.2*x;
		
	}	
	else {
		 W = 3./x/x/x*(sin(x)-x*cos(x));
		 W_prime=3./x/x*sin(x)-9./x/x/x/x*(sin(x)-x*cos(x));

    }
    
    class_call(array_interpolate_spline(lnk_l,
                                        pnl->k_size_extra,
                                        lnpk_l,
                                        ddlnpk_l,
                                        1,
                                        log(k),
                                        &last_index,
                                        &lnpk,
                                        1,
                                        pnl->error_message),
               pnl->error_message,
               pnl->error_message);
    
    pk = exp(lnpk);
    
    array_for_sigma_prime[(integrand_size-1-i)*index_num+index_k] = t;
    array_for_sigma_prime[(integrand_size-1-i)*index_num+index_sigma_prime] = k*k*k*pk*2.*k*W*W_prime/(t*(1.-t));
  }

  class_call(array_spline(array_for_sigma_prime,
                          index_num,
                          integrand_size,
                          index_k,
                          index_sigma_prime,
                          index_ddsigma_prime,
                          _SPLINE_EST_DERIV_,
                          pnl->error_message),
             pnl->error_message,
             pnl->error_message);

  class_call(array_integrate_all_trapzd_or_spline(array_for_sigma_prime,
                                        index_num,
                                        integrand_size,
                                        0, //integrand_size-1,
                                        index_k,
                                        index_sigma_prime,
                                        index_ddsigma_prime,
                                        sigma_prime,
                                        pnl->error_message),
             pnl->error_message,
             pnl->error_message);

//	for (i=0;i<integrand_size;i++) {
//		fprintf(stdout, "%e, %e, %e, %e\n", *sigma_prime, array_for_sigma_prime[i*index_num+index_k], array_for_sigma_prime[i*index_num+index_sigma_prime], array_for_sigma_prime[i*index_num+index_ddsigma_prime]);    		
//	}

  free(array_for_sigma_prime);

  *sigma_prime = *sigma_prime/(2.*_PI_*_PI_);
  //fprintf(stdout, "%e\n", *sigma_prime); 

  return _SUCCESS_;

  

}

/** Calculates the sigma_velocitydispersion integral for a given scale R*/

int nonlinear_hmcode_sigma_disp(
                  struct precision * ppr,
                  struct background * pba,
                  struct perturbs * ppt,
                  struct primordial * ppm,
                  struct nonlinear * pnl,
                  double R,
                  double *lnk_l,
                  double *lnpk_l,
                  double *ddlnpk_l,               
                  double * sigma_disp
                  ) {
  double pk, lnpk;

  double * array_for_sigma_disp;
  int index_num;
  int index_k;
  int index_y;
  int index_ddy;
  int integrand_size;
  int last_index=0;
  int i;

  double k,W,x,t;
  
  i=0;
  index_k=i;
  i++;
  index_y=i;
  i++;
  index_ddy=i;
  i++;
  index_num=i;
  
  integrand_size=(int)(log(pnl->k_extra[pnl->k_size_extra-1]/pnl->k_extra[0])/log(10.)*ppr->hmcode_k_per_decade)+1;
  class_alloc(array_for_sigma_disp,
              integrand_size*index_num*sizeof(double),
              pnl->error_message);
            
  for (i=0;i<integrand_size;i++) {
    k=pnl->k_extra[0]*pow(10.,i/ppr->hmcode_k_per_decade);
    if (i == (integrand_size-1)) k *= 0.9999999; // to prevent rounding error leading to k being bigger than maximum value
    x=k*R;
	if (x<0.01) {
		W = 1.-(pow(x, 2.)/10.);
	}	
	else {
		 W = 3./x/x/x*(sin(x)-x*cos(x));
    }
    
    class_call(array_interpolate_spline(lnk_l,
                                        pnl->k_size_extra,
                                        lnpk_l,
                                        ddlnpk_l,
                                        1,
                                        log(k),
                                        &last_index,
                                        &lnpk,
                                        1,
                                        pnl->error_message),
               pnl->error_message,
               pnl->error_message);
    
    pk = exp(lnpk);
   
    
    array_for_sigma_disp[i*index_num+index_k]=k;
    array_for_sigma_disp[i*index_num+index_y]=pk*W*W;
  }

  class_call(array_spline(array_for_sigma_disp,
                          index_num,
                          integrand_size,
                          index_k,
                          index_y,
                          index_ddy,
                          _SPLINE_EST_DERIV_,
                          pnl->error_message),
             pnl->error_message,
             pnl->error_message);

  class_call(array_integrate_all_spline(array_for_sigma_disp,
                                        index_num,
                                        integrand_size,
                                        index_k,
                                        index_y,
                                        index_ddy,
                                        sigma_disp,
                                        pnl->error_message),
             pnl->error_message,
             pnl->error_message);

  free(array_for_sigma_disp);

  *sigma_disp = sqrt(*sigma_disp/(2.*_PI_*_PI_)/3); // unit: [Mpc]

  return _SUCCESS_;

}

/** Function that fills pnl->rtab, pnl->stab and pnl->ddstab with (r, sigma, ddsigma)
 * logarithmically spaced in r.
 * Called by nonlinear_init at for all tau to account for scale-dependant growth
 * before nonlinear_hmcode is called */

int nonlinear_hmcode_fill_sigtab(
              struct precision * ppr,
						  struct background * pba,
						  struct perturbs * ppt,
						  struct primordial * ppm,
						  struct nonlinear * pnl,
              int index_tau,
              double *lnk_l,
						  double *lnpk_l,
              double *ddlnpk_l             
						  ) {
	
  //double rmin;
  //double rmax;
  //int nsig;
  double r;
  double rmin, rmax;
  double sig;
  double * sigtab;
  int i, index_r, index_sig, index_ddsig, index_n, nsig;
	
	rmin = ppr->rmin_for_sigtab/pba->h;
  rmax = ppr->rmax_for_sigtab/pba->h;
  nsig = ppr->n_hmcode_tables;
  
  i=0;
  index_r=i;
  i++;
  index_sig=i;
  i++;
  index_ddsig=i;
  i++;
  index_n=i;
  
  class_alloc((sigtab),(nsig*index_n*sizeof(double)),pnl->error_message);
  
  if (index_tau == pnl->tau_size-1){
    class_alloc(pnl->rtab,nsig*sizeof(double),pnl->error_message);
    class_alloc(pnl->stab,nsig*pnl->tau_size*sizeof(double),pnl->error_message);
    class_alloc(pnl->ddstab,nsig*pnl->tau_size*sizeof(double),pnl->error_message);
  }
  
  for (i=0;i<nsig;i++){
    r=exp(log(rmin)+log(rmax/rmin)*i/(nsig-1));
    class_call(nonlinear_hmcode_sigma(ppr,pba,ppt,ppm,pnl,r,lnk_l,lnpk_l,ddlnpk_l,&sig), 
      pnl->error_message, pnl->error_message); 
    sigtab[i*index_n+index_r]=r;
    sigtab[i*index_n+index_sig]=sig;
  }
  
  class_call(array_spline(sigtab,
						  index_n,
						  nsig,
						  index_r,
						  index_sig,
						  index_ddsig,
						  _SPLINE_EST_DERIV_,
						  pnl->error_message), 
					pnl->error_message,
					pnl->error_message); 
  if (index_tau == pnl->tau_size-1){        
    for (i=0;i<nsig;i++){
      pnl->rtab[i] = sigtab[i*index_n+index_r];
      pnl->stab[i*pnl->tau_size+index_tau] = sigtab[i*index_n+index_sig];
      pnl->ddstab[i*pnl->tau_size+index_tau] = sigtab[i*index_n+index_ddsig];  
      //if (i==0) fprintf(stdout, "sigma max = %e\n", pnl->stab[i]);  
      //if (i==nsig-1) fprintf(stdout, "sigma min = %e\n", pnl->stab[i]);  
      //fprintf(stdout, "%e, %e, %e\n",sigtab[i*index_n+index_r], sigtab[i*index_n+index_sig], sigtab[i*index_n+index_ddsig]);
    }
  } 
  else{
    for (i=0;i<nsig;i++){  
      pnl->stab[i*pnl->tau_size+index_tau] = sigtab[i*index_n+index_sig];
      pnl->ddstab[i*pnl->tau_size+index_tau] = sigtab[i*index_n+index_ddsig];
    }
  }        
  
  free(sigtab); 
  
  return _SUCCESS_; 
}	


/** Function that fills pnl->tautable and pnl->growtable with (tau, D(tau))
 * linearly spaced in scalefactor a.
 * Called by nonlinear_init at z=0 before nonlinear_hmcode is called  */

int nonlinear_hmcode_fill_growtab(
              struct precision * ppr,
						  struct background * pba,
						  struct nonlinear * pnl            
						  ){
	
	double z, ainit, amax, scalefactor, tau_growth, f_class, f_camb, gamma, growth;
  int i, index_z, index_tau_growth, index_growth, index_gcol, last_index, ng;  
  double * pvecback;
  
  ng = ppr->n_hmcode_tables;
  ainit = ppr->ainit_for_growtab;
  amax = ppr->amax_for_growtab;
  
  i=0;
  index_z = i;
  i++;
  index_tau_growth = i;
  i++;
  index_growth = i;
  i++;
  index_gcol = i;
  
	last_index = 0;
	
  class_alloc(pnl->growtable,ng*sizeof(double),pnl->error_message);
  class_alloc(pnl->ztable,ng*sizeof(double),pnl->error_message);
  class_alloc(pnl->tautable,ng*sizeof(double),pnl->error_message);
  class_alloc(pvecback,pba->bg_size*sizeof(double),pnl->error_message);
  
  for (i=0;i<ng;i++){
		scalefactor = log(ainit)+(log(amax)-log(ainit))*(i)/(ng-1);
		z = 1./exp(scalefactor)-1.;
		
		pnl->ztable[i] = z;
		
		class_call(background_tau_of_z(
                        pba,
                        z,
                        &tau_growth
                        ),
					pnl->error_message, pnl->error_message);
					
		pnl->tautable[i] = tau_growth;		
			
		class_call(background_at_tau(pba,tau_growth,pba->long_info,pba->inter_normal,&last_index,pvecback),
             pba->error_message,
             pnl->error_message);
             
    pnl->growtable[i] = pvecback[pba->index_bg_D]; 
    //fprintf(stdout, "%e %e\n", exp(scalefactor), pnl->growtable[i]/exp(scalefactor));      			
	}								

	free(pvecback);
	  
	return _SUCCESS_; 
}


int nonlinear_hmcode_growint(
              struct precision * ppr,
						  struct background * pba,
						  struct nonlinear * pnl,            
						  double a,
              double w0,
              double wa,
						  double * growth
						  ){
	
	double w1, z, ainit, amax, scalefactor, tau_growth, f_class, f_camb, gamma, Omega_m, Omega0_m, Omega0_v, Omega0_k, Hubble2, X_de;
  int i, index_a, index_growth, index_ddgrowth, index_gcol, last_index, ng;  
  double * pvecback;
  double * integrand;
  
  ng = 2048;
  ainit = a;
  amax = 1.;
  
  Omega0_m = (pba->Omega0_cdm + pba->Omega0_b + pba->Omega0_ncdm_tot + pba->Omega0_dcdm);
  Omega0_v = 1. - (Omega0_m + pba->Omega0_g + pba->Omega0_ur);
  Omega0_k = 1. - (Omega0_m + Omega0_v + pba->Omega0_g + pba->Omega0_ur);
  
  w1 = w0; 
  
  i=0;
  index_a = i;
  i++;
  index_growth = i;
  i++;
  index_ddgrowth = i;
  i++;
  index_gcol = i;
  
	last_index = 0;
	
  class_alloc(integrand,ng*index_gcol*sizeof(double),pnl->error_message);
  class_alloc(pvecback,pba->bg_size*sizeof(double),pnl->error_message);
  
  if (ainit == amax) {
			*growth = 1.;
	}	
	else {
  
		for (i=0;i<ng;i++){
			scalefactor = ainit+(amax-ainit)*(i)/(ng-1);
			z = 1./scalefactor-1.;
      X_de = pow(scalefactor, -3.*(1.+w0+wa))*exp(-3.*wa*(1.-scalefactor));
      Hubble2 = (Omega0_m*pow((1.+z), 3.) + Omega0_k*pow((1.+z), 2.) + Omega0_v*X_de);
      Omega_m = (Omega0_m*pow((1.+z), 3.))/Hubble2;
 
			if (w1 == -1.){
				gamma = 0.55;
			} 
			else if (w1 < -1.){
				gamma = 0.55+0.02*(1+w1);
			}
			else {
				gamma = 0.55+0.05*(1+w1);
			}
    
			integrand[i*index_gcol+index_a] = scalefactor;
			integrand[i*index_gcol+index_growth]= -pow(Omega_m, gamma)/scalefactor;
			
			class_call(array_spline(integrand,
                          index_gcol,
                          ng,
                          index_a,
                          index_growth,
                          index_ddgrowth,
                          _SPLINE_EST_DERIV_,
                          pnl->error_message),
             pnl->error_message,
             pnl->error_message);

			class_call(array_integrate_all_trapzd_or_spline(integrand,
                                        index_gcol,
                                        ng,
                                        0, //ng-1,
                                        index_a,
                                        index_growth,
                                        index_ddgrowth,
                                        growth,
                                        pnl->error_message),
             pnl->error_message,
             pnl->error_message);
    
				*growth = exp(*growth);
		}								
	}
  fprintf(stdout, "%e %e \n", a, *growth);
	free(pvecback);
	free(integrand);
	
  return _SUCCESS_; 	
}

/** this is the fourier transform of the NFW density profile
 ** it depends on k, the virial radius rv and the concentration c
 ** of a halo  */
int nonlinear_hmcode_window_nfw(
						  					 struct nonlinear * pnl,
						  					 double k,
						  					 double rv,
						  					 double c,
												 double *window_nfw
												 ){	
	double si1, si2, ci1, ci2, ks;
	double p1, p2, p3;									 
																
	ks = k*rv/c;
	
	class_call(nonlinear_hmcode_si(
													ks*(1.+c),
													&si2
													),
					pnl->error_message, pnl->error_message);	
	
	class_call(nonlinear_hmcode_si(
													ks,
													&si1
													),
					pnl->error_message, pnl->error_message);				
	
	class_call(nonlinear_hmcode_ci(
													ks*(1.+c),
													&ci2
													),
					pnl->error_message, pnl->error_message);	
	
	class_call(nonlinear_hmcode_ci(
													ks,
													&ci1
													),
					pnl->error_message, pnl->error_message);		

  p1=cos(ks)*(ci2-ci1);
  p2=sin(ks)*(si2-si1);
  p3=sin(ks*c)/(ks*(1.+c));

  *window_nfw=p1+p2-p3;
  *window_nfw=*window_nfw/(log(1.+c)-c/(1.+c));
	
	return _SUCCESS_;
}

/** This is the Sheth-Tormen halo mass function (1999, MNRAS, 308, 119) */
int nonlinear_hmcode_halomassfunction(
                                      double nu, 
                                      double *hmf
                                      ){
                                        
  double p, q, A;
	
  p=0.3;
	q=0.707;
	A=0.21616;
  
  *hmf=A*(1.+(pow(q*nu*nu, -p)))*exp(-q*nu*nu/2.);
  
  return _SUCCESS_;
}


/** Computes the nonlinear correction on the linear power spectrum via 
 * the method presented in Mead et al. 1505.07833 */

int nonlinear_hmcode(
                      struct precision *ppr,
                      struct background *pba,
                      struct perturbs *ppt,
                      struct primordial *ppm,
                      struct nonlinear *pnl,
                      int index_pk,
                      int index_tau,
                      double tau,
                      double *pk_l,                      
                      double *pk_nl,
                      double **lnk_l,
                      double **lnpk_l,
                      double **ddlnpk_l,
                      double *k_nl,
                      enum nonlinear_statement * nonlinear_found_k_max                        
                      ) {
  
  /* integers */
  int n, i, ng, nsig;
  int index_k, index_lnsig, index_dlnsig, index_ncol;
  int last_index=0;  
  int index_ncdm;
  int index_pk_cb;
  int counter, index_nl;
  
	int index_nu;
  int index_y;
  int index_ddy;
  
  /* Background parameters */
  double Omega_m,Omega_v,fnu,Omega0_m, w0, dw_over_da_fld, integral_fld;	
  double z_at_tau;
  double rho_crit_today_in_msun_mpc3, rho_crit_today_in_msun_mpc3_class;
  double growth;  
  double anorm;
  
  /* temporary numbers */ 
  double m, r, nu, sig, sigf;
	double diff, rmid, r1, r2;
  
  /* HMcode parameters */
  double mmin, mmax, nu_min;
  
  double sigma_disp, sigma_disp100, sigma8;
  double delta_c, Delta_v;
  double fraction;
  
  double sigma_nl, nu_nl, r_nl;
  double sigma_prime;
  double dlnsigdlnR;  
  double n_eff; 
  double alpha;

  double z_form, g_form;
  double z_infinity, tau_infinity;
  double g_lcdm, g_wcdm;
  double de_correction;
  
  double eta;
  double gst, window_nfw;
  double fac, k_star, fdamp;
  double pk_lin, pk_2h, pk_1h;
  
  /* data fields */ 
  double * rtab;
  double * stab;
  double * ddstab;
  
  double * pvecback;  
  double * conc;
  double * mass;
  double * sigma_r;
	double * sigmaf_r;
	double * ln_sigma_squared;
	double * ln_dsigma_dr;
  double * r_virial;
  double * r_real;
  double * ln_r_real;
  double * nu_arr;
  
  double * p1h_integrand; 
  
  
  /** include precision parameters that control the number of entries in the growth and sigma tables */
  ng = ppr->n_hmcode_tables;
  nsig = ppr->n_hmcode_tables;

  
  /** Call all the relevant background parameters at this tau */
  class_alloc(pvecback,pba->bg_size*sizeof(double),pnl->error_message);

  Omega0_m = (pba->Omega0_cdm + pba->Omega0_b + pba->Omega0_ncdm_tot + pba->Omega0_dcdm);
  class_call(background_w_fld(pba,pba->a_today,&w0,&dw_over_da_fld,&integral_fld), pba->error_message, pnl->error_message);

  fnu      = pba->Omega0_ncdm_tot/Omega0_m;
  anorm    = 1./(2*pow(_PI_,2));  
  
  class_call(background_w_fld(pba,pba->a_today,&w0,&dw_over_da_fld,&integral_fld), pba->error_message, pnl->error_message);
  
  class_call(background_at_tau(pba,tau,pba->long_info,pba->inter_normal,&last_index,pvecback),
             pba->error_message,
             pnl->error_message);

  Omega_m = pvecback[pba->index_bg_Omega_m];
  Omega_v = 1.-pvecback[pba->index_bg_Omega_m]-pvecback[pba->index_bg_Omega_r];


  growth = pvecback[pba->index_bg_D];

  z_at_tau = 1./pvecback[pba->index_bg_a]-1.;
  
  /* The number below does the unit conversion to solar masses over Mpc^3: 2.77474589e11=rho_c/h^2 [Msun/Mpc^3] with rho_c = 8*pi*G/3*c^2 */
  rho_crit_today_in_msun_mpc3 = 2.77474589e11*pow(pba->h, 2); 
  
  free(pvecback);
  
  /** Calculate the Dark Energy correction: */  
  if (pba->has_fld==_TRUE_){
    if (index_tau == pnl->tau_size-1){         
      class_call(nonlinear_hmcode_growint(ppr,pba,pnl,1./(1.+pnl->z_infinity),-1.,0.,&g_lcdm ),
        pnl->error_message, pnl->error_message);
      class_call(nonlinear_hmcode_growint(ppr,pba,pnl,1./(1.+pnl->z_infinity),w0,dw_over_da_fld*(-1),&g_wcdm ),
        pnl->error_message, pnl->error_message);
      pnl->dark_energy_correction = pow(g_wcdm/g_lcdm, 1.5);
      //fprintf(stdout, "%e %e %e %e\n", dw_over_da_fld, g_wcdm, g_lcdm, pnl->dark_energy_correction); 
    }
  }
  else {
    pnl->dark_energy_correction = 1.;
  }
  /** Test whether pk_cb has to be taken into account (only if we have massive neutrinos)*/
  if (pba->has_ncdm==_TRUE_){
    index_pk_cb = pnl->index_pk_cb;
  }
  else {
    index_pk_cb = index_pk;
  }
  
  //double sigma_test;  
  /** Get sigma(R=8 Mpc/h), sigma_disp(R=0), sigma_disp(R=100 Mpc/h) and write the into pnl structure */
  class_call(nonlinear_hmcode_sigma(ppr,pba,ppt,ppm,pnl,8./pba->h,lnk_l[index_pk],lnpk_l[index_pk],ddlnpk_l[index_pk],&sigma8), 
			pnl->error_message, pnl->error_message);	
  class_call(nonlinear_hmcode_sigma_disp(ppr,pba,ppt,ppm,pnl,0.,lnk_l[index_pk],lnpk_l[index_pk],ddlnpk_l[index_pk],&sigma_disp), 
			pnl->error_message, pnl->error_message);
  class_call(nonlinear_hmcode_sigma_disp(ppr,pba,ppt,ppm,pnl,100./pba->h,lnk_l[index_pk],lnpk_l[index_pk],ddlnpk_l[index_pk],&sigma_disp100), 
			pnl->error_message, pnl->error_message);			
  /*class_call(nonlinear_hmcode_sigma(ppr,pba,ppt,ppm,pnl,4.,lnk_l[index_pk],lnpk_l[index_pk],ddlnpk_l[index_pk],&sigma_test), 
			pnl->error_message, pnl->error_message);
  fprintf(stdout, "z: %e, sigma: %e\n", z_at_tau, sigma_test); */   
  pnl->sigma_8[index_tau] = sigma8;
  pnl->sigma_disp[index_tau] = sigma_disp;
  pnl->sigma_disp_100[index_tau] = sigma_disp100;
  
  //fprintf(stdout, "%e %e\n", z_at_tau, sigma8);
  
   /** Initialisation steps for the 1-Halo Power Integral */
  mmin=ppr->mmin_for_p1h_integral/pba->h; //Minimum mass for integration; (unit conversion from  m[Msun/h] to m[Msun]  )
  mmax=ppr->mmax_for_p1h_integral/pba->h; //Maximum mass for integration;
  n=ppr->nsteps_for_p1h_integral; //Number of points for integration;

  class_alloc(mass,n*sizeof(double),pnl->error_message);
  class_alloc(r_real,n*sizeof(double),pnl->error_message);
  class_alloc(r_virial,n*sizeof(double),pnl->error_message); 
  class_alloc(sigma_r,n*sizeof(double),pnl->error_message);
  class_alloc(sigmaf_r,n*sizeof(double),pnl->error_message);
  class_alloc(nu_arr,n*sizeof(double),pnl->error_message);
  
  class_alloc(stab,ppr->n_hmcode_tables*sizeof(double),pnl->error_message);
  class_alloc(ddstab,ppr->n_hmcode_tables*sizeof(double),pnl->error_message);
  
  for (i=0;i<ppr->n_hmcode_tables;i++){
    stab[i] = pnl->stab[i*pnl->tau_size+index_tau];
    ddstab[i] = pnl->ddstab[i*pnl->tau_size+index_tau];
  }  
  
  // Linear theory density perturbation threshold for spherical collapse
  delta_c = 1.59+0.0314*log(sigma8); //Mead et al. (2015; arXiv 1505.07833)
  delta_c = delta_c*(1.+0.0123*log10(Omega_m)); //Nakamura & Suto (1997) fitting formula for LCDM models
  delta_c = delta_c*(1.+0.262*fnu); //Mead et al. (2016; arXiv 1602.02154) neutrino addition
  
  // virialized overdensity
  Delta_v=418.*pow(Omega_m, -0.352); //Mead et al. (2015; arXiv 1505.07833)          
  Delta_v=Delta_v*(1.+0.916*fnu); //Mead et al. (2016; arXiv 1602.02154) neutrino addition
  
  // mass or radius fraction respectively
  fraction = pow(0.01, 1./3.);
	
	/* Fill the arrays needed for the P1H Integral: mass, r_real, r_virial, nu_arr, sigma_r, sigmaf_r
   * The P1H Integral is an integral over nu=delta_c/sigma(M), where M is connected to R via R=(3M)/(4*pi*rho_m).
   * The Integrand is M*Window^2{nu(M)*k, Rv(M), c(M)}*f(nu) with the window being the fouriertransformed
   * NFW profile, Rv = R/Delta_v^(1/3) and Sheth-Thormen halo mass function f.
   * The halo concentration-mass-relation c(M) will be found later.  */
  for (i=0;i<n;i++){
	  m = exp(log(mmin)+log(mmax/mmin)*(i)/(n-1));
	  r = pow((3.*m/(4.*_PI_*rho_crit_today_in_msun_mpc3*Omega0_m)), (1./3.)); 
	  mass[i] = m;
	  r_real[i] = r;
	  r_virial[i] = r_real[i]/pow(Delta_v, 1./3.);
	  class_call(array_interpolate_spline(pnl->rtab,
										  nsig,
										  stab,
										  ddstab,
										  1,
										  r,
										  &last_index,
										  &sig,
										  1,
										  pnl->error_message),
					pnl->error_message, pnl->error_message);
	  class_call(array_interpolate_spline(pnl->rtab,
										  nsig,
										  stab,
										  ddstab,
										  1,
										  r*fraction,
										  &last_index,
										  &sigf,
										  1,
										  pnl->error_message),
					pnl->error_message, pnl->error_message);

		nu=delta_c/sig;
	  sigma_r[i] = sig;
	  sigmaf_r[i] = sigf;
	  nu_arr[i] = nu;				
  }
  
  free(stab);
  free(ddstab);
  
  /** find nonlinear scales k_nl and r_nl and the effective spectral index n_eff */
  nu_nl = 1.;
  nu_min = nu_arr[0];
	//fprintf(stdout, "z: %e, numin: %e\n", z_at_tau, nu_min);
  // stop calculating the nonlinear correction if the nonlinear scale is not reached in the table:
	if (nu_min > nu_nl) {
    class_stop(pnl->error_message,"Your input of the mass range is such that the nonlinear scale cannot be found at this redshift %5.2. Try to decrease the parameter mmin_for_p1h_integral\n",z_at_tau);
  }

  
  class_call(array_interpolate_two_arrays_one_column(
																			nu_arr,
																			r_real,
																			1,
																			0,
																			n,
																			nu_nl,
																			&r_nl,
																			pnl->error_message),
					pnl->error_message, pnl->error_message);

	class_call(array_search_bisect(n,nu_arr,nu_nl,&index_nl,pnl->error_message), pnl->error_message, pnl->error_message);
	
	r1 = r_real[index_nl-1];
	r2 = r_real[index_nl+2];
  
  // for debugging: (if it happens that r_nl is not between r1 and r2, which should never be the case) 
  //fprintf(stdout, "%e %e %e %e\n", r1, nu_arr[index_nl-1], r2, nu_arr[index_nl+2]);
	
  /* do bisectional iteration between r1 and r2 to find the precise value of r_nl */
  counter = 0;
  do {
    r_nl = (r1+r2)/2.;
    counter ++;
	  
		class_call(nonlinear_hmcode_sigma(ppr,pba,ppt,ppm,pnl,r_nl,lnk_l[index_pk_cb],lnpk_l[index_pk_cb],ddlnpk_l[index_pk_cb],&sigma_nl),
			pnl->error_message, pnl->error_message);		

    diff = sigma_nl - delta_c;

    if (diff > ppr->halofit_tol_sigma){
      r1=r_nl;
    }
    else if (diff < -ppr->halofit_tol_sigma) {
      r2 = r_nl;
    }

    class_test(counter > _MAX_IT_,
               pnl->error_message,
               "could not converge within maximum allowed number of iterations");

  } while (fabs(diff) > ppr->halofit_tol_sigma);
	
  if (pnl->nonlinear_verbose>5){
    fprintf(stdout, "number of iterations for r_nl at z = %e: %d\n", z_at_tau, counter);
  }
	*k_nl = 1./r_nl;
  
  if (*k_nl > pnl->k[pnl->k_size-1]) {
    * nonlinear_found_k_max = too_small;
    free(mass);
    free(r_real);
    free(r_virial);
    free(sigma_r);
    free(sigmaf_r);
    free(nu_arr);
    return _SUCCESS_;
  }
	else {
		* nonlinear_found_k_max = ok;
	}
  
  /* call sigma_prime function at r_nl to find the effective spectral index n_eff */
	class_call(nonlinear_hmcode_sigma_prime(ppr,pba,ppt,ppm,pnl,r_nl,lnk_l[index_pk_cb],lnpk_l[index_pk_cb],ddlnpk_l[index_pk_cb],&sigma_prime),
			pnl->error_message, pnl->error_message);
	dlnsigdlnR = r_nl*pow(sigma_nl, -2)*sigma_prime;
  n_eff = -3.- dlnsigdlnR;
  alpha = 3.24*pow(1.85, n_eff);
  
  pnl->sigma_prime[index_tau] = sigma_prime;
  
  /** Calculate halo concentration-mass relation conc(mass) */ 
	class_alloc(conc,n*sizeof(double),pnl->error_message);

  if (tau==pba->conformal_age && pnl->nonlinear_verbose > 9) {
    fprintf(stdout, "#################################################################\n");
    fprintf(stdout, "tau = %f; z = %f\n", tau, z_at_tau);
    fprintf(stdout, "--------------------------------------------------------------------\n");
    fprintf(stdout, "M,		rf,		s(fM),		zf,		gf,		c \n");
    fprintf(stdout, "--------------------------------------------------------------------\n");
  }
    
  for (i=0;i<n;i++){
		//find growth rate at formation
    g_form = delta_c*growth/sigmaf_r[i];
    if (g_form > 1.) g_form = 1.;
		
    // 
    class_call(array_interpolate_two_arrays_one_column(
																pnl->growtable,
																pnl->ztable,
																1,
																0,
																ng,
																g_form,
																&z_form,
																pnl->error_message),
					pnl->error_message, pnl->error_message);	
		if (z_form < z_at_tau){
			conc[i] = pnl->c_min;
		} else {
			conc[i] = pnl->c_min*(1.+z_form)/(1.+z_at_tau)*pnl->dark_energy_correction;
	  } 	
		if (tau==pba->conformal_age && pnl->nonlinear_verbose > 9) fprintf(stdout, "%e %e %e %e %e %e\n",mass[i], r_real[i]*fraction*pba->h, sigmaf_r[i], z_form, g_form, conc[i]);
	}
  if (tau==pba->conformal_age && pnl->nonlinear_verbose > 9) fprintf(stdout, "#################################################################\n");
  
  
  
  
	/** Now compute the nonlinear correction */
  eta = pnl->eta_0 - 0.3*sigma8; //halo bloating parameter
  k_star=0.584/sigma_disp;   //Damping wavenumber of the 1-halo term at very large scales;
	fdamp = 0.0095*pow(sigma_disp100*pba->h, 1.37); //Damping factor for 2-halo term 
	if (fdamp<1.e-3) fdamp=1.e-3;
  if (fdamp>0.99)  fdamp=0.99;
  
  double nu_cut = 10.;
  int index_cut;
  class_call(array_search_bisect(n,nu_arr,nu_cut,&index_cut,pnl->error_message), pnl->error_message, pnl->error_message);
  
  i=0;
  index_nu=i;
  i++;
  index_y=i;
  i++;
  index_ddy=i;
  i++;
  index_ncol=i;
	
	for (index_k = 0; index_k < pnl->k_size; index_k++){
		
		class_alloc(p1h_integrand,index_cut*index_ncol*sizeof(double),pnl->error_message);
		
		pk_lin = pk_l[index_k]*pow(pnl->k[index_k],3)*anorm; //convert P_k to Delta_k^2
		
		for (i=0; i<index_cut; i++){ //Calculates the integrand for the ph1 integral at all nu values
			//get the nu^eta-value of the window
      class_call(nonlinear_hmcode_window_nfw(
																	pnl,
																	pow(nu_arr[i], eta)*pnl->k[index_k],
																	r_virial[i],
																	conc[i],
																  &window_nfw),
					pnl->error_message, pnl->error_message);	
			//get the value of the halo mass function
      class_call(nonlinear_hmcode_halomassfunction(
																	nu_arr[i],
																  &gst),
					pnl->error_message, pnl->error_message);	

			p1h_integrand[i*index_ncol+index_nu] = nu_arr[i];
			
			p1h_integrand[i*index_ncol+index_y] = mass[i]*gst*pow(window_nfw, 2.);
      //if ((tau==pba->conformal_age) && (index_k == 0)) {
        //fprintf(stdout, "%d %e %e\n", index_cut, p1h_integrand[i*index_ncol+index_nu], p1h_integrand[i*index_ncol+index_y]);
			//}
		} 
		class_call(array_spline(p1h_integrand,
                            index_ncol,
                            index_cut,
                            index_nu,
                            index_y,
                            index_ddy,
                            _SPLINE_EST_DERIV_,
                            pnl->error_message),
             pnl->error_message,
             pnl->error_message);
		
		class_call(array_integrate_all_trapzd_or_spline(
																				p1h_integrand,
                                        index_ncol,
                                        index_cut, 
                                        index_cut-1, //0 or n-1
                                        index_nu,
                                        index_y,
                                        index_ddy,
                                        &pk_1h,
                                        pnl->error_message),
             pnl->error_message,
             pnl->error_message);
    

    if (pow(pnl->k[index_k]/k_star, 2)>7.){
      fac = 0.;     //prevents problems if (k/k*)^2 is large
    }
    else{
      fac=exp(-pow((pnl->k[index_k]/k_star), 2.));
    }
    /*if (tau==pba->conformal_age){
      fprintf(stdout, "%e %e %e\n",pnl->k[index_k]/pba->h, fac, pk_1h);
    }*/
    pk_1h = pk_1h*anorm*pow(pnl->k[index_k],3)*(1.-fac)/(rho_crit_today_in_msun_mpc3*Omega0_m);  // dimensionless power
		
		if (fdamp==0){
			pk_2h=pk_lin;
		}else{	
			pk_2h=pk_lin*(1.-fdamp*pow(tanh(pnl->k[index_k]*sigma_disp/sqrt(fdamp)), 2.)); //dimensionless power
		}
		if (pk_2h<0.) pk_2h=0.;	
		pk_nl[index_k] = pow((pow(pk_1h, alpha) + pow(pk_2h, alpha)), (1./alpha))/pow(pnl->k[index_k],3)/anorm; //converted back to P_k
		
    // for debugging:
    //if (tau==pba->conformal_age) fprintf(stdout, "%e %e %e %e %e\n", pnl->k[index_k], pk_lin, pk_1h, pk_2h, pk_nl[index_k]*pow(pnl->k[index_k],3)*anorm);			
		//if (tau==pba->conformal_age) fprintf(stdout, "%e, %e\n",pnl->k[index_k]/pba->h, pk_nl[index_k]);
		
		free(p1h_integrand);
	}
	
  // print parameter values  
  if ((pnl->nonlinear_verbose > 1 && tau==pba->conformal_age) || pnl->nonlinear_verbose > 5){
		fprintf(stdout, " -> Parameters at redshift z = %e:\n", z_at_tau); 
		fprintf(stdout, "    fnu:		%e\n", fnu);
		fprintf(stdout, "    sigd [Mpc/h]:	%e\n", sigma_disp*pba->h);
		fprintf(stdout, "    sigd100 [Mpc/h]:    %e\n", sigma_disp100*pba->h);
		fprintf(stdout, "    sigma8:		%e\n", sigma8);
		fprintf(stdout, "    nu min:		%e\n", nu_arr[0]);
		fprintf(stdout, "    nu max:		%e\n", nu_arr[n-1]);
		fprintf(stdout, "    r_v min [Mpc/h]:    %e\n", r_virial[0]*pba->h);
		fprintf(stdout, "    r_v max [Mpc/h]:    %e\n", r_virial[n-1]*pba->h);				
		fprintf(stdout, "    r_nl [Mpc/h]:	%e\n", r_nl*pba->h);
		fprintf(stdout, "    k_nl [h/Mpc]:	%e\n", *k_nl/pba->h);
		fprintf(stdout, "    sigma_nl:		%e\n", sigma_nl/delta_c);
		fprintf(stdout, "    neff:		%e\n", n_eff);
		fprintf(stdout, "    c min:		%e\n", conc[n-1]);
		fprintf(stdout, "    c max:		%e\n", conc[0]);			
		fprintf(stdout, "    Dv:			%e\n", Delta_v);
		fprintf(stdout, "    dc:			%e\n", delta_c);	
		fprintf(stdout, "    eta:		%e\n", eta);	
		fprintf(stdout, "    k*:			%e\n", k_star/pba->h);
		fprintf(stdout, "    Abary:		%e\n", pnl->c_min);			
		fprintf(stdout, "    fdamp:		%e\n", fdamp);		
		fprintf(stdout, "    alpha:		%e\n", alpha);
		fprintf(stdout, "    ksize, kmin, kmax:   %d, %e, %e\n", pnl->k_size, pnl->k[0]/pba->h, pnl->k[pnl->k_size-1]/pba->h);	
		
    // for debugging:
    //for (i=0;i<ppr->n_hmcode_tables;i++){
			//fprintf(stdout, "%d %e %e %e\n",i+1, pnl->rtab[i*pnl->tau_size+index_tau]*pba->h, pnl->stab[i*pnl->tau_size+index_tau], pnl->ddstab[i*pnl->tau_size+index_tau]);
			//fprintf(stdout, "%e %e\n",1./(1.+pnl->ztable[i]), pnl->growtable[i]);
  	//}
  	
  } 
	
  free(conc);	
  free(mass);
  free(r_real);
  free(r_virial);
  free(sigma_r);
  free(sigmaf_r);
  free(nu_arr);

  return _SUCCESS_;
}
  




<|MERGE_RESOLUTION|>--- conflicted
+++ resolved
@@ -286,11 +286,7 @@
   double * pvecback;
   int last_index;
   double a,z;
-<<<<<<< HEAD
-  enum nonlinear_statement nonlinear_found_k_max;
-=======
   short halofit_found_k_max;
->>>>>>> 72fdf9ab
   int pk_type;
 
   /** Summary
@@ -415,8 +411,6 @@
 					         pnl->error_message),
 				   pnl->error_message,
 				   pnl->error_message);
-
-<<<<<<< HEAD
       
       /** fill table with scale independent growth factor */
 	    class_call(nonlinear_hmcode_fill_growtab(ppr,pba,pnl), 
@@ -442,24 +436,7 @@
       if (pnl->feedback == owls_dblim){
         pnl->eta_0 = 0.70;
         pnl->c_min = 3.01;
-      }		
-		
-=======
-    if(pk_type == 0){
-     if(pba->has_ncdm)
-        index_pk=pnl->index_pk_cb;
-     else
-        index_pk = pnl->index_pk_m;
-    }
-    else if(pk_type == 1){
-     if(pba->has_ncdm)
-        index_pk = pnl->index_pk_m;
-     else
-       class_stop(pnl->error_message,"looks like pk_size=2 even if you do not have any massive neutrinos");
-    }
-    else {
-     class_stop(pnl->error_message,"P(k) is set neither to total matter nor to cold dark matter + baryons, pk_type=%d \n",pk_type);
->>>>>>> 72fdf9ab
+      }
     }
     
 /* //This is not necessary anymore, since the order of index_pk does not play a role  
@@ -478,22 +455,39 @@
     
     pnl->index_tau_min_nl = 0;  
     
-    print_warning=_FALSE_;
-    
     /** - loop over time */
 
     for (index_tau = pnl->tau_size-1; index_tau>=0; index_tau--) {
       
       clock_t begin = clock();
       
-      for (index_pk=0; index_pk<pnl->pk_size; index_pk++) {      
+      for (pk_type=0; pk_type<pnl->pk_size; pk_type++) {
+        
+        if(pk_type == 0) {
+          if(pba->has_ncdm) {
+            index_pk=pnl->index_pk_cb;
+          }
+          else {
+            index_pk = pnl->index_pk_m;
+          }
+        }
+        else if(pk_type == 1) {
+          if(pba->has_ncdm){
+            index_pk = pnl->index_pk_m;
+          }
+          else {
+            class_stop(pnl->error_message,"looks like pk_size=2 even if you do not have any massive neutrinos");
+          }
+        }
+        else {
+         class_stop(pnl->error_message,"P(k) is set neither to total matter nor to cold dark matter + baryons, pk_type=%d \n",pk_type);
+        }
         
       /* get P_L(k) at this time */
       class_call(nonlinear_pk_l(pba,ppt,ppm,pnl,index_pk,index_tau,pk_l[index_pk],lnk_l[index_pk],lnpk_l[index_pk],ddlnpk_l[index_pk]),
                  pnl->error_message,
                  pnl->error_message);
 
-<<<<<<< HEAD
       // get P_NL(k) at this time with Halofit 
       if (pnl->method == nl_halofit) {
         if (print_warning == _FALSE_) {
@@ -512,11 +506,11 @@
                  lnpk_l[index_pk],
                  ddlnpk_l[index_pk],
                  &(pnl->k_nl[index_pk][index_tau]),																		      
-                 &nonlinear_found_k_max),
+                 &halofit_found_k_max),
                  pnl->error_message,
                  pnl->error_message);
           
-          if (nonlinear_found_k_max == ok) {
+          if (halofit_found_k_max == _TRUE_) {
 
 						// for debugging:
             /*
@@ -530,7 +524,7 @@
               } 
           }
           else {
-          /* when Halofit found k_max too small, use 1 as the
+          /* when Halofit found k_max is false, use 1 as the
             non-linear correction for this redshift/time, store the
             last index which worked, and print a warning. */
             print_warning = _TRUE_;
@@ -548,34 +542,6 @@
               fprintf(stdout,
 											" -> [WARNING:] Halofit non-linear corrections could not be computed at redshift z=%5.2f and higher.\n    This is because k_max is too small for Halofit to be able to compute the scale k_NL at this redshift.\n    If non-linear corrections at such high redshift really matter for you,\n    just try to increase one of the parameters P_k_max_h/Mpc or P_k_max_1/Mpc or halofit_min_k_max (the code will take the max of these parameters) until reaching desired z.\n",z);
               free(pvecback);
-=======
-       /* get P_NL(k) at this time */
-      if (print_warning == _FALSE_) {
-      
-        class_call(nonlinear_halofit(ppr,
-                                     pba,
-                                     ppt,
-                                     ppm,
-                                     pnl,
-                                     index_pk,
-                                     pnl->tau[index_tau],
-                                     pk_l[index_pk],
-                                     pk_nl[index_pk],
-                                     lnk_l[index_pk],
-                                     lnpk_l[index_pk],
-                                     ddlnpk_l[index_pk],
-                                     &(pnl->k_nl[index_pk][index_tau]),
-                                     &halofit_found_k_max),
-                   pnl->error_message,
-                   pnl->error_message);
-
-        if (halofit_found_k_max == _TRUE_) {
-
-          // for debugging:
-            /*if ((index_tau == pnl->tau_size-1)){ 
-            for (index_k=0; index_k<pnl->k_size; index_k++) {
-            fprintf(stdout,"%d %e  %e  %e\n",index_pk,pnl->k[index_k],pk_l[index_pk][index_k],pk_nl[index_pk][index_k]);
->>>>>>> 72fdf9ab
             }
           }
         }
@@ -592,20 +558,16 @@
       // get P_NL(k) at this time with HMcode
       else if (pnl->method == nl_HMcode) {				
         if (print_warning == _FALSE_) {
-          if (pba->has_ncdm){
-            class_call(nonlinear_hmcode_fill_sigtab(ppr,pba,ppt,ppm,pnl,index_tau,lnk_l[pnl->index_pk_cb],lnpk_l[pnl->index_pk_cb],ddlnpk_l[pnl->index_pk_cb]), 
+          if (pk_type==0){
+            class_call(nonlinear_hmcode_fill_sigtab(ppr,pba,ppt,ppm,pnl,index_tau,lnk_l[index_pk],lnpk_l[index_pk],ddlnpk_l[index_pk]), 
               pnl->error_message, pnl->error_message);
           }
-          else {
-            class_call(nonlinear_hmcode_fill_sigtab(ppr,pba,ppt,ppm,pnl,index_tau,lnk_l[pnl->index_pk_m],lnpk_l[pnl->index_pk_m],ddlnpk_l[pnl->index_pk_m]), 
-              pnl->error_message, pnl->error_message);         
 							/*if	(index_tau == pnl->tau_size-1) {
 								fprintf(stdout, "i,  R         sigma\n");
 								for (i=0;i<64;i++){
 									fprintf(stdout, "%d, %e, %e\n",i, pnl->rtab[i*pnl->tau_size+index_tau]*pba->h, pnl->stab[i*pnl->tau_size+index_tau]);
 								}
 							} */    
-          }
             class_call(nonlinear_hmcode(ppr,
                        pba,
                        ppt,
@@ -620,11 +582,11 @@
                        lnpk_l,
                        ddlnpk_l,
                        &(pnl->k_nl[index_pk][index_tau]),
-                       &nonlinear_found_k_max),
+                       &halofit_found_k_max),
               pnl->error_message,
               pnl->error_message);
           
-          if (nonlinear_found_k_max == ok) {
+          if (halofit_found_k_max == _TRUE_) {
 
 						// for debugging:
 						/*
@@ -640,7 +602,7 @@
             
           }
           else {
-						/* when HMcode found k_max too small, use 1 as the
+						/* when HMcode found k_max is false, use 1 as the
 							non-linear correction for this redshift/time, store the
 							last index which worked, and print a warning. */
             print_warning = _TRUE_;
@@ -658,7 +620,7 @@
               a = pvecback[pba->index_bg_a];
               z = pba->a_today/a-1.;
               fprintf(stdout,
-											" -> [WARNING:] HMcode non-linear corrections could not be computed at redshift z=%5.2f and higher.\n    This is because mmin_for_p1h_integral is not small enough for HMcode to be able to compute the scale k_NL at this redshift.\n    If non-linear corrections at such high redshift really matter for you,\n    just try to decrease the parameters mmin_for_p1h_integral and eventually also rmin_for_sigtab.\n",z);
+											" -> [WARNING:] HMcode non-linear corrections could not be computed at redshift z=%5.2f and higher.\n    This is because k_max is too small for HMcode to be able to compute the scale k_NL at this redshift.\n    If non-linear corrections at such high redshift really matter for you,\n    just try to increase one of the parameters P_k_max_h/Mpc or P_k_max_1/Mpc or hmcode_min_k_max (the code will take the max of these parameters) until reaching desired z.\n",z);
               free(pvecback);
             }
           }
@@ -684,11 +646,16 @@
         fprintf(stdout,"\n\n");
       }
       */
+
+    } //end loop over pk_type
+    
+    //show the time spent for each tau:
     clock_t end = clock();
     double time_spent = ((double)(end - begin))/CLOCKS_PER_SEC;
-    fprintf(stdout, "tau = %e, time spent: %e s\n", pnl->tau[index_tau], time_spent);
-    }//end loop over index_pk
-    }//end loop over index_tau
+    fprintf(stdout, "tau = %e, time spent: %e s\n", pnl->tau[index_tau], time_spent);    
+    
+    
+    } //end loop over index_tau
 
     for (index_pk=0; index_pk<pnl->pk_size; index_pk++){
       free(pk_l[index_pk]);
@@ -971,11 +938,7 @@
                       double *lnpk_l,
                       double *ddlnpk_l,
                       double *k_nl,
-<<<<<<< HEAD
-                      enum nonlinear_statement * nonlinear_found_k_max
-=======
                       short * halofit_found_k_max
->>>>>>> 72fdf9ab
                       ) {
 
   double Omega_m,Omega_v,fnu,Omega0_m, w0, dw_over_da_fld, integral_fld;
@@ -1199,21 +1162,13 @@
   */
 
   if (sigma < 1.) {
-<<<<<<< HEAD
-    * nonlinear_found_k_max = too_small;
-=======
     * halofit_found_k_max = _FALSE_;
->>>>>>> 72fdf9ab
     free(pvecback);
     free(integrand_array);
     return _SUCCESS_;
   }
   else {
-<<<<<<< HEAD
-    * nonlinear_found_k_max = ok;
-=======
     * halofit_found_k_max = _TRUE_;
->>>>>>> 72fdf9ab
   }
 
   xlogr1 = log(R)/log(10.);
@@ -2220,7 +2175,7 @@
                       double **lnpk_l,
                       double **ddlnpk_l,
                       double *k_nl,
-                      enum nonlinear_statement * nonlinear_found_k_max                        
+                      short * halofit_found_k_max                        
                       ) {
   
   /* integers */
@@ -2495,7 +2450,7 @@
 	*k_nl = 1./r_nl;
   
   if (*k_nl > pnl->k[pnl->k_size-1]) {
-    * nonlinear_found_k_max = too_small;
+    * halofit_found_k_max = _FALSE_;
     free(mass);
     free(r_real);
     free(r_virial);
@@ -2505,7 +2460,7 @@
     return _SUCCESS_;
   }
 	else {
-		* nonlinear_found_k_max = ok;
+		* halofit_found_k_max = _TRUE_;
 	}
   
   /* call sigma_prime function at r_nl to find the effective spectral index n_eff */
