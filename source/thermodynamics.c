--- conflicted
+++ resolved
@@ -1032,7 +1032,6 @@
 
   pth->tau_free_streaming = tau;
 
-<<<<<<< HEAD
   /** - Find interacting dark radiation streaming */
   index_tau_fs = index_tau;
   if(pba->has_idr == _TRUE_){
@@ -1079,7 +1078,7 @@
         tau_dark_fs = tau;
       pth->tau_idr_free_streaming = tau;
     }
-=======
+  }
   /** - find z_star (when optical depth kappa crosses one, using linear
       interpolation) and sound horizon at that time */
 
@@ -1110,7 +1109,6 @@
     pth->rd_star = (pth->z_table[index_tau+1]-pth->z_star)/(pth->z_table[index_tau+1]-pth->z_table[index_tau])*pth->thermodynamics_table[(index_tau)*pth->th_size+pth->index_th_r_d]
       +(pth->z_star-pth->z_table[index_tau])/(pth->z_table[index_tau+1]-pth->z_table[index_tau])*pth->thermodynamics_table[(index_tau+1)*pth->th_size+pth->index_th_r_d];
 
->>>>>>> 29fda93f
   }
 
   /** - find baryon drag time (when tau_d crosses one, using linear
@@ -1184,7 +1182,6 @@
   /** - if verbose flag set to next-to-minimum value, print the main results */
 
   if (pth->thermodynamics_verbose > 0) {
-<<<<<<< HEAD
     if(pba->has_idm_dr == _TRUE_) {
 
       if((pth->thermodynamics_table[(pth->tt_size-1)*pth->th_size+pth->index_th_tau_idm_dr]>1.) && (pth->thermodynamics_table[(pth->tt_size-1)*pth->th_size+pth->index_th_tau_idr]>1.)){
@@ -1195,10 +1192,7 @@
         printf(" -> computation of idm_dr and idr decoupling skipped because z would not be in z_table\n");
       }
     }
-    printf(" -> recombination at z = %f\n",pth->z_rec);
-=======
     printf(" -> recombination at z = %f (max of visibility function)\n",pth->z_rec);
->>>>>>> 29fda93f
     printf("    corresponding to conformal time = %f Mpc\n",pth->tau_rec);
     printf("    with comoving sound horizon = %f Mpc\n",pth->rs_rec);
     printf("    angular diameter distance = %f Mpc\n",pth->da_rec);
@@ -4245,5 +4239,4 @@
 
   *result = before + (after-before)*(tanh((x-center)/width)+1.)/2.;
 
-  return _SUCCESS_;
-}+  return _SUCCESS_;}