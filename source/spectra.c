/** @file spectra.c Documented spectra module
 *
 * Julien Lesgourgues, 25.08.2010
 *
 * This module computes the anisotropy and Fourier power spectra
 * \f$ C_l^{X}, P(k), ... \f$'s given the transfer and Bessel functions
 * (for anisotropy spectra), the source functions (for Fourier spectra)
 * and the primordial spectra.
 *
 * The following functions can be called from other modules:
 *
 * -# spectra_init() at the beginning (but after transfer_init())
 * -# spectra_cl_at_l() at any time for computing \f$ C_l \f$ at any l
 * -# spectra_spectrum_at_z() at any time for computing P(k) at any z
 * -# spectra_spectrum_at_k_and z() at any time for computing P at any k and z
 * -# spectra_free() at the end
 */

#include "spectra.h"



int spectra_bandpower(struct spectra * psp,
                      int l1,
                      int l2,
                      double * TT_II,
                      double * TT_RI,
                      double * TT_RR
                      ) {

  int l;
  int index_md;
  double * cl_tot;
  double ** cl_md;
  double ** cl_md_ic;

  class_alloc(cl_tot,psp->ct_size*sizeof(double),psp->error_message);
  class_alloc(cl_md,psp->md_size*sizeof(double*),psp->error_message);
  class_alloc(cl_md_ic,psp->md_size*sizeof(double*),psp->error_message);
  for (index_md=0;index_md<psp->md_size; index_md++) {
    class_alloc(cl_md[index_md],psp->ct_size*sizeof(double),psp->error_message);
    class_alloc(cl_md_ic[index_md],psp->ct_size*psp->ic_ic_size[index_md]*sizeof(double),psp->error_message);
  }

  *TT_RR=0.;
  *TT_RI=0.;
  *TT_II=0.;

  for (l=l1; l<=l2; l++) {

    class_call(spectra_cl_at_l(psp,
                               (double)l,
                               cl_tot,
                               cl_md,
                               cl_md_ic),
               psp->error_message,
               psp->error_message);

    *TT_RR += (double)(2*l+1)*cl_md_ic[psp->index_md_scalars][index_symmetric_matrix(0,0,psp->ic_size[psp->index_md_scalars])*psp->ct_size+psp->index_ct_tt];
    *TT_RI += (double)(2*l+1)*cl_md_ic[psp->index_md_scalars][index_symmetric_matrix(0,1,psp->ic_size[psp->index_md_scalars])*psp->ct_size+psp->index_ct_tt]*2.;
    *TT_II += (double)(2*l+1)*cl_md_ic[psp->index_md_scalars][index_symmetric_matrix(1,1,psp->ic_size[psp->index_md_scalars])*psp->ct_size+psp->index_ct_tt];

  }

  for (index_md=0;index_md<psp->md_size; index_md++) {
    free(cl_md[index_md]);
    free(cl_md_ic[index_md]);
  }
  free(cl_tot);
  free(cl_md);
  free(cl_md_ic);

  return _SUCCESS_;

}

/**
 * Anisotropy power spectra \f$ C_l\f$'s for all types, modes and initial conditions.
 *
 * This routine evaluates all the \f$C_l\f$'s at a given value of l by
 * interpolating in the pre-computed table. When relevant, it also
 * sums over all initial conditions for each mode, and over all modes.
 *
 * This function can be
 * called from whatever module at whatever time, provided that
 * spectra_init() has been called before, and spectra_free() has not
 * been called yet.
 *
 * @param psp        Input: pointer to spectra structure (containing pre-computed table)
 * @param l          Input: multipole number
 * @param cl_tot     Output: total \f$C_l\f$'s for all types (TT, TE, EE, etc..)
 * @param cl_md      Output: \f$C_l\f$'s for all types (TT, TE, EE, etc..) decomposed mode by mode (scalar, tensor, ...) when relevant
 * @param cl_md_ic   Output: \f$C_l\f$'s for all types (TT, TE, EE, etc..) decomposed by pairs of initial conditions (adiabatic, isocurvatures) for each mode (usually, only for the scalar mode) when relevant
 * @return the error status
 */

int spectra_cl_at_l(
                    struct spectra * psp,
                    double l,
                    double * cl_tot,    /* array with argument cl_tot[index_ct] (must be already allocated) */
                    double * * cl_md,   /* array with argument cl_md[index_md][index_ct] (must be already allocated only if several modes) */
                    double * * cl_md_ic /* array with argument cl_md_ic[index_md][index_ic1_ic2*psp->ct_size+index_ct] (must be already allocated for a given mode only if several ic's) */
                    ) {

  /** Summary: */

  /** - define local variables */

  int last_index;
  int index_md;
  int index_ic1,index_ic2,index_ic1_ic2;
  int index_ct;

  /** - (a) treat case in which there is only one mode and one initial condition.
      Then, only cl_tot needs to be filled. */

  if ((psp->md_size == 1) && (psp->ic_size[0] == 1)) {
    index_md = 0;
    if ((int)l <= psp->l[psp->l_size[index_md]-1]) {

      /* interpolate at l */
      class_call(array_interpolate_spline(psp->l,
                                          psp->l_size[index_md],
                                          psp->cl[index_md],
                                          psp->ddcl[index_md],
                                          psp->ct_size,
                                          l,
                                          &last_index,
                                          cl_tot,
                                          psp->ct_size,
                                          psp->error_message),
                 psp->error_message,
                 psp->error_message);

      /* set to zero for the types such that l<l_max */
      for (index_ct=0; index_ct<psp->ct_size; index_ct++)
        if ((int)l > psp->l_max_ct[index_md][index_ct])
          cl_tot[index_ct]=0.;
    }
    else {
      for (index_ct=0; index_ct<psp->ct_size; index_ct++)
        cl_tot[index_ct]=0.;
    }
  }

  /** - (b) treat case in which there is only one mode
      with several initial condition.
      Fill cl_md_ic[index_md=0] and sum it to get cl_tot. */

  if ((psp->md_size == 1) && (psp->ic_size[0] > 1)) {
    index_md = 0;
    for (index_ct=0; index_ct<psp->ct_size; index_ct++)
      cl_tot[index_ct]=0.;
    for (index_ic1 = 0; index_ic1 < psp->ic_size[index_md]; index_ic1++) {
      for (index_ic2 = index_ic1; index_ic2 < psp->ic_size[index_md]; index_ic2++) {
        index_ic1_ic2 = index_symmetric_matrix(index_ic1,index_ic2,psp->ic_size[index_md]);
        if (((int)l <= psp->l[psp->l_size[index_md]-1]) &&
            (psp->is_non_zero[index_md][index_ic1_ic2] == _TRUE_)) {

          class_call(array_interpolate_spline(psp->l,
                                              psp->l_size[index_md],
                                              psp->cl[index_md],
                                              psp->ddcl[index_md],
                                              psp->ic_ic_size[index_md]*psp->ct_size,
                                              l,
                                              &last_index,
                                              cl_md_ic[index_md],
                                              psp->ic_ic_size[index_md]*psp->ct_size,
                                              psp->error_message),
                     psp->error_message,
                     psp->error_message);

          for (index_ct=0; index_ct<psp->ct_size; index_ct++)
            if ((int)l > psp->l_max_ct[index_md][index_ct])
              cl_md_ic[index_md][index_ic1_ic2*psp->ct_size+index_ct]=0.;
        }
        else {
          for (index_ct=0; index_ct<psp->ct_size; index_ct++)
            cl_md_ic[index_md][index_ic1_ic2*psp->ct_size+index_ct]=0.;
        }

        /* compute cl_tot by summing over cl_md_ic */
        for (index_ct=0; index_ct<psp->ct_size; index_ct++) {
          if (index_ic1 == index_ic2)
            cl_tot[index_ct]+=cl_md_ic[index_md][index_ic1_ic2*psp->ct_size+index_ct];
          else
            cl_tot[index_ct]+=2.*cl_md_ic[index_md][index_ic1_ic2*psp->ct_size+index_ct];
        }
      }
    }
  }

  /** - (c) loop over modes */

  if (psp->md_size > 1) {

    for (index_ct=0; index_ct<psp->ct_size; index_ct++)
      cl_tot[index_ct]=0.;

    for (index_md = 0; index_md < psp->md_size; index_md++) {

      /** - --> (c.1.) treat case in which the mode under consideration
          has only one initial condition.
          Fill cl_md[index_md]. */

      if (psp->ic_size[index_md] == 1) {
        if ((int)l <= psp->l[psp->l_size[index_md]-1]) {

          class_call(array_interpolate_spline(psp->l,
                                              psp->l_size[index_md],
                                              psp->cl[index_md],
                                              psp->ddcl[index_md],
                                              psp->ct_size,
                                              l,
                                              &last_index,
                                              cl_md[index_md],
                                              psp->ct_size,
                                              psp->error_message),
                     psp->error_message,
                     psp->error_message);

          for (index_ct=0; index_ct<psp->ct_size; index_ct++)
            if ((int)l > psp->l_max_ct[index_md][index_ct])
              cl_md[index_md][index_ct]=0.;
        }
        else {
          for (index_ct=0; index_ct<psp->ct_size; index_ct++)
            cl_md[index_md][index_ct]=0.;
        }
      }

      /** - --> (c.2.) treat case in which the mode under consideration
          has several initial conditions.
          Fill cl_md_ic[index_md] and sum it to get cl_md[index_md] */

      if (psp->ic_size[index_md] > 1) {

        if ((int)l <= psp->l[psp->l_size[index_md]-1]) {

          /* interpolate all ic and ct */
          class_call(array_interpolate_spline(psp->l,
                                              psp->l_size[index_md],
                                              psp->cl[index_md],
                                              psp->ddcl[index_md],
                                              psp->ic_ic_size[index_md]*psp->ct_size,
                                              l,
                                              &last_index,
                                              cl_md_ic[index_md],
                                              psp->ic_ic_size[index_md]*psp->ct_size,
                                              psp->error_message),
                     psp->error_message,
                     psp->error_message);

          /* set to zero some of the components */
          for (index_ic1 = 0; index_ic1 < psp->ic_size[index_md]; index_ic1++) {
            for (index_ic2 = index_ic1; index_ic2 < psp->ic_size[index_md]; index_ic2++) {
              index_ic1_ic2 = index_symmetric_matrix(index_ic1,index_ic2,psp->ic_size[index_md]);
              for (index_ct=0; index_ct<psp->ct_size; index_ct++) {

                if (((int)l > psp->l_max_ct[index_md][index_ct]) || (psp->is_non_zero[index_md][index_ic1_ic2] == _FALSE_))
                  cl_md_ic[index_md][index_ic1_ic2*psp->ct_size+index_ct]=0.;
              }
            }
          }
        }
        /* if l was too big, set anyway all components to zero */
        else {
          for (index_ic1 = 0; index_ic1 < psp->ic_size[index_md]; index_ic1++) {
            for (index_ic2 = index_ic1; index_ic2 < psp->ic_size[index_md]; index_ic2++) {
              index_ic1_ic2 = index_symmetric_matrix(index_ic1,index_ic2,psp->ic_size[index_md]);
              for (index_ct=0; index_ct<psp->ct_size; index_ct++) {
                cl_md_ic[index_md][index_ic1_ic2*psp->ct_size+index_ct]=0.;
              }
            }
          }
        }

        /* sum up all ic for each mode */

        for (index_ct=0; index_ct<psp->ct_size; index_ct++) {

          cl_md[index_md][index_ct]=0.;

          for (index_ic1 = 0; index_ic1 < psp->ic_size[index_md]; index_ic1++) {
            for (index_ic2 = index_ic1; index_ic2 < psp->ic_size[index_md]; index_ic2++) {
              index_ic1_ic2 = index_symmetric_matrix(index_ic1,index_ic2,psp->ic_size[index_md]);

              if (index_ic1 == index_ic2)
                cl_md[index_md][index_ct]+=cl_md_ic[index_md][index_ic1_ic2*psp->ct_size+index_ct];
              else
                cl_md[index_md][index_ct]+=2.*cl_md_ic[index_md][index_ic1_ic2*psp->ct_size+index_ct];
            }
          }
        }
      }

      /** - --> (c.3.) add contribution of cl_md[index_md] to cl_tot */

      for (index_ct=0; index_ct<psp->ct_size; index_ct++)
        cl_tot[index_ct]+=cl_md[index_md][index_ct];
    }
  }

  return _SUCCESS_;

}

/**
 * Matter power spectrum for arbitrary redshift and for all initial conditions.
 *
 * This routine evaluates the matter power spectrum at a given value of z by
 * interpolating in the pre-computed table (if several values of z have been stored)
 * or by directly reading it (if it only contains values at z=0 and we want P(k,z=0))
 *
 *
 * Can be called in two modes: linear or logarithmic.
 *
 * - linear: returns P(k) (units: \f$ Mpc^3\f$)
 *
 * - logarithmic: returns \f$\ln{P(k)}\f$
 *
 * One little subtlety: in case of several correlated initial conditions,
 * the cross-correlation spectrum can be negative. Then, in logarithmic mode,
 * the non-diagonal elements contain the cross-correlation angle \f$ P_{12}/\sqrt{P_{11} P_{22}}\f$
 * (from -1 to 1) instead of \f$\ln{P_{12}}\f$
 *
 * This function can be
 * called from whatever module at whatever time, provided that
 * spectra_init() has been called before, and spectra_free() has not
 * been called yet.
 *
 * @param pba           Input: pointer to background structure (used for converting z into tau)
 * @param psp           Input: pointer to spectra structure (containing pre-computed table)
 * @param mode          Input: linear or logarithmic
 * @param z             Input: redshift
 * @param output_tot    Output: total matter power spectrum P(k) in \f$ Mpc^3 \f$ (linear mode), or its logarithms (logarithmic mode)
 * @param output_ic     Output: for each pair of initial conditions, matter power spectra P(k) in \f$ Mpc^3 \f$ (linear mode), or their logarithms and cross-correlation angles (logarithmic mode)
 * @param output_cb_tot Output: CDM+baryon power spectrum P_cb(k) in \f$ Mpc^3 \f$ (linear mode), or its logarithms (logarithmic mode)
 * @param output_cb_ic  Output: for each pair of initial conditions, CDM+baryon power spectra P_cb(k) in \f$ Mpc^3 \f$ (linear mode), or their logarithms and cross-correlation angles (logarithmic mode)
 * @return the error status
 */

int spectra_pk_at_z(
                    struct background * pba,
                    struct spectra * psp,
                    enum linear_or_logarithmic mode,
                    double z,
                    double * output_tot,    /* array with argument output_tot[index_k] (must be already allocated) */
                    double * output_ic,     /* array with argument output_tot[index_k * psp->ic_ic_size[index_md] + index_ic1_ic2] (must be already allocated only if more than one initial condition) */
                    double * output_cb_tot, /* same as output_tot for the baryon+CDM only */
                    double * output_cb_ic   /* same as output_ic  for the baryon+CDM only */
                    ) {

  /* JL 21.09.2017: TODO: now, P(k) total is already calculated and
     stored in spectra_pk(), in the array psp->pk_l. WE should use
     that here too to compute output_tot, inmstead of redoing the sum
     over ICs. */

  /** Summary: */

  /** - define local variables */

  int index_md;
  int last_index;
  int index_k;
  double tau,ln_tau;
  int index_ic1,index_ic2,index_ic1_ic2;

  index_md = psp->index_md_scalars;

  /** - first step: convert z into \f$\ln{\tau}\f$ */

  class_call(background_tau_of_z(pba,z,&tau),
             pba->error_message,
             psp->error_message);

  class_test(tau <= 0.,
             psp->error_message,
             "negative or null value of conformal time: cannot interpolate");

  ln_tau = log(tau);

  double small_deviation = 1e-10;
  class_test(ln_tau<psp->ln_tau[0]-small_deviation,
             psp->error_message,
             "requested z was not inside of tau tabulation range (Requested %.10e, Min %.10e) ",ln_tau,psp->ln_tau[0]-small_deviation);
  if(ln_tau<psp->ln_tau[0]){
    //Case of small deviation caused by rounding
    ln_tau = psp->ln_tau[0];
  }
  class_test(ln_tau>psp->ln_tau[psp->ln_tau_size-1]+small_deviation,
             psp->error_message,
             "requested z was not inside of tau tabulation range (Requested %.10e, Max %.10e) ",ln_tau,psp->ln_tau[psp->ln_tau_size-1]+small_deviation);

  if(ln_tau>psp->ln_tau[psp->ln_tau_size-1]){
    //Case of small deviation caused by rounding
    ln_tau = psp->ln_tau[psp->ln_tau_size-1];
  }
  /** - second step: for both modes (linear or logarithmic), store the spectrum in logarithmic format in the output array(s) */

  /** - --> (a) if only values at tau=tau_today are stored and we want \f$ P(k,z=0)\f$, no need to interpolate */

  if (psp->ln_tau_size == 1) {

    class_test(z != 0.,
               psp->error_message,
               "asked z=%e but only P(k,z=0) has been tabulated",z);

    for (index_k=0; index_k<psp->ln_k_size; index_k++)
      if (psp->ic_size[index_md] == 1) {
      	output_tot[index_k] = psp->ln_pk[index_k];
        if(pba->has_ncdm) output_cb_tot[index_k] = psp->ln_pk_cb[index_k];
      }
      else {
        for (index_ic1_ic2 = 0; index_ic1_ic2 < psp->ic_ic_size[index_md]; index_ic1_ic2++) {
          output_ic[index_k * psp->ic_ic_size[index_md] + index_ic1_ic2] =
            psp->ln_pk[index_k * psp->ic_ic_size[index_md] + index_ic1_ic2];
          if(pba->has_ncdm)
            output_cb_ic[index_k * psp->ic_ic_size[index_md] + index_ic1_ic2] =
              psp->ln_pk_cb[index_k * psp->ic_ic_size[index_md] + index_ic1_ic2];
        }
      }
  }

  /** - --> (b) if several values of tau have been stored, use interpolation routine to get spectra at correct redshift */

  else {

    if (psp->ic_ic_size[index_md] == 1) {

      class_call(array_interpolate_spline(psp->ln_tau,
                                          psp->ln_tau_size,
                                          psp->ln_pk,
                                          psp->ddln_pk,
                                          psp->ln_k_size,
                                          ln_tau,
                                          &last_index,
                                          output_tot,
                                          psp->ln_k_size,
                                          psp->error_message),
                 psp->error_message,
                 psp->error_message);

      if(pba->has_ncdm){
        class_call(array_interpolate_spline(psp->ln_tau,
                                            psp->ln_tau_size,
                                            psp->ln_pk_cb,
                                            psp->ddln_pk_cb,
                                            psp->ln_k_size,
                                            ln_tau,
                                            &last_index,
                                            output_cb_tot,
                                            psp->ln_k_size,
                                            psp->error_message),
                   psp->error_message,
                   psp->error_message);
      }

    }
    else {

      class_call(array_interpolate_spline(psp->ln_tau,
                                          psp->ln_tau_size,
                                          psp->ln_pk,
                                          psp->ddln_pk,
                                          psp->ic_ic_size[index_md]*psp->ln_k_size,
                                          ln_tau,
                                          &last_index,
                                          output_ic,
                                          psp->ic_ic_size[index_md]*psp->ln_k_size,
                                          psp->error_message),
                 psp->error_message,
                 psp->error_message);

      if(pba->has_ncdm){
        class_call(array_interpolate_spline(psp->ln_tau,
                                            psp->ln_tau_size,
                                            psp->ln_pk_cb,
                                            psp->ddln_pk_cb,
                                            psp->ic_ic_size[index_md]*psp->ln_k_size,
                                            ln_tau,
                                            &last_index,
                                            output_cb_ic,
                                            psp->ic_ic_size[index_md]*psp->ln_k_size,
                                            psp->error_message),
                   psp->error_message,
                   psp->error_message);
      }

    }
  }

  /** - third step: if there are several initial conditions, compute the total P(k) and set back all uncorrelated coefficients to exactly zero. Check positivity of total P(k). */

  if (psp->ic_size[index_md] > 1) {
    for (index_k=0; index_k<psp->ln_k_size; index_k++) {
      output_tot[index_k] = 0.;
      if (pba->has_ncdm) output_cb_tot[index_k] = 0.;
      for (index_ic1=0; index_ic1 < psp->ic_size[index_md]; index_ic1++) {
        for (index_ic2 = index_ic1; index_ic2 < psp->ic_size[index_md]; index_ic2++) {
          index_ic1_ic2 = index_symmetric_matrix(index_ic1,index_ic2,psp->ic_size[index_md]);
          if (index_ic1 == index_ic2) {
            output_tot[index_k] += exp(output_ic[index_k * psp->ic_ic_size[index_md] + index_ic1_ic2]);
            if(pba->has_ncdm) output_cb_tot[index_k] += exp(output_cb_ic[index_k * psp->ic_ic_size[index_md] + index_ic1_ic2]);
          }
          else {
            if (psp->is_non_zero[index_md][index_ic1_ic2] == _TRUE_) {
              output_tot[index_k] +=
                2. * output_ic[index_k * psp->ic_ic_size[index_md] + index_ic1_ic2] *
                sqrt(exp(output_ic[index_k * psp->ic_ic_size[index_md] + index_symmetric_matrix(index_ic1,index_ic1,psp->ic_size[index_md])]) *
                     exp(output_ic[index_k * psp->ic_ic_size[index_md] + index_symmetric_matrix(index_ic2,index_ic2,psp->ic_size[index_md])]));
              if(pba->has_ncdm){
                output_cb_tot[index_k] +=
                  2. * output_cb_ic[index_k * psp->ic_ic_size[index_md] + index_ic1_ic2] *
                  sqrt(exp(output_cb_ic[index_k * psp->ic_ic_size[index_md] + index_symmetric_matrix(index_ic1,index_ic1,psp->ic_size[index_md])]) *
                       exp(output_cb_ic[index_k * psp->ic_ic_size[index_md] + index_symmetric_matrix(index_ic2,index_ic2,psp->ic_size[index_md])]));
              }
            }
            else{
              output_ic[index_k * psp->ic_ic_size[index_md] + index_ic1_ic2] = 0.;
              if(pba->has_ncdm) output_cb_ic[index_k * psp->ic_ic_size[index_md] + index_ic1_ic2] = 0.;
            }
          }
        }
      }

      class_test(output_tot[index_k] <= 0.,
                 psp->error_message,
                 "for k=%e, z=%e, the matrix of initial condition amplitudes was not positive definite, hence P(k)_total=%e results negative",
                 exp(psp->ln_k[index_k]),z,output_tot[index_k]);

      if(pba->has_ncdm){
        class_test(output_cb_tot[index_k] <= 0.,
                   psp->error_message,
                   "for k=%e, z=%e, the matrix of initial condition amplitudes was not positive definite, hence P(k)_cb_total=%e results negative",
                   exp(psp->ln_k[index_k]),z,output_cb_tot[index_k]);
      }

    }
  }

  /** - fourth step: depending on requested mode (linear or logarithmic), apply necessary transformation to the output arrays */

  /** - --> (a) linear mode: if only one initial condition, convert output_tot to linear format; if several initial conditions, convert output_ic to linear format, output_tot is already in this format */

  if (mode == linear) {

    if (psp->ic_size[index_md] == 1) {
      for (index_k=0; index_k<psp->ln_k_size; index_k++) {
        output_tot[index_k] = exp(output_tot[index_k]);
        if(pba->has_ncdm) output_cb_tot[index_k] = exp(output_cb_tot[index_k]);
      }
    }

    else {
      for (index_k=0; index_k<psp->ln_k_size; index_k++) {
        for (index_ic1=0; index_ic1 < psp->ic_size[index_md]; index_ic1++) {
          index_ic1_ic2 = index_symmetric_matrix(index_ic1,index_ic1,psp->ic_size[index_md]);
          output_ic[index_k * psp->ic_ic_size[index_md] + index_ic1_ic2] = exp(output_ic[index_k * psp->ic_ic_size[index_md] + index_ic1_ic2]);
          if(pba->has_ncdm)
            output_cb_ic[index_k * psp->ic_ic_size[index_md] + index_ic1_ic2] = exp(output_cb_ic[index_k * psp->ic_ic_size[index_md] + index_ic1_ic2]);
        }
        for (index_ic1=0; index_ic1 < psp->ic_size[index_md]; index_ic1++) {
          for (index_ic2 = index_ic1+1; index_ic2 < psp->ic_size[index_md]; index_ic2++) {

            output_ic[index_k * psp->ic_ic_size[index_md] + index_symmetric_matrix(index_ic1,index_ic2,psp->ic_size[index_md])] =
              output_ic[index_k * psp->ic_ic_size[index_md] + index_symmetric_matrix(index_ic1,index_ic2,psp->ic_size[index_md])]
              *sqrt(output_ic[index_k * psp->ic_ic_size[index_md] + index_symmetric_matrix(index_ic1,index_ic1,psp->ic_size[index_md])] *
                    output_ic[index_k * psp->ic_ic_size[index_md] + index_symmetric_matrix(index_ic2,index_ic2,psp->ic_size[index_md])]);

            if(pba->has_ncdm){
              output_cb_ic[index_k * psp->ic_ic_size[index_md] + index_symmetric_matrix(index_ic1,index_ic2,psp->ic_size[index_md])] =
                output_cb_ic[index_k * psp->ic_ic_size[index_md] + index_symmetric_matrix(index_ic1,index_ic2,psp->ic_size[index_md])]
                *sqrt(output_cb_ic[index_k * psp->ic_ic_size[index_md] + index_symmetric_matrix(index_ic1,index_ic1,psp->ic_size[index_md])] *
                      output_cb_ic[index_k * psp->ic_ic_size[index_md] + index_symmetric_matrix(index_ic2,index_ic2,psp->ic_size[index_md])]);
            }

          }
        }
      }
    }
  }

  /** - --> (b) logarithmic mode: if only one initial condition, nothing to be done; if several initial conditions, convert output_tot to logarithmic format, output_ic is already in this format */

  else {

    if (psp->ic_size[index_md] > 1) {
      for (index_k=0; index_k<psp->ln_k_size; index_k++) {
        /* we have already checked above that output_tot was positive */
        output_tot[index_k] = log(output_tot[index_k]);
        if(pba->has_ncdm) output_cb_tot[index_k] = log(output_cb_tot[index_k]);
      }
    }
  }

  return _SUCCESS_;

}

/**
 * Matter power spectrum for arbitrary wavenumber, redshift and initial condition.
 *
 * This routine evaluates the matter power spectrum at a given value of k and z by
 * interpolating in a table of all P(k)'s computed at this z by spectra_pk_at_z() (when kmin <= k <= kmax),
 * or eventually by using directly the primordial spectrum (when 0 <= k < kmin):
 * the latter case is an approximation, valid when kmin << comoving Hubble scale today.
 * Returns zero when k=0. Returns an error when k<0 or k > kmax.
 *
 * This function can be
 * called from whatever module at whatever time, provided that
 * spectra_init() has been called before, and spectra_free() has not
 * been called yet.
 *
 * @param pba        Input: pointer to background structure (used for converting z into tau)
 * @param ppm        Input: pointer to primordial structure (used only in the case 0 < k < kmin)
 * @param psp        Input: pointer to spectra structure (containing pre-computed table)
 * @param k          Input: wavenumber in 1/Mpc
 * @param z          Input: redshift
 * @param pk_tot     Output: total matter power spectrum P(k) in \f$ Mpc^3 \f$
 * @param pk_ic      Output: for each pair of initial conditions, matter power spectra P(k) in \f$ Mpc^3\f$
 * @param pk_cb_tot  Output: b+CDM power spectrum P(k) in \f$ Mpc^3 \f$
 * @param pk_cb_ic   Output: for each pair of initial conditions, b+CDM power spectra P(k) in \f$ Mpc^3\f$
 * @return the error status
 */

int spectra_pk_at_k_and_z(
                          struct background * pba,
                          struct primordial * ppm,
                          struct spectra * psp,
                          double k,
                          double z,
                          double * pk_tot,    /* pointer to a single number (must be already allocated) */
                          double * pk_ic,     /* array of argument pk_ic[index_ic1_ic2] (must be already allocated only if several initial conditions) */
                          double * pk_cb_tot, /* same as pk_tot for baryon+CDM part only */
                          double * pk_cb_ic   /* same as pk_ic  for baryon+CDM part only */
                          ) {

  /** Summary: */

  /** - define local variables */

  int index_md;
  int index_k;
  int last_index;
  int index_ic1,index_ic2,index_ic1_ic2;

  double * spectrum_at_z = NULL;
  double * spectrum_at_z_ic = NULL;
  double * spline;
  double * pk_primordial_k = NULL;
  double kmin;
  double * pk_primordial_kmin = NULL;

  double * spectrum_cb_at_z = NULL;
  double * spectrum_cb_at_z_ic = NULL;
  double * spline_cb = NULL;

  index_md = psp->index_md_scalars;

  /** - first step: check that k is in valid range [0:kmax] (the test for z will be done when calling spectra_pk_at_z()) */

  class_test((k < 0.) || (k > exp(psp->ln_k[psp->ln_k_size-1])),
             psp->error_message,
             "k=%e out of bounds [%e:%e]",k,0.,exp(psp->ln_k[psp->ln_k_size-1]));

  /** - deal with case 0 <= k < kmin */

  if (k < exp(psp->ln_k[0])) {

    /** - --> (a) subcase k=0: then P(k)=0 */

    if (k == 0.) {
      if (psp->ic_size[index_md] == 1) {
        *pk_tot=0.;
        if (pba->has_ncdm) *pk_cb_tot=0.;
      }
      else {
        for (index_ic1_ic2 = 0; index_ic1_ic2 < psp->ic_ic_size[index_md]; index_ic1_ic2++) {
          pk_ic[index_ic1_ic2] = 0.;
          if (pba->has_ncdm) pk_cb_ic[index_ic1_ic2] = 0.;
        }
      }
    }

    /** - --> (b) subcase 0<k<kmin: in this case we know that on super-Hubble scales:
     *          P(k) = [some number] * k  * P_primordial(k)
     *          so
     *          P(k) = P(kmin) * (k P_primordial(k)) / (kmin P_primordial(kmin))
     *          (note that the result is accurate only if kmin is such that [a0 kmin] << H0)
     */

    else {

      /* compute P(k,z) which contains P(kmin,z)*/
      class_alloc(spectrum_at_z,
                  psp->ln_k_size*sizeof(double),
                  psp->error_message);
      class_alloc(spectrum_cb_at_z,
                  psp->ln_k_size*sizeof(double),
                  psp->error_message);
      if (psp->ic_size[index_md] > 1) {
        class_alloc(spectrum_at_z_ic,
                    sizeof(double)*psp->ic_ic_size[index_md]*psp->ln_k_size,
                    psp->error_message);

        class_alloc(spectrum_cb_at_z_ic,
                    sizeof(double)*psp->ic_ic_size[index_md]*psp->ln_k_size,
                    psp->error_message);

      }
      class_call(spectra_pk_at_z(pba,
                                 psp,
                                 linear,
                                 z,
                                 spectrum_at_z,
                                 spectrum_at_z_ic,
                                 spectrum_cb_at_z,
                                 spectrum_cb_at_z_ic),
                 psp->error_message,
                 psp->error_message);

      /* compute P_primordial(k) */
      class_alloc(pk_primordial_k,
                  sizeof(double)*psp->ic_ic_size[index_md],
                  psp->error_message);
      class_call(primordial_spectrum_at_k(ppm,
                                          index_md,
                                          linear,
                                          k,
                                          pk_primordial_k),
                 ppm->error_message,psp->error_message);

      /* compute P_primordial(kmin) */
      kmin = exp(psp->ln_k[0]);
      class_alloc(pk_primordial_kmin,
                  sizeof(double)*psp->ic_ic_size[index_md],
                  psp->error_message);
      class_call(primordial_spectrum_at_k(ppm,
                                          index_md,
                                          linear,
                                          kmin,
                                          pk_primordial_kmin),
                 ppm->error_message,
                 psp->error_message);

      /* apply above analytic approximation for P(k) */
      index_k=0;
      if (psp->ic_size[index_md] == 1) {
        index_ic1_ic2 = 0;
        *pk_tot = spectrum_at_z[index_k]
          *k*pk_primordial_k[index_ic1_ic2]
          /kmin/pk_primordial_kmin[index_ic1_ic2];
        if (pba->has_ncdm){
          *pk_cb_tot = spectrum_cb_at_z[index_k]
            *k*pk_primordial_k[index_ic1_ic2]
            /kmin/pk_primordial_kmin[index_ic1_ic2];
        }
      }
      else {
      	for (index_ic1_ic2 = 0; index_ic1_ic2 < psp->ic_ic_size[index_md]; index_ic1_ic2++) {
          pk_ic[index_ic1_ic2] = spectrum_at_z_ic[index_ic1_ic2]
            *k*pk_primordial_k[index_ic1_ic2]
            /kmin/pk_primordial_kmin[index_ic1_ic2];
          if (pba->has_ncdm){
            pk_cb_ic[index_ic1_ic2] = spectrum_cb_at_z_ic[index_ic1_ic2]
              *k*pk_primordial_k[index_ic1_ic2]
              /kmin/pk_primordial_kmin[index_ic1_ic2];
          }
        }
      }

      free(spectrum_at_z);
      free(spectrum_cb_at_z);
      if (psp->ic_size[index_md] > 1){
        free(spectrum_at_z_ic);
        free(spectrum_cb_at_z_ic);
      }
      free(pk_primordial_k);
      free(pk_primordial_kmin);

    }
  }

  /** - deal with case kmin <= k <= kmax */

  else {

    /* compute P(k,z) (in logarithmic format for more accurate interpolation) */
    class_alloc(spectrum_at_z,
                psp->ln_k_size*sizeof(double),
                psp->error_message);
    class_alloc(spectrum_cb_at_z,
                psp->ln_k_size*sizeof(double),
                psp->error_message);
    if (psp->ic_size[index_md] > 1) {
      class_alloc(spectrum_at_z_ic,
                  sizeof(double)*psp->ic_ic_size[index_md]*psp->ln_k_size,
                  psp->error_message);
      class_alloc(spectrum_cb_at_z_ic,
                  sizeof(double)*psp->ic_ic_size[index_md]*psp->ln_k_size,
                  psp->error_message);
    }
    class_call(spectra_pk_at_z(pba,
                               psp,
                               logarithmic,
                               z,
                               spectrum_at_z,
                               spectrum_at_z_ic,
                               spectrum_cb_at_z,
                               spectrum_cb_at_z_ic),
               psp->error_message,
               psp->error_message);

    /* get its second derivatives with spline, then interpolate, then convert to linear format */

    class_alloc(spline,
                sizeof(double)*psp->ic_ic_size[index_md]*psp->ln_k_size,
                psp->error_message);

    if(pba->has_ncdm)
      class_alloc(spline_cb,
                  sizeof(double)*psp->ic_ic_size[index_md]*psp->ln_k_size,
                  psp->error_message);

    if (psp->ic_size[index_md] == 1) {

      class_call(array_spline_table_lines(psp->ln_k,
                                          psp->ln_k_size,
                                          spectrum_at_z,
                                          1,
                                          spline,
                                          _SPLINE_NATURAL_,
                                          psp->error_message),
                 psp->error_message,
                 psp->error_message);

      class_call(array_interpolate_spline(psp->ln_k,
                                          psp->ln_k_size,
                                          spectrum_at_z,
                                          spline,
                                          1,
                                          log(k),
                                          &last_index,
                                          pk_tot,
                                          1,
                                          psp->error_message),
                 psp->error_message,
                 psp->error_message);

      *pk_tot = exp(*pk_tot);

      if(pba->has_ncdm){
        class_call(array_spline_table_lines(psp->ln_k,
                                            psp->ln_k_size,
                                            spectrum_cb_at_z,
                                            1,
                                            spline_cb,
                                            _SPLINE_NATURAL_,
                                            psp->error_message),
                   psp->error_message,
                   psp->error_message);

        class_call(array_interpolate_spline(psp->ln_k,
                                            psp->ln_k_size,
                                            spectrum_cb_at_z,
                                            spline_cb,
                                            1,
                                            log(k),
                                            &last_index,
                                            pk_cb_tot,
                                            1,
                                            psp->error_message),
                   psp->error_message,
                   psp->error_message);

        *pk_cb_tot = exp(*pk_cb_tot);
      }

    }
    else {

      class_call(array_spline_table_lines(psp->ln_k,
                                          psp->ln_k_size,
                                          spectrum_at_z_ic,
                                          psp->ic_ic_size[index_md],
                                          spline,
                                          _SPLINE_NATURAL_,
                                          psp->error_message),
                 psp->error_message,
                 psp->error_message);

      class_call(array_interpolate_spline(psp->ln_k,
                                          psp->ln_k_size,
                                          spectrum_at_z_ic,
                                          spline,
                                          psp->ic_ic_size[index_md],
                                          log(k),
                                          &last_index,
                                          pk_ic,
                                          psp->ic_ic_size[index_md],
                                          psp->error_message),
                 psp->error_message,
                 psp->error_message);

      if(pba->has_ncdm){
        class_call(array_spline_table_lines(psp->ln_k,
                                            psp->ln_k_size,
                                            spectrum_cb_at_z_ic,
                                            psp->ic_ic_size[index_md],
                                            spline_cb,
                                            _SPLINE_NATURAL_,
                                            psp->error_message),
                   psp->error_message,
                   psp->error_message);

        class_call(array_interpolate_spline(psp->ln_k,
                                            psp->ln_k_size,
                                            spectrum_cb_at_z_ic,
                                            spline_cb,
                                            psp->ic_ic_size[index_md],
                                            log(k),
                                            &last_index,
                                            pk_cb_ic,
                                            psp->ic_ic_size[index_md],
                                            psp->error_message),
                   psp->error_message,
                   psp->error_message);
      }

      for (index_ic1 = 0; index_ic1 < psp->ic_size[index_md]; index_ic1++) {
        index_ic1_ic2 = index_symmetric_matrix(index_ic1,index_ic1,psp->ic_size[index_md]);
        pk_ic[index_ic1_ic2] = exp(pk_ic[index_ic1_ic2]);
        if(pba->has_ncdm) pk_cb_ic[index_ic1_ic2] = exp(pk_cb_ic[index_ic1_ic2]);
      }
      for (index_ic1 = 0; index_ic1 < psp->ic_size[index_md]; index_ic1++) {
        for (index_ic2 = index_ic1+1; index_ic2 < psp->ic_size[index_md]; index_ic2++) {
          index_ic1_ic2 = index_symmetric_matrix(index_ic1,index_ic2,psp->ic_size[index_md]);
          if (psp->is_non_zero[index_md][index_ic1_ic2] == _TRUE_) {
            pk_ic[index_ic1_ic2] = pk_ic[index_ic1_ic2]*
              sqrt(pk_ic[index_symmetric_matrix(index_ic1,index_ic1,psp->ic_size[index_md])]*
                   pk_ic[index_symmetric_matrix(index_ic2,index_ic2,psp->ic_size[index_md])]);
            if(pba->has_ncdm){
              pk_cb_ic[index_ic1_ic2] = pk_cb_ic[index_ic1_ic2]*
                sqrt(pk_cb_ic[index_symmetric_matrix(index_ic1,index_ic1,psp->ic_size[index_md])]*
                     pk_cb_ic[index_symmetric_matrix(index_ic2,index_ic2,psp->ic_size[index_md])]);
            }
          }
          else {
            pk_ic[index_ic1_ic2] = 0.;
            if (pba->has_ncdm) pk_cb_ic[index_ic1_ic2] = 0.;
          }
        }
      }
      free(spectrum_at_z_ic);
      free(spectrum_cb_at_z_ic);
    }

    free(spectrum_at_z);
    free(spectrum_cb_at_z);
    free(spline);
    if(pba->has_ncdm) free(spline_cb);
  }

  /** - last step: if more than one condition, sum over pk_ic to get pk_tot, and set back coefficients of non-correlated pairs to exactly zero. */

  if (psp->ic_size[index_md] > 1) {

    *pk_tot = 0.;

    if (pba->has_ncdm) *pk_cb_tot = 0.;

    for (index_ic1 = 0; index_ic1 < psp->ic_size[index_md]; index_ic1++) {
      for (index_ic2 = index_ic1; index_ic2 < psp->ic_size[index_md]; index_ic2++) {
        index_ic1_ic2 = index_symmetric_matrix(index_ic1,index_ic2,psp->ic_size[index_md]);

        if (psp->is_non_zero[index_md][index_ic1_ic2] == _TRUE_) {

          if (index_ic1 == index_ic2){
            *pk_tot += pk_ic[index_ic1_ic2];
            if(pba->has_ncdm) *pk_cb_tot += pk_cb_ic[index_ic1_ic2];
          }
          else{
            *pk_tot += 2.*pk_ic[index_ic1_ic2];
            if(pba->has_ncdm) *pk_cb_tot += 2.*pk_cb_ic[index_ic1_ic2];
          }
        }
        else {
          pk_ic[index_ic1_ic2] = 0.;
          if(pba->has_ncdm) pk_cb_ic[index_ic1_ic2] = 0.;
        }
      }
    }

    class_test(*pk_tot <= 0.,
               psp->error_message,
               "for k=%e, the matrix of initial condition amplitudes was not positive definite, hence P(k)_total results negative",k);
    if(pba->has_ncdm){
      class_test(*pk_cb_tot <= 0.,
                 psp->error_message,
                 "for k=%e, the matrix of initial condition amplitudes was not positive definite, hence P(k)_cb_total results negative",k);
    }
  }

  return _SUCCESS_;

}

/**
 * Non-linear total matter power spectrum for arbitrary redshift.
 *
 * This routine evaluates the non-linear matter power spectrum at a given value of z by
 * interpolating in the pre-computed table (if several values of z have been stored)
 * or by directly reading it (if it only contains values at z=0 and we want P(k,z=0))
 *
 *
 * Can be called in two modes: linear or logarithmic.
 *
 * - linear: returns P(k) (units: Mpc^3)
 *
 * - logarithmic: returns ln(P(k))
 *
 * This function can be
 * called from whatever module at whatever time, provided that
 * spectra_init() has been called before, and spectra_free() has not
 * been called yet.
 *
 * @param pba           Input: pointer to background structure (used for converting z into tau)
 * @param psp           Input: pointer to spectra structure (containing pre-computed table)
 * @param mode          Input: linear or logarithmic
 * @param z             Input: redshift
 * @param output_tot    Output: total matter power spectrum P(k) in \f$ Mpc^3\f$ (linear mode), or its logarithms (logarithmic mode)
 * @param output_cb_tot Output: b+CDM power spectrum P(k) in \f$ Mpc^3\f$ (linear mode), or its logarithms (logarithmic mode)
 * @return the error status
 */

int spectra_pk_nl_at_z(
                       struct background * pba,
                       struct spectra * psp,
                       enum linear_or_logarithmic mode,
                       double z,
                       double * output_tot,   /* array with argument output_tot[index_k] (must be already allocated) */
                       double * output_cb_tot /* same as output_tot for baryon+CDM only */
                       ) {

  /** Summary: */

  /** - define local variables */

  int last_index;
  int index_k;
  double tau,ln_tau;

  /** - first step: convert z into ln(tau) */

  class_call(background_tau_of_z(pba,z,&tau),
             pba->error_message,
             psp->error_message);

  class_test(tau <= 0.,
             psp->error_message,
             "negative or null value of conformal time: cannot interpolate");

  ln_tau = log(tau);

  /** - second step: for both modes (linear or logarithmic), store the spectrum in logarithmic format in the output array(s) */

  /** - --> (a) if only values at tau=tau_today are stored and we want P(k,z=0), no need to interpolate */

  if (psp->ln_tau_size == 1) {

    class_test(z != 0.,
               psp->error_message,
               "asked z=%e but only P(k,z=0) has been tabulated",z);

    for (index_k=0; index_k<psp->ln_k_size; index_k++) {
      output_tot[index_k] = psp->ln_pk_nl[index_k];
      if (pba->has_ncdm) output_cb_tot[index_k] = psp->ln_pk_cb_nl[index_k];
    }
  }

  /** - --> (b) if several values of tau have been stored, use interpolation routine to get spectra at correct redshift */

  else {

    class_test(ln_tau < psp->ln_tau[0],
               "This should never happen",
               psp->error_message,
               psp->error_message);

    if (ln_tau < psp->ln_tau_nl[0]) {

      class_call(array_interpolate_spline(psp->ln_tau,
                                          psp->ln_tau_size,
                                          psp->ln_pk_l,
                                          psp->ddln_pk_l,
                                          psp->ln_k_size,
                                          ln_tau,
                                          &last_index,
                                          output_tot,
                                          psp->ln_k_size,
                                          psp->error_message),
                 psp->error_message,
                 psp->error_message);
    }
    else {

      class_call(array_interpolate_spline(psp->ln_tau_nl,
                                          psp->ln_tau_nl_size,
                                          psp->ln_pk_nl,
                                          psp->ddln_pk_nl,
                                          psp->ln_k_size,
                                          ln_tau,
                                          &last_index,
                                          output_tot,
                                          psp->ln_k_size,
                                          psp->error_message),
                 psp->error_message,
                 psp->error_message);
    }
    if(pba->has_ncdm){
      if(ln_tau < psp->ln_tau_nl[0]){
        class_call(array_interpolate_spline(psp->ln_tau,
                                            psp->ln_tau_size,
                                            psp->ln_pk_cb_l,
                                            psp->ddln_pk_cb_l,
                                            psp->ln_k_size,
                                            ln_tau,
                                            &last_index,
                                            output_cb_tot,
                                            psp->ln_k_size,
                                            psp->error_message),
                   psp->error_message,
                   psp->error_message);

      }
      else{
        class_call(array_interpolate_spline(psp->ln_tau_nl,
                                            psp->ln_tau_nl_size,
                                            psp->ln_pk_cb_nl,
                                            psp->ddln_pk_cb_nl,
                                            psp->ln_k_size,
                                            ln_tau,
                                            &last_index,
                                            output_cb_tot,
                                            psp->ln_k_size,
                                            psp->error_message),
                   psp->error_message,
                   psp->error_message);

      }
    }

  }

  /** - fourth step: eventually convert to linear format */

  if (mode == linear) {
    for (index_k=0; index_k<psp->ln_k_size; index_k++) {
      output_tot[index_k] = exp(output_tot[index_k]);
      if(pba->has_ncdm) output_cb_tot[index_k] = exp(output_cb_tot[index_k]);
    }
  }

  return _SUCCESS_;

}

/**
 * Non-linear total matter power spectrum for arbitrary wavenumber and redshift.
 *
 * This routine evaluates the matter power spectrum at a given value of k and z by
 * interpolating in a table of all P(k)'s computed at this z by spectra_pk_nl_at_z() (when kmin <= k <= kmax),
 * or eventually by using directly the primordial spectrum (when 0 <= k < kmin):
 * the latter case is an approximation, valid when kmin << comoving Hubble scale today.
 * Returns zero when k=0. Returns an error when k<0 or k > kmax.
 *
 * This function can be
 * called from whatever module at whatever time, provided that
 * spectra_init() has been called before, and spectra_free() has not
 * been called yet.
 *
 * @param pba        Input: pointer to background structure (used for converting z into tau)
 * @param ppm        Input: pointer to primordial structure (used only in the case 0 < k < kmin)
 * @param psp        Input: pointer to spectra structure (containing pre-computed table)
 * @param k          Input: wavenumber in 1/Mpc
 * @param z          Input: redshift
 * @param pk_tot     Output: total matter power spectrum P(k) in \f$ Mpc^3\f$
 * @param pk_cb_tot  Output: b+CDM power spectrum P(k) in \f$ Mpc^3\f$
 * @return the error status
 */

int spectra_pk_nl_at_k_and_z(
                             struct background * pba,
                             struct primordial * ppm,
                             struct spectra * psp,
                             double k,
                             double z,
                             double * pk_tot,   /* pointer to a single number (must be already allocated) */
                             double * pk_cb_tot /* same as pk_tot for baryon+CDM only */
                             ) {

  /** Summary: */

  /** - define local variables */

  int index_md;
  int last_index;

  double * spectrum_at_z = NULL;
  double * spline;

  double * spectrum_cb_at_z = NULL;
  double * spline_cb = NULL;

  index_md = psp->index_md_scalars;

  /** - check that k is in valid range [0:kmax] (the test for z will be done when calling spectra_pk_at_z()) */

  class_test((k < exp(psp->ln_k[0])) || (k > exp(psp->ln_k[psp->ln_k_size-1])),
             psp->error_message,
             "k=%e out of bounds [%e:%e]",k,0.,exp(psp->ln_k[psp->ln_k_size-1]));

  /** - compute P(k,z) (in logarithmic format for more accurate interpolation) */
  class_alloc(spectrum_at_z,
              psp->ln_k_size*sizeof(double),
              psp->error_message);

  class_alloc(spectrum_cb_at_z,
              psp->ln_k_size*sizeof(double),
              psp->error_message);

  class_call(spectra_pk_nl_at_z(pba,
                                psp,
                                logarithmic,
                                z,
                                spectrum_at_z,
                                spectrum_cb_at_z),
             psp->error_message,
             psp->error_message);

  /** - get its second derivatives with spline, then interpolate, then convert to linear format */

  class_alloc(spline,
              sizeof(double)*psp->ic_ic_size[index_md]*psp->ln_k_size,
              psp->error_message);

  if(pba->has_ncdm){
    class_alloc(spline_cb,
                sizeof(double)*psp->ic_ic_size[index_md]*psp->ln_k_size,
                psp->error_message);
  }

  class_call(array_spline_table_lines(psp->ln_k,
                                      psp->ln_k_size,
                                      spectrum_at_z,
                                      1,
                                      spline,
                                      _SPLINE_NATURAL_,
                                      psp->error_message),
             psp->error_message,
             psp->error_message);

  class_call(array_interpolate_spline(psp->ln_k,
                                      psp->ln_k_size,
                                      spectrum_at_z,
                                      spline,
                                      1,
                                      log(k),
                                      &last_index,
                                      pk_tot,
                                      1,
                                      psp->error_message),
             psp->error_message,
             psp->error_message);

  *pk_tot = exp(*pk_tot);

  if(pba->has_ncdm){

    class_call(array_spline_table_lines(psp->ln_k,
                                        psp->ln_k_size,
                                        spectrum_cb_at_z,
                                        1,
                                        spline_cb,
                                        _SPLINE_NATURAL_,
                                        psp->error_message),
               psp->error_message,
               psp->error_message);

    class_call(array_interpolate_spline(psp->ln_k,
                                        psp->ln_k_size,
                                        spectrum_cb_at_z,
                                        spline_cb,
                                        1,
                                        log(k),
                                        &last_index,
                                        pk_cb_tot,
                                        1,
                                        psp->error_message),
               psp->error_message,
               psp->error_message);

    *pk_cb_tot = exp(*pk_cb_tot);

  }

  free(spectrum_at_z);
  free(spectrum_cb_at_z);
  free(spline);
  if(pba->has_ncdm) free(spline_cb);

  return _SUCCESS_;

}


/**
 * Matter transfer functions \f$ T_i(k) \f$ for arbitrary redshift and for all
 * initial conditions.
 *
 * This routine evaluates the matter transfer functions at a given value of z by
 * interpolating in the pre-computed table (if several values of z have been stored)
 * or by directly reading it (if it only contains values at z=0 and we want \f$ T_i(k,z=0)\f$)
 *
 *
 * This function can be
 * called from whatever module at whatever time, provided that
 * spectra_init() has been called before, and spectra_free() has not
 * been called yet.
 *
 * @param pba        Input: pointer to background structure (used for converting z into tau)
 * @param psp        Input: pointer to spectra structure (containing pre-computed table)
 * @param z          Input: redshift
 * @param output     Output: matter transfer functions
 * @return the error status
 */

int spectra_tk_at_z(
                    struct background * pba,
                    struct spectra * psp,
                    double z,
                    double * output /* array with argument output[(index_k*psp->ic_size[index_md]+index_ic)*psp->tr_size+index_tr] (must be already allocated) */
                    ) {

  /** Summary: */

  /** - define local variables */

  int index_md;
  int last_index;
  int index_k;
  int index_tr;
  double tau,ln_tau;
  int index_ic;

  index_md = psp->index_md_scalars;

  /** - first step: convert z into ln(tau) */

  class_call(background_tau_of_z(pba,z,&tau),
             pba->error_message,
             psp->error_message);

  class_test(tau <= 0.,
             psp->error_message,
             "negative or null value of conformal time: cannot interpolate");

  ln_tau = log(tau);

  /** - second step: store the matter transfer functions in the output array */

  /** - --> (a) if only values at tau=tau_today are stored and we want \f$ T_i(k,z=0)\f$, no need to interpolate */

  if (psp->ln_tau_size == 1) {

    class_test(z != 0.,
               psp->error_message,
               "asked z=%e but only T_i(k,z=0) has been tabulated",z);

    for (index_k=0; index_k<psp->ln_k_size; index_k++)
      for (index_tr=0; index_tr<psp->tr_size; index_tr++)
        for (index_ic = 0; index_ic < psp->ic_size[index_md]; index_ic++)
          output[(index_k*psp->ic_size[index_md]+index_ic)*psp->tr_size+index_tr]
            = psp->matter_transfer[(index_k*psp->ic_size[index_md]+index_ic)*psp->tr_size+index_tr];

  }

  /** - --> (b) if several values of tau have been stored, use interpolation routine to get spectra at correct redshift */

  else {

    class_call(array_interpolate_spline(psp->ln_tau,
                                        psp->ln_tau_size,
                                        psp->matter_transfer,
                                        psp->ddmatter_transfer,
                                        psp->ic_size[index_md]*psp->tr_size*psp->ln_k_size,
                                        ln_tau,
                                        &last_index,
                                        output,
                                        psp->ic_size[index_md]*psp->tr_size*psp->ln_k_size,
                                        psp->error_message),
               psp->error_message,
               psp->error_message);

  }

  return _SUCCESS_;

}

/**
 * Matter transfer functions \f$ T_i(k)\f$ for arbitrary wavenumber, redshift
 * and initial condition.
 *
 * This routine evaluates the matter transfer functions at a given
 * value of k and z by interpolating in a table of all \f$ T_i(k,z)\f$'s
 * computed at this z by spectra_tk_at_z() (when kmin <= k <= kmax).
 * Returns an error when k<kmin or k > kmax.
 *
 * This function can be called from whatever module at whatever time,
 * provided that spectra_init() has been called before, and
 * spectra_free() has not been called yet.
 *
 * @param pba        Input: pointer to background structure (used for converting z into tau)
 * @param psp        Input: pointer to spectra structure (containing pre-computed table)
 * @param k          Input: wavenumber in 1/Mpc
 * @param z          Input: redshift
 * @param output     Output: matter transfer functions
 * @return the error status
 */

int spectra_tk_at_k_and_z(
                          struct background * pba,
                          struct spectra * psp,
                          double k,
                          double z,
                          double * output  /* array with argument output[index_ic*psp->tr_size+index_tr] (must be already allocated) */
                          ) {

  /** Summary: */

  /** - define local variables */

  int index_md;
  int last_index;
  double * tks_at_z;
  double * ddtks_at_z;

  index_md = psp->index_md_scalars;

  /** - check that k is in valid range [0:kmax] (the test for z will be done when calling spectra_tk_at_z()) */

  class_test((k < 0.) || (k > exp(psp->ln_k[psp->ln_k_size-1])),
             psp->error_message,
             "k=%e out of bounds [%e:%e]",k,0.,exp(psp->ln_k[psp->ln_k_size-1]));

  /** - compute T_i(k,z) */

  class_alloc(tks_at_z,
              psp->ln_k_size*psp->tr_size*psp->ic_size[index_md]*sizeof(double),
              psp->error_message);

  class_call(spectra_tk_at_z(pba,
                             psp,
                             z,
                             tks_at_z),
             psp->error_message,
             psp->error_message);

  /** - get its second derivatives w.r.t. k with spline, then interpolate */

  class_alloc(ddtks_at_z,
              psp->ln_k_size*psp->tr_size*psp->ic_size[index_md]*sizeof(double),
              psp->error_message);

  class_call(array_spline_table_lines(psp->ln_k,
                                      psp->ln_k_size,
                                      tks_at_z,
                                      psp->tr_size*psp->ic_size[index_md],
                                      ddtks_at_z,
                                      _SPLINE_NATURAL_,
                                      psp->error_message),
             psp->error_message,
             psp->error_message);

  class_call(array_interpolate_spline(psp->ln_k,
                                      psp->ln_k_size,
                                      tks_at_z,
                                      ddtks_at_z,
                                      psp->tr_size*psp->ic_size[index_md],
                                      log(k),
                                      &last_index,
                                      output,
                                      psp->tr_size*psp->ic_size[index_md],
                                      psp->error_message),
             psp->error_message,
             psp->error_message);

  free(tks_at_z);
  free(ddtks_at_z);

  return _SUCCESS_;

}

/**
 * This routine initializes the spectra structure (in particular,
 * computes table of anisotropy and Fourier spectra \f$ C_l^{X}, P(k), ... \f$)
 *
 * @param ppr Input: pointer to precision structure
 * @param pba Input: pointer to background structure (will provide H, Omega_m at redshift of interest)
 * @param ppt Input: pointer to perturbation structure
 * @param ptr Input: pointer to transfer structure
 * @param ppm Input: pointer to primordial structure
 * @param pnl Input: pointer to nonlinear structure
 * @param psp Output: pointer to initialized spectra structure
 * @return the error status
 */

int spectra_init(
                 struct precision * ppr,
                 struct background * pba,
                 struct perturbs * ppt,
                 struct primordial * ppm,
                 struct nonlinear *pnl,
                 struct transfers * ptr,
                 struct spectra * psp
                 ) {

  /** Summary: */

  double TT_II,TT_RI,TT_RR;
  int l1,l2;

  /** - check that we really want to compute at least one spectrum */

  if ((ppt->has_cls == _FALSE_) &&
      (ppt->has_pk_matter == _FALSE_) &&
      (ppt->has_density_transfers == _FALSE_) &&
      (ppt->has_velocity_transfers == _FALSE_)) {
    psp->md_size = 0;
    if (psp->spectra_verbose > 0)
      printf("No spectra requested. Spectra module skipped.\n");
    return _SUCCESS_;
  }
  else {
    if (psp->spectra_verbose > 0)
      printf("Computing unlensed linear spectra\n");
  }

  /** - initialize indices and allocate some of the arrays in the
      spectra structure */

  class_call(spectra_indices(pba,ppt,ptr,ppm,psp),
             psp->error_message,
             psp->error_message);

  /** - deal with \f$ C_l\f$'s, if any */

  if (ppt->has_cls == _TRUE_) {

    class_call(spectra_cls(pba,ppt,ptr,ppm,psp),
               psp->error_message,
               psp->error_message);

  }
  else {
    psp->ct_size=0;
  }

  /** - deal with \f$ P(k,\tau)\f$ and \f$ T_i(k,\tau)\f$ */

  if ((ppt->has_pk_matter == _TRUE_) || (ppt->has_density_transfers == _TRUE_) || (ppt->has_velocity_transfers == _TRUE_)) {

    class_call(spectra_k_and_tau(pba,ppt,pnl,psp),
               psp->error_message,
               psp->error_message);

    if (ppt->has_pk_matter == _TRUE_) {

      class_call(spectra_pk(pba,ppt,ppm,pnl,psp),
                 psp->error_message,
                 psp->error_message);

    }
    else {
      psp->ln_pk=NULL;
      psp->ln_pk_cb=NULL;
    }

    if ((ppt->has_density_transfers == _TRUE_) || (ppt->has_velocity_transfers == _TRUE_)) {

      class_call(spectra_matter_transfers(pba,ppt,psp),
                 psp->error_message,
                 psp->error_message);
    }
    else {
      psp->matter_transfer=NULL;
    }

  }
  else {
    psp->ln_k_size=0;
  }

  /* if there is one isocurvature mode, compute and store in the psp
     structure the isocurvature contribution to some bandpowers in
     different ranges of l, and the contribution to the primordial
     spectrum at different wavenumbers (used in the Planck
     analysis) */

  if ((ppt->has_scalars == _TRUE_) && (ppt->has_cls == _TRUE_) && (ppt->ic_size[ppt->index_md_scalars] == 2)) {

    l1=2;
    l2=20;

    class_call(spectra_bandpower(psp,l1,l2,&TT_II,&TT_RI,&TT_RR),
               psp->error_message,
               psp->error_message);

    class_test(TT_II+TT_RI+TT_RR==0.,
               psp->error_message,
               "should never happen");

    psp->alpha_II_2_20=TT_II/(TT_II+TT_RI+TT_RR);
    psp->alpha_RI_2_20=TT_RI/(TT_II+TT_RI+TT_RR);
    psp->alpha_RR_2_20=TT_RR/(TT_II+TT_RI+TT_RR);

    l1=21;
    l2=200;

    class_call(spectra_bandpower(psp,l1,l2,&TT_II,&TT_RI,&TT_RR),
               psp->error_message,
               psp->error_message);

    class_test(TT_II+TT_RI+TT_RR==0.,
               psp->error_message,
               "should never happen");

    psp->alpha_II_21_200=TT_II/(TT_II+TT_RI+TT_RR);
    psp->alpha_RI_21_200=TT_RI/(TT_II+TT_RI+TT_RR);
    psp->alpha_RR_21_200=TT_RR/(TT_II+TT_RI+TT_RR);

    l1=201;
    l2=2500;

    class_call(spectra_bandpower(psp,l1,l2,&TT_II,&TT_RI,&TT_RR),
               psp->error_message,
               psp->error_message);

    class_test(TT_II+TT_RI+TT_RR==0.,
               psp->error_message,
               "should never happen");

    psp->alpha_II_201_2500=TT_II/(TT_II+TT_RI+TT_RR);
    psp->alpha_RI_201_2500=TT_RI/(TT_II+TT_RI+TT_RR);
    psp->alpha_RR_201_2500=TT_RR/(TT_II+TT_RI+TT_RR);

    l1=2;
    l2=2500;

    class_call(spectra_bandpower(psp,l1,l2,&TT_II,&TT_RI,&TT_RR),
               psp->error_message,
               psp->error_message);

    class_test(TT_II+TT_RI+TT_RR==0.,
               psp->error_message,
               "should never happen");

    psp->alpha_II_2_2500=TT_II/(TT_II+TT_RI+TT_RR);
    psp->alpha_RI_2_2500=TT_RI/(TT_II+TT_RI+TT_RR);
    psp->alpha_RR_2_2500=TT_RR/(TT_II+TT_RI+TT_RR);

    if (ppt->has_cdi==_TRUE_) {

      psp->alpha_kp=ppm->f_cdi*ppm->f_cdi
        /(1.+ppm->f_cdi*ppm->f_cdi);

      psp->alpha_k1=ppm->f_cdi*ppm->f_cdi*exp((ppm->n_cdi-ppm->n_s)*log(0.002/ppm->k_pivot))
        /(1.+ppm->f_cdi*ppm->f_cdi*exp((ppm->n_cdi-ppm->n_s)*log(0.002/ppm->k_pivot)));

      psp->alpha_k2=ppm->f_cdi*ppm->f_cdi*exp((ppm->n_cdi-ppm->n_s)*log(0.1/ppm->k_pivot))
        /(1.+ppm->f_cdi*ppm->f_cdi*exp((ppm->n_cdi-ppm->n_s)*log(0.1/ppm->k_pivot)));
    }

    if (ppt->has_nid==_TRUE_) {

      psp->alpha_kp=ppm->f_nid*ppm->f_nid
        /(1.+ppm->f_nid*ppm->f_nid);

      psp->alpha_k1=ppm->f_nid*ppm->f_nid*exp((ppm->n_nid-ppm->n_s)*log(0.002/ppm->k_pivot))
        /(1.+ppm->f_nid*ppm->f_nid*exp((ppm->n_nid-ppm->n_s)*log(0.002/ppm->k_pivot)));

      psp->alpha_k2=ppm->f_nid*ppm->f_nid*exp((ppm->n_nid-ppm->n_s)*log(0.1/ppm->k_pivot))
        /(1.+ppm->f_nid*ppm->f_nid*exp((ppm->n_nid-ppm->n_s)*log(0.1/ppm->k_pivot)));
    }

    if (ppt->has_niv==_TRUE_) {

      psp->alpha_kp=ppm->f_niv*ppm->f_niv
        /(1.+ppm->f_niv*ppm->f_niv);

      psp->alpha_k1=ppm->f_niv*ppm->f_niv*exp((ppm->n_niv-ppm->n_s)*log(0.002/ppm->k_pivot))
        /(1.+ppm->f_niv*ppm->f_niv*exp((ppm->n_niv-ppm->n_s)*log(0.002/ppm->k_pivot)));

      psp->alpha_k2=ppm->f_niv*ppm->f_niv*exp((ppm->n_niv-ppm->n_s)*log(0.1/ppm->k_pivot))
        /(1.+ppm->f_niv*ppm->f_niv*exp((ppm->n_niv-ppm->n_s)*log(0.1/ppm->k_pivot)));
    }
  }

  return _SUCCESS_;
}

/**
 * This routine frees all the memory space allocated by spectra_init().
 *
 * To be called at the end of each run, only when no further calls to
 * spectra_cls_at_l(), spectra_pk_at_z(), spectra_pk_at_k_and_z() are needed.
 *
 * @param psp Input: pointer to spectra structure (which fields must be freed)
 * @return the error status
 */

int spectra_free(
                 struct spectra * psp
                 ) {

  int index_md;

  if (psp->md_size > 0) {

    if (psp->ct_size > 0) {

      for (index_md = 0; index_md < psp->md_size; index_md++) {
        free(psp->l_max_ct[index_md]);
        free(psp->cl[index_md]);
        free(psp->ddcl[index_md]);
      }
      free(psp->l);
      free(psp->l_size);
      free(psp->l_max_ct);
      free(psp->l_max);
      free(psp->cl);
      free(psp->ddcl);
    }

    if (psp->ln_k_size > 0) {

      free(psp->ln_tau);
      free(psp->ln_k);

      if (psp->ln_pk != NULL) {

        free(psp->ln_pk);

        if (psp->ln_tau_size > 1) {
          free(psp->ddln_pk);
        }

        free(psp->ln_pk_l);

        if (psp->ln_tau_size > 1) {
          free(psp->ddln_pk_l);
        }

        if (psp->ln_pk_nl != NULL) {

          free(psp->ln_tau_nl);
          free(psp->ln_pk_nl);

          if (psp->ln_tau_nl_size > 1) {
            free(psp->ddln_pk_nl);
          }
        }

      }

      if (psp->ln_pk_cb != NULL) {

        free(psp->ln_pk_cb);

        if (psp->ln_tau_size > 1) {
          free(psp->ddln_pk_cb);
        }

        free(psp->ln_pk_cb_l);

        if (psp->ln_tau_size > 1) {
          free(psp->ddln_pk_cb_l);
        }

        if (psp->ln_pk_cb_nl != NULL) {

          free(psp->ln_pk_cb_nl);

          if (psp->ln_tau_nl_size > 1) {
            free(psp->ddln_pk_cb_nl);
          }
        }

      }

      if (psp->matter_transfer != NULL) {

        free(psp->matter_transfer);
        if (psp->ln_tau_size > 1) {
          free(psp->ddmatter_transfer);
        }
      }
    }
  }

  for (index_md=0; index_md < psp->md_size; index_md++)
    free(psp->is_non_zero[index_md]);
  free(psp->is_non_zero);
  free(psp->ic_size);
  free(psp->ic_ic_size);

  return _SUCCESS_;

}

/**
 * This routine defines indices and allocates tables in the spectra structure
 *
 * @param pba  Input: pointer to background structure
 * @param ppt  Input: pointer to perturbation structure
 * @param ptr  Input: pointer to transfers structure
 * @param ppm  Input: pointer to primordial structure
 * @param psp  Input/output: pointer to spectra structure
 * @return the error status
 */

int spectra_indices(
                    struct background * pba,
                    struct perturbs * ppt,
                    struct transfers * ptr,
                    struct primordial * ppm,
                    struct spectra * psp
                    ){

  int index_ct;
  int index_md;
  int index_ic1_ic2;
  int index_tr;

  psp->md_size = ppt->md_size;
  if (ppt->has_scalars == _TRUE_)
    psp->index_md_scalars = ppt->index_md_scalars;

  class_alloc(psp->ic_size,
              sizeof(int)*psp->md_size,
              psp->error_message);

  class_alloc(psp->ic_ic_size,
              sizeof(int)*psp->md_size,
              psp->error_message);

  class_alloc(psp->is_non_zero,
              sizeof(short *)*psp->md_size,
              psp->error_message);

  for (index_md=0; index_md < psp->md_size; index_md++) {
    psp->ic_size[index_md] = ppm->ic_size[index_md];
    psp->ic_ic_size[index_md] = ppm->ic_ic_size[index_md];
    class_alloc(psp->is_non_zero[index_md],
                sizeof(short)*psp->ic_ic_size[index_md],
                psp->error_message);
    for (index_ic1_ic2=0; index_ic1_ic2 < psp->ic_ic_size[index_md]; index_ic1_ic2++)
      psp->is_non_zero[index_md][index_ic1_ic2] = ppm->is_non_zero[index_md][index_ic1_ic2];
  }

  if (ppt->has_cls == _TRUE_) {

    /* types of C_l's relevant for both scalars and tensors: TT, EE, TE */

    index_ct=0;

    if (ppt->has_cl_cmb_temperature == _TRUE_) {
      psp->has_tt = _TRUE_;
      psp->index_ct_tt=index_ct;
      index_ct++;
    }
    else {
      psp->has_tt = _FALSE_;
    }

    if (ppt->has_cl_cmb_polarization == _TRUE_) {
      psp->has_ee = _TRUE_;
      psp->index_ct_ee=index_ct;
      index_ct++;
    }
    else {
      psp->has_ee = _FALSE_;
    }

    if ((ppt->has_cl_cmb_temperature == _TRUE_) &&
        (ppt->has_cl_cmb_polarization == _TRUE_)) {
      psp->has_te = _TRUE_;
      psp->index_ct_te=index_ct;
      index_ct++;
    }
    else {
      psp->has_te = _FALSE_;
    }

    if (ppt->has_cl_cmb_polarization == _TRUE_) {
      psp->has_bb = _TRUE_;
      psp->index_ct_bb=index_ct;
      index_ct++;
    }
    else {
      psp->has_bb = _FALSE_;
    }

    /* types of C_l's relevant only for scalars: phi-phi, T-phi, E-phi, d-d, T-d */

    if ((ppt->has_cl_cmb_lensing_potential == _TRUE_) && (ppt->has_scalars == _TRUE_)) {
      psp->has_pp = _TRUE_;
      psp->index_ct_pp=index_ct;
      index_ct++;
    }
    else {
      psp->has_pp = _FALSE_;
    }

    if ((ppt->has_cl_cmb_temperature == _TRUE_) && (ppt->has_cl_cmb_lensing_potential == _TRUE_) && (ppt->has_scalars == _TRUE_)) {
      psp->has_tp = _TRUE_;
      psp->index_ct_tp=index_ct;
      index_ct++;
    }
    else {
      psp->has_tp = _FALSE_;
    }

    psp->ct_size = index_ct;

    if ((ppt->has_cl_cmb_polarization == _TRUE_) && (ppt->has_cl_cmb_lensing_potential == _TRUE_) && (ppt->has_scalars == _TRUE_)) {
      psp->has_ep = _TRUE_;
      psp->index_ct_ep=index_ct;
      index_ct++;
    }
    else {
      psp->has_ep = _FALSE_;
    }

    if ((ppt->has_scalars == _TRUE_) &&
        ((ppt->has_cl_number_count == _TRUE_) || (ppt->has_cl_lensing_potential == _TRUE_)))
      psp->d_size=ppt->selection_num;
    else
      psp->d_size=0;

    if ((ppt->has_cl_number_count == _TRUE_) && (ppt->has_scalars == _TRUE_)) {
      psp->has_dd = _TRUE_;
      psp->index_ct_dd=index_ct;
      index_ct+=(psp->d_size*(psp->d_size+1)-(psp->d_size-psp->non_diag)*(psp->d_size-1-psp->non_diag))/2;
    }
    else {
      psp->has_dd = _FALSE_;
    }

    /* the computation of C_l^Td would require a very good sampling of
       transfer functions over a wide range, and a huge computation
       time. In the current version, we prefer to switch it off, rather
       than either slowing down the code considerably, or producing
       very inaccurate spectra.

       if ((ppt->has_cl_cmb_temperature == _TRUE_) && (ppt->has_cl_number_count == _TRUE_) && (ppt->has_scalars == _TRUE_)) {
       psp->has_td = _TRUE_;
       psp->index_ct_td=index_ct;
       index_ct+=psp->d_size;
       }
       else {
       psp->has_td = _FALSE_;
       }
    */
    psp->has_td = _FALSE_;

    if ((ppt->has_cl_cmb_lensing_potential == _TRUE_) && (ppt->has_cl_number_count == _TRUE_) && (ppt->has_scalars == _TRUE_)) {
      psp->has_pd = _TRUE_;
      psp->index_ct_pd=index_ct;
      index_ct+=psp->d_size;
    }
    else {
      psp->has_pd = _FALSE_;
    }

    psp->has_td = _FALSE_;

    if ((ppt->has_cl_lensing_potential == _TRUE_) && (ppt->has_scalars == _TRUE_)) {
      psp->has_ll = _TRUE_;
      psp->index_ct_ll=index_ct;
      index_ct+=(psp->d_size*(psp->d_size+1)-(psp->d_size-psp->non_diag)*(psp->d_size-1-psp->non_diag))/2;
    }
    else {
      psp->has_ll = _FALSE_;
    }

    /* the computation of C_l^Tl would require a very good sampling of
       transfer functions over a wide range, and a huge computation
       time. In the current version, we prefer to switch it off, rather
       than either slowing down the code considerably, or producing
       very inaccurate spectra.

       if ((ppt->has_cl_cmb_temperature == _TRUE_) && (ppt->has_cl_lensing_potential == _TRUE_) && (ppt->has_scalars == _TRUE_)) {
       psp->has_tl = _TRUE_;
       psp->index_ct_tl=index_ct;
       index_ct+=psp->d_size;
       }
       else {
       psp->has_tl = _FALSE_;
       }
    */
    psp->has_tl = _FALSE_;

    if ((ppt->has_cl_number_count == _TRUE_) && (ppt->has_cl_lensing_potential == _TRUE_) && (ppt->has_scalars == _TRUE_)) {
      psp->has_dl = _TRUE_;
      psp->index_ct_dl=index_ct;
      index_ct += psp->d_size*psp->d_size - (psp->d_size-psp->non_diag)*(psp->d_size-1-psp->non_diag);
    }
    else {
      psp->has_dl = _FALSE_;
    }

    psp->ct_size = index_ct;

    /* infer from input quantities the l_max for each mode and type,
       l_max_ct[index_md][index_type].  Maximize it over index_ct, and
       then over index_md. */

    class_alloc(psp->l_max,sizeof(int*)*psp->md_size,psp->error_message);
    class_alloc(psp->l_max_ct,sizeof(int*)*psp->md_size,psp->error_message);
    for (index_md=0; index_md<psp->md_size; index_md++) {
      class_calloc(psp->l_max_ct[index_md],psp->ct_size,sizeof(int),psp->error_message);
    }

    if (ppt->has_scalars == _TRUE_) {

      /* spectra computed up to l_scalar_max */

      if (psp->has_tt == _TRUE_) psp->l_max_ct[ppt->index_md_scalars][psp->index_ct_tt] = ppt->l_scalar_max;
      if (psp->has_ee == _TRUE_) psp->l_max_ct[ppt->index_md_scalars][psp->index_ct_ee] = ppt->l_scalar_max;
      if (psp->has_te == _TRUE_) psp->l_max_ct[ppt->index_md_scalars][psp->index_ct_te] = ppt->l_scalar_max;
      if (psp->has_pp == _TRUE_) psp->l_max_ct[ppt->index_md_scalars][psp->index_ct_pp] = ppt->l_scalar_max;
      if (psp->has_tp == _TRUE_) psp->l_max_ct[ppt->index_md_scalars][psp->index_ct_tp] = ppt->l_scalar_max;
      if (psp->has_ep == _TRUE_) psp->l_max_ct[ppt->index_md_scalars][psp->index_ct_ep] = ppt->l_scalar_max;

      /* spectra computed up to l_lss_max */

      if (psp->has_dd == _TRUE_)
        for (index_ct=psp->index_ct_dd;
             index_ct<psp->index_ct_dd+(psp->d_size*(psp->d_size+1)-(psp->d_size-psp->non_diag)*(psp->d_size-1-psp->non_diag))/2;
             index_ct++)
          psp->l_max_ct[ppt->index_md_scalars][index_ct] = ppt->l_lss_max;

      if (psp->has_td == _TRUE_)
        for (index_ct=psp->index_ct_td;
             index_ct<psp->index_ct_td+psp->d_size;
             index_ct++)
          psp->l_max_ct[ppt->index_md_scalars][index_ct] = MIN(ppt->l_scalar_max,ppt->l_lss_max);

      if (psp->has_pd == _TRUE_)
        for (index_ct=psp->index_ct_pd;
             index_ct<psp->index_ct_pd+psp->d_size;
             index_ct++)
          psp->l_max_ct[ppt->index_md_scalars][index_ct] = MIN(ppt->l_scalar_max,ppt->l_lss_max);

      if (psp->has_ll == _TRUE_)
        for (index_ct=psp->index_ct_ll;
             index_ct<psp->index_ct_ll+(psp->d_size*(psp->d_size+1)-(psp->d_size-psp->non_diag)*(psp->d_size-1-psp->non_diag))/2;
             index_ct++)
          psp->l_max_ct[ppt->index_md_scalars][index_ct] = ppt->l_lss_max;

      if (psp->has_tl == _TRUE_)
        for (index_ct=psp->index_ct_tl;
             index_ct<psp->index_ct_tl+psp->d_size;
             index_ct++)
          psp->l_max_ct[ppt->index_md_scalars][index_ct] = MIN(ppt->l_scalar_max,ppt->l_lss_max);

      if (psp->has_dl == _TRUE_)
        for (index_ct=psp->index_ct_dl;
             index_ct < psp->index_ct_dl+(psp->d_size*psp->d_size - (psp->d_size-psp->non_diag)*(psp->d_size-1-psp->non_diag));
             index_ct++)
          psp->l_max_ct[ppt->index_md_scalars][index_ct] = ppt->l_lss_max;

    }
    if (ppt->has_tensors == _TRUE_) {

      /* spectra computed up to l_tensor_max */

      if (psp->has_tt == _TRUE_) psp->l_max_ct[ppt->index_md_tensors][psp->index_ct_tt] = ppt->l_tensor_max;
      if (psp->has_ee == _TRUE_) psp->l_max_ct[ppt->index_md_tensors][psp->index_ct_ee] = ppt->l_tensor_max;
      if (psp->has_te == _TRUE_) psp->l_max_ct[ppt->index_md_tensors][psp->index_ct_te] = ppt->l_tensor_max;
      if (psp->has_bb == _TRUE_) psp->l_max_ct[ppt->index_md_tensors][psp->index_ct_bb] = ppt->l_tensor_max;
    }

    /* maximizations */
    psp->l_max_tot = 0.;
    for (index_md=0; index_md < psp->md_size; index_md++) {
      psp->l_max[index_md] = 0.;
      for (index_ct=0.; index_ct<psp->ct_size; index_ct++)
        psp->l_max[index_md] = MAX(psp->l_max[index_md],psp->l_max_ct[index_md][index_ct]);
      psp->l_max_tot = MAX(psp->l_max_tot,psp->l_max[index_md]);
    }
  }

  /* indices for species associated with a matter transfer function in Fourier space */

  index_tr=0;
  class_define_index(psp->index_tr_delta_g,ppt->has_source_delta_g,index_tr,1);
  class_define_index(psp->index_tr_delta_b,ppt->has_source_delta_b,index_tr,1);
  class_define_index(psp->index_tr_delta_cdm,ppt->has_source_delta_cdm,index_tr,1);
  class_define_index(psp->index_tr_delta_dcdm,ppt->has_source_delta_dcdm,index_tr,1);
  class_define_index(psp->index_tr_delta_scf,ppt->has_source_delta_scf,index_tr,1);
  class_define_index(psp->index_tr_delta_fld,ppt->has_source_delta_fld,index_tr,1);
  class_define_index(psp->index_tr_delta_ur,ppt->has_source_delta_ur,index_tr,1);
  class_define_index(psp->index_tr_delta_dr,ppt->has_source_delta_dr,index_tr,1);
  class_define_index(psp->index_tr_delta_ncdm1,ppt->has_source_delta_ncdm,index_tr,pba->N_ncdm);
  class_define_index(psp->index_tr_delta_tot,ppt->has_density_transfers,index_tr,1);
  class_define_index(psp->index_tr_phi,ppt->has_source_phi,index_tr,1);
  class_define_index(psp->index_tr_psi,ppt->has_source_psi,index_tr,1);
  class_define_index(psp->index_tr_phi,ppt->has_source_phi_prime,index_tr,1);
  class_define_index(psp->index_tr_h,ppt->has_source_h,index_tr,1);
  class_define_index(psp->index_tr_h_prime,ppt->has_source_h_prime,index_tr,1);
  class_define_index(psp->index_tr_eta,ppt->has_source_eta,index_tr,1);
  class_define_index(psp->index_tr_eta_prime,ppt->has_source_eta_prime,index_tr,1);

  /* indices for species associated with a velocity transfer function in Fourier space */

  class_define_index(psp->index_tr_theta_g,ppt->has_source_theta_g,index_tr,1);
  class_define_index(psp->index_tr_theta_b,ppt->has_source_theta_b,index_tr,1);
  class_define_index(psp->index_tr_theta_cdm,ppt->has_source_theta_cdm,index_tr,1);
  class_define_index(psp->index_tr_theta_dcdm,ppt->has_source_theta_dcdm,index_tr,1);
  class_define_index(psp->index_tr_theta_scf,ppt->has_source_theta_scf,index_tr,1);
  class_define_index(psp->index_tr_theta_fld,ppt->has_source_theta_fld,index_tr,1);
  class_define_index(psp->index_tr_theta_ur,ppt->has_source_theta_ur,index_tr,1);
  class_define_index(psp->index_tr_theta_dr,ppt->has_source_theta_dr,index_tr,1);
  class_define_index(psp->index_tr_theta_ncdm1,ppt->has_source_theta_ncdm,index_tr,pba->N_ncdm);
  class_define_index(psp->index_tr_theta_tot,ppt->has_velocity_transfers,index_tr,1);

  psp->tr_size = index_tr;

  return _SUCCESS_;

}

/**
 * This routine computes a table of values for all harmonic spectra \f$ C_l \f$'s,
 * given the transfer functions and primordial spectra.
 *
 * @param pba Input: pointer to background structure
 * @param ppt Input: pointer to perturbation structure
 * @param ptr Input: pointer to transfers structure
 * @param ppm Input: pointer to primordial structure
 * @param psp Input/Output: pointer to spectra structure
 * @return the error status
 */

int spectra_cls(
                struct background * pba,
                struct perturbs * ppt,
                struct transfers * ptr,
                struct primordial * ppm,
                struct spectra * psp
                ) {

  /** Summary: */

  /** - define local variables */

  int index_md;
  int index_ic1,index_ic2,index_ic1_ic2;
  int index_l;
  int index_ct;
  int cl_integrand_num_columns;

  double * cl_integrand; /* array with argument cl_integrand[index_k*cl_integrand_num_columns+1+psp->index_ct] */
  double * transfer_ic1; /* array with argument transfer_ic1[index_tt] */
  double * transfer_ic2; /* idem */
  double * primordial_pk;  /* array with argument primordial_pk[index_ic_ic]*/

  /* This code can be optionally compiled with the openmp option for parallel computation.
     Inside parallel regions, the use of the command "return" is forbidden.
     For error management, instead of "return _FAILURE_", we will set the variable below
     to "abort = _TRUE_". This will lead to a "return _FAILURE_" jus after leaving the
     parallel region. */
  int abort;

#ifdef _OPENMP
  /* instrumentation times */
  double tstart, tstop;
#endif

  /** - allocate pointers to arrays where results will be stored */

  class_alloc(psp->l_size,sizeof(int)*psp->md_size,psp->error_message);
  class_alloc(psp->cl,sizeof(double *)*psp->md_size,psp->error_message);
  class_alloc(psp->ddcl,sizeof(double *)*psp->md_size,psp->error_message);

  psp->l_size_max = ptr->l_size_max;
  class_alloc(psp->l,sizeof(double)*psp->l_size_max,psp->error_message);

  /** - store values of l */
  for (index_l=0; index_l < psp->l_size_max; index_l++) {
    psp->l[index_l] = (double)ptr->l[index_l];
  }

  /** - loop over modes (scalar, tensors, etc). For each mode: */

  for (index_md = 0; index_md < psp->md_size; index_md++) {

    /** - --> (a) store number of l values for this mode */

    psp->l_size[index_md] = ptr->l_size[index_md];

    /** - --> (b) allocate arrays where results will be stored */

    class_alloc(psp->cl[index_md],sizeof(double)*psp->l_size[index_md]*psp->ct_size*psp->ic_ic_size[index_md],psp->error_message);
    class_alloc(psp->ddcl[index_md],sizeof(double)*psp->l_size[index_md]*psp->ct_size*psp->ic_ic_size[index_md],psp->error_message);
    cl_integrand_num_columns = 1+psp->ct_size*2; /* one for k, ct_size for each type, ct_size for each second derivative of each type */

    /** - --> (c) loop over initial conditions */

    for (index_ic1 = 0; index_ic1 < psp->ic_size[index_md]; index_ic1++) {
      for (index_ic2 = index_ic1; index_ic2 < psp->ic_size[index_md]; index_ic2++) {
        index_ic1_ic2 = index_symmetric_matrix(index_ic1,index_ic2,psp->ic_size[index_md]);

        /* non-diagonal coefficients should be computed only if non-zero correlation */
        if (psp->is_non_zero[index_md][index_ic1_ic2] == _TRUE_) {

          /* initialize error management flag */
          abort = _FALSE_;

          /* beginning of parallel region */

#pragma omp parallel                                                    \
  shared(ptr,ppm,index_md,psp,ppt,cl_integrand_num_columns,index_ic1,index_ic2,abort) \
  private(tstart,cl_integrand,primordial_pk,transfer_ic1,transfer_ic2,index_l,tstop)

          {

#ifdef _OPENMP
            tstart = omp_get_wtime();
#endif

            class_alloc_parallel(cl_integrand,
                                 ptr->q_size*cl_integrand_num_columns*sizeof(double),
                                 psp->error_message);

            class_alloc_parallel(primordial_pk,
                                 psp->ic_ic_size[index_md]*sizeof(double),
                                 psp->error_message);

            class_alloc_parallel(transfer_ic1,
                                 ptr->tt_size[index_md]*sizeof(double),
                                 psp->error_message);

            class_alloc_parallel(transfer_ic2,
                                 ptr->tt_size[index_md]*sizeof(double),
                                 psp->error_message);

#pragma omp for schedule (dynamic)

            /** - ---> loop over l values defined in the transfer module.
                For each l, compute the \f$ C_l\f$'s for all types (TT, TE, ...)
                by convolving primordial spectra with transfer  functions.
                This elementary task is assigned to spectra_compute_cl() */

            for (index_l=0; index_l < ptr->l_size[index_md]; index_l++) {

#pragma omp flush(abort)

              class_call_parallel(spectra_compute_cl(pba,
                                                     ppt,
                                                     ptr,
                                                     ppm,
                                                     psp,
                                                     index_md,
                                                     index_ic1,
                                                     index_ic2,
                                                     index_l,
                                                     cl_integrand_num_columns,
                                                     cl_integrand,
                                                     primordial_pk,
                                                     transfer_ic1,
                                                     transfer_ic2),
                                  psp->error_message,
                                  psp->error_message);

            } /* end of loop over l */

#ifdef _OPENMP
            tstop = omp_get_wtime();
            if (psp->spectra_verbose > 1)
              printf("In %s: time spent in parallel region (loop over l's) = %e s for thread %d\n",
                     __func__,tstop-tstart,omp_get_thread_num());
#endif
            free(cl_integrand);

            free(primordial_pk);

            free(transfer_ic1);

            free(transfer_ic2);

          } /* end of parallel region */

          if (abort == _TRUE_) return _FAILURE_;

        }
        else {

          /* set non-diagonal coefficients to zero if pair of ic's uncorrelated */

          for (index_l=0; index_l < ptr->l_size[index_md]; index_l++) {
            for (index_ct=0; index_ct<psp->ct_size; index_ct++) {
              psp->cl[index_md]
                [(index_l * psp->ic_ic_size[index_md] + index_ic1_ic2) * psp->ct_size + index_ct]
                = 0.;
            }
          }
        }
      }
    }

    /** - --> (d) now that for a given mode, all possible \f$ C_l\f$'s have been computed,
        compute second derivative of the array in which they are stored,
        in view of spline interpolation. */

    class_call(array_spline_table_lines(psp->l,
                                        psp->l_size[index_md],
                                        psp->cl[index_md],
                                        psp->ic_ic_size[index_md]*psp->ct_size,
                                        psp->ddcl[index_md],
                                        _SPLINE_EST_DERIV_,
                                        psp->error_message),
               psp->error_message,
               psp->error_message);
  }

  return _SUCCESS_;

}

/**
 * This routine computes the \f$ C_l\f$'s for a given mode, pair of initial conditions
 * and multipole, but for all types (TT, TE...), by convolving the
 * transfer functions with the primordial spectra.
 *
 * @param pba           Input: pointer to background structure
 * @param ppt           Input: pointer to perturbation structure
 * @param ptr           Input: pointer to transfers structure
 * @param ppm           Input: pointer to primordial structure
 * @param psp           Input/Output: pointer to spectra structure (result stored here)
 * @param index_md      Input: index of mode under consideration
 * @param index_ic1     Input: index of first initial condition in the correlator
 * @param index_ic2     Input: index of second initial condition in the correlator
 * @param index_l       Input: index of multipole under consideration
 * @param cl_integrand_num_columns Input: number of columns in cl_integrand
 * @param cl_integrand  Input: an allocated workspace
 * @param primordial_pk Input: table of primordial spectrum values
 * @param transfer_ic1  Input: table of transfer function values for first initial condition
 * @param transfer_ic2  Input: table of transfer function values for second initial condition
 * @return the error status
 */

int spectra_compute_cl(
                       struct background * pba,
                       struct perturbs * ppt,
                       struct transfers * ptr,
                       struct primordial * ppm,
                       struct spectra * psp,
                       int index_md,
                       int index_ic1,
                       int index_ic2,
                       int index_l,
                       int cl_integrand_num_columns,
                       double * cl_integrand,
                       double * primordial_pk,
                       double * transfer_ic1,
                       double * transfer_ic2
                       ) {

  int index_q;
  int index_tt;
  int index_ct;
  int index_d1,index_d2;
  double k;
  double clvalue;
  int index_ic1_ic2;
  double transfer_ic1_temp=0.;
  double transfer_ic2_temp=0.;
  double * transfer_ic1_nc=NULL;
  double * transfer_ic2_nc=NULL;
  double factor;
  int index_q_spline=0;

  index_ic1_ic2 = index_symmetric_matrix(index_ic1,index_ic2,psp->ic_size[index_md]);

  if (ppt->has_cl_number_count == _TRUE_) {
    class_alloc(transfer_ic1_nc,psp->d_size*sizeof(double),psp->error_message);
    class_alloc(transfer_ic2_nc,psp->d_size*sizeof(double),psp->error_message);
  }

  for (index_q=0; index_q < ptr->q_size; index_q++) {

    //q = ptr->q[index_q];
    k = ptr->k[index_md][index_q];

    cl_integrand[index_q*cl_integrand_num_columns+0] = k;

    class_call(primordial_spectrum_at_k(ppm,index_md,linear,k,primordial_pk),
               ppm->error_message,
               psp->error_message);

    /* above routine checks that k>0: no possible division by zero below */

    for (index_tt=0; index_tt < ptr->tt_size[index_md]; index_tt++) {

      transfer_ic1[index_tt] =
        ptr->transfer[index_md]
        [((index_ic1 * ptr->tt_size[index_md] + index_tt)
          * ptr->l_size[index_md] + index_l)
         * ptr->q_size + index_q];

      if (index_ic1 == index_ic2) {
        transfer_ic2[index_tt] = transfer_ic1[index_tt];
      }
      else {
        transfer_ic2[index_tt] = ptr->transfer[index_md]
          [((index_ic2 * ptr->tt_size[index_md] + index_tt)
            * ptr->l_size[index_md] + index_l)
           * ptr->q_size + index_q];
      }
    }

    /* define combinations of transfer functions */

    if (ppt->has_cl_cmb_temperature == _TRUE_) {

      if (_scalars_) {

        transfer_ic1_temp = transfer_ic1[ptr->index_tt_t0] + transfer_ic1[ptr->index_tt_t1] + transfer_ic1[ptr->index_tt_t2];
        transfer_ic2_temp = transfer_ic2[ptr->index_tt_t0] + transfer_ic2[ptr->index_tt_t1] + transfer_ic2[ptr->index_tt_t2];

      }

      if (_vectors_) {

        transfer_ic1_temp = transfer_ic1[ptr->index_tt_t1] + transfer_ic1[ptr->index_tt_t2];
        transfer_ic2_temp = transfer_ic2[ptr->index_tt_t1] + transfer_ic2[ptr->index_tt_t2];

      }

      if (_tensors_) {

        transfer_ic1_temp = transfer_ic1[ptr->index_tt_t2];
        transfer_ic2_temp = transfer_ic2[ptr->index_tt_t2];

      }
    }

    if (ppt->has_cl_number_count == _TRUE_) {

      for (index_d1=0; index_d1<psp->d_size; index_d1++) {

        transfer_ic1_nc[index_d1] = 0.;
        transfer_ic2_nc[index_d1] = 0.;

        if (ppt->has_nc_density == _TRUE_) {
          transfer_ic1_nc[index_d1] += transfer_ic1[ptr->index_tt_density+index_d1];
          transfer_ic2_nc[index_d1] += transfer_ic2[ptr->index_tt_density+index_d1];
        }

        if (ppt->has_nc_rsd     == _TRUE_) {
          transfer_ic1_nc[index_d1]
            += transfer_ic1[ptr->index_tt_rsd+index_d1]
            + transfer_ic1[ptr->index_tt_d0+index_d1]
            + transfer_ic1[ptr->index_tt_d1+index_d1];
          transfer_ic2_nc[index_d1]
            += transfer_ic2[ptr->index_tt_rsd+index_d1]
            + transfer_ic2[ptr->index_tt_d0+index_d1]
            + transfer_ic2[ptr->index_tt_d1+index_d1];
        }

        if (ppt->has_nc_lens == _TRUE_) {
          transfer_ic1_nc[index_d1] +=
            psp->l[index_l]*(psp->l[index_l]+1.)*transfer_ic1[ptr->index_tt_nc_lens+index_d1];
          transfer_ic2_nc[index_d1] +=
            psp->l[index_l]*(psp->l[index_l]+1.)*transfer_ic2[ptr->index_tt_nc_lens+index_d1];
        }

        if (ppt->has_nc_gr == _TRUE_) {
          transfer_ic1_nc[index_d1]
            += transfer_ic1[ptr->index_tt_nc_g1+index_d1]
            + transfer_ic1[ptr->index_tt_nc_g2+index_d1]
            + transfer_ic1[ptr->index_tt_nc_g3+index_d1]
            + transfer_ic1[ptr->index_tt_nc_g4+index_d1]
            + transfer_ic1[ptr->index_tt_nc_g5+index_d1];
          transfer_ic2_nc[index_d1]
            += transfer_ic2[ptr->index_tt_nc_g1+index_d1]
            + transfer_ic2[ptr->index_tt_nc_g2+index_d1]
            + transfer_ic2[ptr->index_tt_nc_g3+index_d1]
            + transfer_ic2[ptr->index_tt_nc_g4+index_d1]
            + transfer_ic2[ptr->index_tt_nc_g5+index_d1];
        }

      }
    }

    /* integrand of Cl's */

    /* note: we must integrate

       C_l = int [4 pi dk/k calP(k) Delta1_l(q) Delta2_l(q)]

       where calP(k) is the dimensionless
       power spectrum equal to a constant in the scale-invariant case,
       and to P(k) = A_s k^(ns-1) otherwise and q=sqrt(k2+K) (scalars)
       or sqrt(k2+2K) (vectors) or sqrt(k2+3K) (tensors)

       In the literature, people often rewrite the integral in terms
       of q and absorb the Jacobian of the change of variables in a redefinition of the primodial
       spectrum. Let us illustrate this for scalars:

       dk/k = kdk/k2 = qdq/k2 = dq/q * (q/k)^2 = dq/q * [q2/(q2-K)] = q2dq * 1/[q(q2-K)]

       This factor 1/[q(q2-K)] is commonly absorbed in the definition of calP. Then one would have

       C_l = int [4 pi q2 dq {A_s k^(ns-1)/[q(q2-K)]} Delta1_l(q) Delta2_l(q)]

       Sometimes in the literature, the factor (k2-3K)=(q2-4K) present
       in the initial conditions of scalar transfer functions (if
       normalized to curvature R=1) is also absorbed in the definition
       of the power spectrum. Then the curvature power spectrum reads

       calP = (q2-4K)/[q(q2-K)] * (k/k)^ns

       In CLASS we prefer to define calP = (k/k)^ns like in the flat
       case, to have the factor (q2-4K) in the initialk conditions,
       and the factor 1/[q(q2-K)] doesn't need to be there since we
       integrate over dk/k.

       For tensors, the change of variable described above gives a slightly different result:

       dk/k = kdk/k2 = qdq/k2 = dq/q * (q/k)^2 = dq/q * [q2/(q2-3K)] = q2dq * 1/[q(q2-3K)]

       But for tensors there are extra curvature-related correction factors to
       take into account. See the comments in the perturbation module,
       related to initial conditions for tensors.

    */

    factor = 4. * _PI_ / k;

    if (psp->has_tt == _TRUE_)
      cl_integrand[index_q*cl_integrand_num_columns+1+psp->index_ct_tt]=
        primordial_pk[index_ic1_ic2]
        * transfer_ic1_temp
        * transfer_ic2_temp
        * factor;

    if (psp->has_ee == _TRUE_)
      cl_integrand[index_q*cl_integrand_num_columns+1+psp->index_ct_ee]=
        primordial_pk[index_ic1_ic2]
        * transfer_ic1[ptr->index_tt_e]
        * transfer_ic2[ptr->index_tt_e]
        * factor;

    if (psp->has_te == _TRUE_)
      cl_integrand[index_q*cl_integrand_num_columns+1+psp->index_ct_te]=
        primordial_pk[index_ic1_ic2]
        * 0.5*(transfer_ic1_temp * transfer_ic2[ptr->index_tt_e] +
               transfer_ic1[ptr->index_tt_e] * transfer_ic2_temp)
        * factor;

    if (_tensors_ && (psp->has_bb == _TRUE_))
      cl_integrand[index_q*cl_integrand_num_columns+1+psp->index_ct_bb]=
        primordial_pk[index_ic1_ic2]
        * transfer_ic1[ptr->index_tt_b]
        * transfer_ic2[ptr->index_tt_b]
        * factor;

    if (_scalars_ && (psp->has_pp == _TRUE_))
      cl_integrand[index_q*cl_integrand_num_columns+1+psp->index_ct_pp]=
        primordial_pk[index_ic1_ic2]
        * transfer_ic1[ptr->index_tt_lcmb]
        * transfer_ic2[ptr->index_tt_lcmb]
        * factor;

    if (_scalars_ && (psp->has_tp == _TRUE_))
      cl_integrand[index_q*cl_integrand_num_columns+1+psp->index_ct_tp]=
        primordial_pk[index_ic1_ic2]
        * 0.5*(transfer_ic1_temp * transfer_ic2[ptr->index_tt_lcmb] +
               transfer_ic1[ptr->index_tt_lcmb] * transfer_ic2_temp)
        * factor;

    if (_scalars_ && (psp->has_ep == _TRUE_))
      cl_integrand[index_q*cl_integrand_num_columns+1+psp->index_ct_ep]=
        primordial_pk[index_ic1_ic2]
        * 0.5*(transfer_ic1[ptr->index_tt_e] * transfer_ic2[ptr->index_tt_lcmb] +
               transfer_ic1[ptr->index_tt_lcmb] * transfer_ic2[ptr->index_tt_e])
        * factor;

    if (_scalars_ && (psp->has_dd == _TRUE_)) {
      index_ct=0;
      for (index_d1=0; index_d1<psp->d_size; index_d1++) {
        for (index_d2=index_d1; index_d2<=MIN(index_d1+psp->non_diag,psp->d_size-1); index_d2++) {
          cl_integrand[index_q*cl_integrand_num_columns+1+psp->index_ct_dd+index_ct]=
            primordial_pk[index_ic1_ic2]
            * transfer_ic1_nc[index_d1]
            * transfer_ic2_nc[index_d2]
            * factor;
          index_ct++;
        }
      }
    }

    if (_scalars_ && (psp->has_td == _TRUE_)) {
      for (index_d1=0; index_d1<psp->d_size; index_d1++) {
        cl_integrand[index_q*cl_integrand_num_columns+1+psp->index_ct_td+index_d1]=
          primordial_pk[index_ic1_ic2]
          * 0.5*(transfer_ic1_temp * transfer_ic2_nc[index_d1] +
                 transfer_ic1_nc[index_d1] * transfer_ic2_temp)
          * factor;
      }
    }

    if (_scalars_ && (psp->has_pd == _TRUE_)) {
      for (index_d1=0; index_d1<psp->d_size; index_d1++) {
        cl_integrand[index_q*cl_integrand_num_columns+1+psp->index_ct_pd+index_d1]=
          primordial_pk[index_ic1_ic2]
          * 0.5*(transfer_ic1[ptr->index_tt_lcmb] * transfer_ic2_nc[index_d1] +
                 transfer_ic1_nc[index_d1] * transfer_ic2[ptr->index_tt_lcmb])
          * factor;
      }
    }

    if (_scalars_ && (psp->has_ll == _TRUE_)) {
      index_ct=0;
      for (index_d1=0; index_d1<psp->d_size; index_d1++) {
        for (index_d2=index_d1; index_d2<=MIN(index_d1+psp->non_diag,psp->d_size-1); index_d2++) {
          cl_integrand[index_q*cl_integrand_num_columns+1+psp->index_ct_ll+index_ct]=
            primordial_pk[index_ic1_ic2]
            * transfer_ic1[ptr->index_tt_lensing+index_d1]
            * transfer_ic2[ptr->index_tt_lensing+index_d2]
            * factor;
          index_ct++;
        }
      }
    }

    if (_scalars_ && (psp->has_tl == _TRUE_)) {
      for (index_d1=0; index_d1<psp->d_size; index_d1++) {
        cl_integrand[index_q*cl_integrand_num_columns+1+psp->index_ct_tl+index_d1]=
          primordial_pk[index_ic1_ic2]
          * 0.5*(transfer_ic1_temp * transfer_ic2[ptr->index_tt_lensing+index_d1] +
                 transfer_ic1[ptr->index_tt_lensing+index_d1] * transfer_ic2_temp)
          * factor;
      }
    }

    if (_scalars_ && (psp->has_dl == _TRUE_)) {
      index_ct=0;
      for (index_d1=0; index_d1<psp->d_size; index_d1++) {
        for (index_d2=MAX(index_d1-psp->non_diag,0); index_d2<=MIN(index_d1+psp->non_diag,psp->d_size-1); index_d2++) {
          cl_integrand[index_q*cl_integrand_num_columns+1+psp->index_ct_dl+index_ct]=
            primordial_pk[index_ic1_ic2]
            * transfer_ic1_nc[index_d1] * transfer_ic2[ptr->index_tt_lensing+index_d2]
            * factor;
          index_ct++;
        }
      }
    }
  }

  for (index_ct=0; index_ct<psp->ct_size; index_ct++) {

    /* treat null spectra (C_l^BB of scalars, C_l^pp of tensors, etc. */

    if ((_scalars_ && (psp->has_bb == _TRUE_) && (index_ct == psp->index_ct_bb)) ||
        (_tensors_ && (psp->has_pp == _TRUE_) && (index_ct == psp->index_ct_pp)) ||
        (_tensors_ && (psp->has_tp == _TRUE_) && (index_ct == psp->index_ct_tp)) ||
        (_tensors_ && (psp->has_ep == _TRUE_) && (index_ct == psp->index_ct_ep)) ||
        (_tensors_ && (psp->has_dd == _TRUE_) && (index_ct == psp->index_ct_dd)) ||
        (_tensors_ && (psp->has_td == _TRUE_) && (index_ct == psp->index_ct_td)) ||
        (_tensors_ && (psp->has_pd == _TRUE_) && (index_ct == psp->index_ct_pd)) ||
        (_tensors_ && (psp->has_ll == _TRUE_) && (index_ct == psp->index_ct_ll)) ||
        (_tensors_ && (psp->has_tl == _TRUE_) && (index_ct == psp->index_ct_tl)) ||
        (_tensors_ && (psp->has_dl == _TRUE_) && (index_ct == psp->index_ct_dl))
        ) {

      psp->cl[index_md]
        [(index_l * psp->ic_ic_size[index_md] + index_ic1_ic2) * psp->ct_size + index_ct] = 0.;

    }
    /* for non-zero spectra, integrate over q */
    else {

      /* spline the integrand over the whole range of k's */

      class_call(array_spline(cl_integrand,
                              cl_integrand_num_columns,
                              ptr->q_size,
                              0,
                              1+index_ct,
                              1+psp->ct_size+index_ct,
                              _SPLINE_EST_DERIV_,
                              psp->error_message),
                 psp->error_message,
                 psp->error_message);

      /* Technical point: we will now do a spline integral over the
         whole range of k's, excepted in the closed (K>0) case. In
         that case, it is a bad idea to spline over the values of k
         corresponding to nu<nu_flat_approximation. In this region, nu
         values are integer values, so the steps dq and dk have some
         discrete jumps. This makes the spline routine less accurate
         than a trapezoidal integral with finer sampling. So, in the
         closed case, we set index_q_spline to
         ptr->index_q_flat_approximation, to tell the integration
         routine that below this index, it should treat the integral
         as a trapezoidal one. For testing, one is free to set
         index_q_spline to 0, to enforce spline integration
         everywhere, or to (ptr->q_size-1), to enforce trapezoidal
         integration everywhere. */

      if (pba->sgnK == 1) {
        index_q_spline = ptr->index_q_flat_approximation;
      }

      class_call(array_integrate_all_trapzd_or_spline(cl_integrand,
                                                      cl_integrand_num_columns,
                                                      ptr->q_size,
                                                      index_q_spline,
                                                      0,
                                                      1+index_ct,
                                                      1+psp->ct_size+index_ct,
                                                      &clvalue,
                                                      psp->error_message),
                 psp->error_message,
                 psp->error_message);

      /* in the closed case, instead of an integral, we have a
         discrete sum. In practice, this does not matter: the previous
         routine does give a correct approximation of the discrete
         sum, both in the trapezoidal and spline regions. The only
         error comes from the first point: the previous routine
         assumes a weight for the first point which is too small
         compared to what it would be in the an actual discrete
         sum. The line below correct this problem in an exact way.
      */

      if (pba->sgnK == 1) {
        clvalue += cl_integrand[1+index_ct] * ptr->q[0]/ptr->k[0][0]*sqrt(pba->K)/2.;
      }

      /* we have the correct C_l now. We can store it in the transfer structure. */

      psp->cl[index_md]
        [(index_l * psp->ic_ic_size[index_md] + index_ic1_ic2) * psp->ct_size + index_ct]
        = clvalue;

    }
  }

  if (ppt->has_cl_number_count == _TRUE_) {
    free(transfer_ic1_nc);
    free(transfer_ic2_nc);
  }

  return _SUCCESS_;

}

/**
 * This routine computes the values of k and tau at which the matter
 * power spectra \f$ P(k,\tau)\f$ and the matter transfer functions \f$ T_i(k,\tau)\f$
 * will be stored.
 *
 * @param pba Input: pointer to background structure (for z to tau conversion)
 * @param ppt Input: pointer to perturbation structure (contain source functions)
 * @param pnl Input: pointer to nonlinear structure (contain nonlinear corrections)
 * @param psp Input/Output: pointer to spectra structure
 * @return the error status
 */

int spectra_k_and_tau(
                      struct background * pba,
                      struct perturbs * ppt,
                      struct nonlinear * pnl,
                      struct spectra * psp
                      ) {

  /** Summary: */

  /** - define local variables */

  int index_k;
  int index_tau;
  int index_tau_min_nl;
  double tau_min;

  /** - check the presence of scalar modes */

  class_test((ppt->has_scalars == _FALSE_),
             psp->error_message,
             "you cannot ask for matter power spectrum since you turned off scalar modes");

  /** - check the maximum redshift z_max_pk at which \f$P(k,z)\f$ and \f$ T_i(k,z)\f$ should be
      computable by interpolation. If it is equal to zero, only \f$ P(k,z=0)\f$
      needs to be computed. If it is higher, we will store in a table
      various P(k,tau) at several values of tau generously encompassing
      the range 0<z<z_max_pk */

  /* if z_max_pk<0, return error */
  class_test((psp->z_max_pk < 0),
             psp->error_message,
             "asked for negative redshift z=%e",psp->z_max_pk);

  /* if z_max_pk=0, there is just one value to store */
  if (psp->z_max_pk == 0.) {
    psp->ln_tau_size=1;
  }

  /* if z_max_pk>0, store several values (with a comfortable margin above z_max_pk) in view of interpolation */
  else{

    /* find the first relevant value of tau (last value in the table tau_sampling before tau(z_max)) and infer the number of values of tau at which P(k) must be stored */

    class_call(background_tau_of_z(pba,psp->z_max_pk,&tau_min),
               pba->error_message,
               psp->error_message);

    index_tau=0;
    class_test((tau_min <= ppt->tau_sampling[index_tau]),
               psp->error_message,
               "you asked for zmax=%e, i.e. taumin=%e, smaller than or equal to the first possible value =%e; it should be strictly bigger for a successfull interpolation",psp->z_max_pk,tau_min,ppt->tau_sampling[0]);

    while (ppt->tau_sampling[index_tau] < tau_min){
      index_tau++;
    }
    index_tau --;
    class_test(index_tau<0,
               psp->error_message,
               "by construction, this should never happen, a bug must have been introduced somewhere");

    /* whenever possible, take a few more values in to avoid boundary effects in the interpolation */
    if (index_tau>0) index_tau--;
    if (index_tau>0) index_tau--;
    if (index_tau>0) index_tau--;
    if (index_tau>0) index_tau--;
    psp->ln_tau_size=ppt->tau_size-index_tau;

  }

  /** - allocate and fill table of tau values at which \f$P(k,\tau)\f$ and \f$T_i(k,\tau)\f$ are stored */

  class_alloc(psp->ln_tau,sizeof(double)*psp->ln_tau_size,psp->error_message);

  for (index_tau=0; index_tau<psp->ln_tau_size; index_tau++) {
    psp->ln_tau[index_tau]=log(ppt->tau_sampling[index_tau-psp->ln_tau_size+ppt->tau_size]);
  }

  /** - allocate and fill table of k values at which \f$ P(k,\tau)\f$ is stored */

  psp->ln_k_size = ppt->k_size[ppt->index_md_scalars];
  class_alloc(psp->ln_k,sizeof(double)*psp->ln_k_size,psp->error_message);

  for (index_k=0; index_k<psp->ln_k_size; index_k++) {
    class_test(ppt->k[ppt->index_md_scalars][index_k] <= 0.,
               psp->error_message,
               "stop to avoid segmentation fault");
    psp->ln_k[index_k]=log(ppt->k[ppt->index_md_scalars][index_k]);
  }

  /** - if the non-linear power spectrum is requested, we should store
      it only at values of tau where non-linear corrections were
      really computed and not brutally set to one. Hence we must
      find here ln_tau_nl_size which might be smaller than
      ln_tau_size. But the same table ln_tau will be used for
      both. */

  if (pnl->method != nl_none) {

    index_tau=ppt->tau_size-psp->ln_tau_size;
    index_tau_min_nl=pnl->index_tau_min_nl;
    while (ppt->tau_sampling[index_tau] < pnl->tau[index_tau_min_nl]) {
      index_tau++;
    }
    psp->ln_tau_nl_size=ppt->tau_size-index_tau;

    class_alloc(psp->ln_tau_nl,sizeof(double)*psp->ln_tau_nl_size,psp->error_message);

    for (index_tau=0; index_tau<psp->ln_tau_nl_size; index_tau++) {
      psp->ln_tau_nl[index_tau]=log(ppt->tau_sampling[index_tau-psp->ln_tau_nl_size+ppt->tau_size]);
    }
<<<<<<< HEAD
    
    /*if(pba->has_ncdm){

    index_tau=ppt->tau_size-psp->ln_tau_size;
    index_tau_min_nl_cb=pnl->index_tau_min_nl;
    while (ppt->tau_sampling[index_tau] < pnl->tau[index_tau_min_nl_cb]) {
      index_tau++;
    }
    psp->ln_tau_nl_size_cb=ppt->tau_size-index_tau;

    class_alloc(psp->ln_tau_nl_cb,sizeof(double)*psp->ln_tau_nl_size_cb,psp->error_message);

    for (index_tau=0; index_tau<psp->ln_tau_nl_size_cb; index_tau++) {
      psp->ln_tau_nl_cb[index_tau]=log(ppt->tau_sampling[index_tau-psp->ln_tau_nl_size_cb+ppt->tau_size]);
    }

    }*/
   
=======
>>>>>>> 5d45fbfd
  }

  return _SUCCESS_;
}

/**
 * This routine computes a table of values for all matter power spectra P(k),
 * given the source functions and primordial spectra.
 *
 * @param pba Input: pointer to background structure (will provide H, Omega_m at redshift of interest)
 * @param ppt Input: pointer to perturbation structure (contain source functions)
 * @param ppm Input: pointer to primordial structure
 * @param pnl Input: pointer to nonlinear structure
 * @param psp Input/Output: pointer to spectra structure
 * @return the error status
 */

int spectra_pk(
               struct background * pba,
               struct perturbs * ppt,
               struct primordial * ppm,
               struct nonlinear *pnl,
               struct spectra * psp
               ) {

  /** Summary: */

  /** - define local variables */

  int index_md;
  int index_ic1,index_ic2,index_ic1_ic1,index_ic2_ic2,index_ic1_ic2;
  int index_k;
  int index_tau;
  int delta_index_nl=0;
  int delta_index_nl_cb=0;
  double * primordial_pk; /* array with argument primordial_pk[index_ic_ic] */
  double source_ic1;
  double source_ic2;
  double pk_tot=0.,ln_pk_tot=0.;
  double source_ic1_cb;
  double source_ic2_cb;
  double pk_cb_tot=0.,ln_pk_cb_tot=0.;

  /** - check the presence of scalar modes */

  class_test((ppt->has_scalars == _FALSE_),
             psp->error_message,
             "you cannot ask for matter power spectrum since you turned off scalar modes");

  index_md = psp->index_md_scalars;

  /** - allocate temporary vectors where the primordial spectrum and the background quantities will be stored */

  class_alloc(primordial_pk,psp->ic_ic_size[index_md]*sizeof(double),psp->error_message);

  /** - allocate and fill array of \f$P(k,\tau)\f$ values */

  class_alloc(psp->ln_pk,
              sizeof(double)*psp->ln_tau_size*psp->ln_k_size*psp->ic_ic_size[index_md],
              psp->error_message);

  class_alloc(psp->ln_pk_l,
              sizeof(double)*psp->ln_tau_size*psp->ln_k_size,
              psp->error_message);

  if (pnl->method != nl_none) {

    class_alloc(psp->ln_pk_nl,
                sizeof(double)*psp->ln_tau_nl_size*psp->ln_k_size,
                psp->error_message);

    /* possible index shift between the first value of time used for
       the linear spectrum and that for the non-linear power
       spectrum (0 if no shift) */
    delta_index_nl = psp->ln_tau_size-psp->ln_tau_nl_size;
    class_test(delta_index_nl<0,
               "This should never happen",
               psp->error_message,
               psp->error_message);
  }
  else {
    psp->ln_pk_nl = NULL;
  }

  if (pba->has_ncdm) {

    class_alloc(psp->ln_pk_cb,
                sizeof(double)*psp->ln_tau_size*psp->ln_k_size*psp->ic_ic_size[index_md],
                psp->error_message);

    class_alloc(psp->ln_pk_cb_l,
                sizeof(double)*psp->ln_tau_size*psp->ln_k_size,
                psp->error_message);

    if (pnl->method != nl_none) {
      class_alloc(psp->ln_pk_cb_nl,
                  sizeof(double)*psp->ln_tau_nl_size*psp->ln_k_size,
                  psp->error_message);
      /* possible index shift between the first value of time used for
         the linear spectrum and that for the non-linear power
         spectrum (0 if no shift) */
      /* this is not really necessary, since m and cb share the same ln_tau_nl_size and ln_tau_nl */
      delta_index_nl_cb = psp->ln_tau_size-psp->ln_tau_nl_size;
      class_test(delta_index_nl_cb<0,
                 "This should never happen",
                 psp->error_message,
                 psp->error_message);
    }
    else{
      psp->ln_pk_cb_nl = NULL;
    }

  }
  else {
    psp->ln_pk_cb = NULL;
    psp->ln_pk_cb_l = NULL;
    psp->ln_pk_cb_nl = NULL;
  }

  for (index_tau=0 ; index_tau < psp->ln_tau_size; index_tau++) {
    for (index_k=0; index_k<psp->ln_k_size; index_k++) {

      class_call(primordial_spectrum_at_k(ppm,index_md,logarithmic,psp->ln_k[index_k],primordial_pk),
                 ppm->error_message,
                 psp->error_message);

      pk_tot =0;
      pk_cb_tot = 0.;
      /* curvature primordial spectrum:
         P_R(k) = 1/(2pi^2) k^3 <R R>
         so, primordial curvature correlator:
         <R R> = (2pi^2) k^-3 P_R(k)
         so, delta_m correlator:
         P(k) = <delta_m delta_m> = (2pi^2) k^-3 (source_m)^2 P_R(k)

         For isocurvature or cross adiabatic-isocurvature parts,
         replace one or two 'R' by 'S_i's */

      /* part diagonal in initial conditions */
      for (index_ic1 = 0; index_ic1 < psp->ic_size[index_md]; index_ic1++) {

        index_ic1_ic2 = index_symmetric_matrix(index_ic1,index_ic1,psp->ic_size[index_md]);

        source_ic1 = ppt->sources[index_md]
          [index_ic1 * ppt->tp_size[index_md] + ppt->index_tp_delta_m]
          [(index_tau-psp->ln_tau_size+ppt->tau_size) * ppt->k_size[index_md] + index_k];

        psp->ln_pk[(index_tau * psp->ln_k_size + index_k)* psp->ic_ic_size[index_md] + index_ic1_ic2] =
          log(2.*_PI_*_PI_/exp(3.*psp->ln_k[index_k])
              *source_ic1*source_ic1
              *exp(primordial_pk[index_ic1_ic2]));

        pk_tot += exp(psp->ln_pk[(index_tau * psp->ln_k_size + index_k)* psp->ic_ic_size[index_md] + index_ic1_ic2]);

        if(pba->has_ncdm){

          source_ic1_cb = ppt->sources[index_md]
            [index_ic1 * ppt->tp_size[index_md] + ppt->index_tp_delta_cb]
            [(index_tau-psp->ln_tau_size+ppt->tau_size) * ppt->k_size[index_md] + index_k];

          psp->ln_pk_cb[(index_tau * psp->ln_k_size + index_k)* psp->ic_ic_size[index_md] + index_ic1_ic2] =
            log(2.*_PI_*_PI_/exp(3.*psp->ln_k[index_k])
                *source_ic1_cb*source_ic1_cb
                *exp(primordial_pk[index_ic1_ic2]));

          pk_cb_tot += exp(psp->ln_pk_cb[(index_tau * psp->ln_k_size + index_k)* psp->ic_ic_size[index_md] + index_ic1_ic2]);

        }

      }

      /* part non-diagonal in initial conditions */
      for (index_ic1 = 0; index_ic1 < psp->ic_size[index_md]; index_ic1++) {
        for (index_ic2 = index_ic1+1; index_ic2 < psp->ic_size[index_md]; index_ic2++) {

          index_ic1_ic2 = index_symmetric_matrix(index_ic1,index_ic2,psp->ic_size[index_md]);
          index_ic1_ic1 = index_symmetric_matrix(index_ic1,index_ic1,psp->ic_size[index_md]);
          index_ic2_ic2 = index_symmetric_matrix(index_ic2,index_ic2,psp->ic_size[index_md]);

          if (psp->is_non_zero[index_md][index_ic1_ic2] == _TRUE_) {

            source_ic1 = ppt->sources[index_md]
              [index_ic1 * ppt->tp_size[index_md] + ppt->index_tp_delta_m]
              [(index_tau-psp->ln_tau_size+ppt->tau_size) * ppt->k_size[index_md] + index_k];

            source_ic2 = ppt->sources[index_md]
              [index_ic2 * ppt->tp_size[index_md] + ppt->index_tp_delta_m]
              [(index_tau-psp->ln_tau_size+ppt->tau_size) * ppt->k_size[index_md] + index_k];

            psp->ln_pk[(index_tau * psp->ln_k_size + index_k)* psp->ic_ic_size[index_md] + index_ic1_ic2] =
              primordial_pk[index_ic1_ic2]*SIGN(source_ic1)*SIGN(source_ic2);

            pk_tot += psp->ln_pk[(index_tau * psp->ln_k_size + index_k)* psp->ic_ic_size[index_md] + index_ic1_ic2]
              * sqrt(psp->ln_pk[(index_tau * psp->ln_k_size + index_k)* psp->ic_ic_size[index_md] + index_ic1_ic1]
                     * psp->ln_pk[(index_tau * psp->ln_k_size + index_k)* psp->ic_ic_size[index_md] + index_ic2_ic2]);

            if(pba->has_ncdm){

              source_ic1_cb = ppt->sources[index_md]
                [index_ic1 * ppt->tp_size[index_md] + ppt->index_tp_delta_cb]
                [(index_tau-psp->ln_tau_size+ppt->tau_size) * ppt->k_size[index_md] + index_k];

              source_ic2_cb = ppt->sources[index_md]
                [index_ic2 * ppt->tp_size[index_md] + ppt->index_tp_delta_cb]
                [(index_tau-psp->ln_tau_size+ppt->tau_size) * ppt->k_size[index_md] + index_k];

              psp->ln_pk_cb[(index_tau * psp->ln_k_size + index_k)* psp->ic_ic_size[index_md] + index_ic1_ic2] =
                primordial_pk[index_ic1_ic2]*SIGN(source_ic1_cb)*SIGN(source_ic2_cb);

              pk_cb_tot += psp->ln_pk_cb[(index_tau * psp->ln_k_size + index_k)* psp->ic_ic_size[index_md] + index_ic1_ic2]
                * sqrt(psp->ln_pk_cb[(index_tau * psp->ln_k_size + index_k)* psp->ic_ic_size[index_md] + index_ic1_ic1]
                       * psp->ln_pk_cb[(index_tau * psp->ln_k_size + index_k)* psp->ic_ic_size[index_md] + index_ic2_ic2]);

            }

          }
          else {
            psp->ln_pk[(index_tau * psp->ln_k_size + index_k)* psp->ic_ic_size[index_md] + index_ic1_ic2] = 0.;
          }
        }
      }

      ln_pk_tot = log(pk_tot);

      if(pba->has_ncdm) ln_pk_cb_tot = log(pk_cb_tot);

      psp->ln_pk_l[index_tau * psp->ln_k_size + index_k] = ln_pk_tot;

      if(pba->has_ncdm) psp->ln_pk_cb_l[index_tau * psp->ln_k_size + index_k] = ln_pk_cb_tot;

      /* if non-linear corrections required, compute the total non-linear matter power spectrum */

      if ((pnl->method != nl_none) && (index_tau >= delta_index_nl)) {

        psp->ln_pk_nl[(index_tau-delta_index_nl) * psp->ln_k_size + index_k] =
          ln_pk_tot
          + 2.*log(pnl->nl_corr_density[pnl->index_pk_m][(index_tau-psp->ln_tau_size+ppt->tau_size) * ppt->k_size[index_md] + index_k]);

      }

      if((pba->has_ncdm) && (pnl->method != nl_none) && (index_tau >= delta_index_nl_cb)){

        psp->ln_pk_cb_nl[(index_tau-delta_index_nl_cb) * psp->ln_k_size + index_k] =
          ln_pk_cb_tot
          + 2.*log(pnl->nl_corr_density[pnl->index_pk_cb][(index_tau-psp->ln_tau_size+ppt->tau_size) * ppt->k_size[index_md] + index_k]);

      }

    }
  }

  /**- if interpolation of \f$P(k,\tau)\f$ will be needed (as a function of tau),
     compute array of second derivatives in view of spline interpolation */

  if (psp->ln_tau_size > 1) {

    class_alloc(psp->ddln_pk,sizeof(double)*psp->ln_tau_size*psp->ln_k_size*psp->ic_ic_size[index_md],psp->error_message);

    class_call(array_spline_table_lines(psp->ln_tau,
                                        psp->ln_tau_size,
                                        psp->ln_pk,
                                        psp->ic_ic_size[index_md]*psp->ln_k_size,
                                        psp->ddln_pk,
                                        _SPLINE_EST_DERIV_,
                                        psp->error_message),
               psp->error_message,
               psp->error_message);

    class_alloc(psp->ddln_pk_l,sizeof(double)*psp->ln_tau_size*psp->ln_k_size,psp->error_message);

    class_call(array_spline_table_lines(psp->ln_tau,
                                        psp->ln_tau_size,
                                        psp->ln_pk_l,
                                        psp->ln_k_size,
                                        psp->ddln_pk_l,
                                        _SPLINE_EST_DERIV_,
                                        psp->error_message),
               psp->error_message,
               psp->error_message);

    if(pba->has_ncdm){

      class_alloc(psp->ddln_pk_cb,sizeof(double)*psp->ln_tau_size*psp->ln_k_size*psp->ic_ic_size[index_md],psp->error_message);

      class_call(array_spline_table_lines(psp->ln_tau,
                                          psp->ln_tau_size,
                                          psp->ln_pk_cb,
                                          psp->ic_ic_size[index_md]*psp->ln_k_size,
                                          psp->ddln_pk_cb,
                                          _SPLINE_EST_DERIV_,
                                          psp->error_message),
                 psp->error_message,
                 psp->error_message);

      class_alloc(psp->ddln_pk_cb_l,sizeof(double)*psp->ln_tau_size*psp->ln_k_size,psp->error_message);

      class_call(array_spline_table_lines(psp->ln_tau,
                                          psp->ln_tau_size,
                                          psp->ln_pk_cb_l,
                                          psp->ln_k_size,
                                          psp->ddln_pk_cb_l,
                                          _SPLINE_EST_DERIV_,
                                          psp->error_message),
                 psp->error_message,
                 psp->error_message);
    }

  }

  /* compute sigma8 (mean variance today in sphere of radius 8/h Mpc */

  class_call(spectra_sigma(pba,ppm,psp,8./pba->h,0.,&(psp->sigma8)),
             psp->error_message,
             psp->error_message);

  if (psp->spectra_verbose>0)
    fprintf(stdout," -> sigma8=%g (computed till k = %g h/Mpc)\n",
            psp->sigma8,
            exp(psp->ln_k[psp->ln_k_size-1])/pba->h);

  if(pba->has_ncdm){
    class_call(spectra_sigma_cb(pba,ppm,psp,8./pba->h,0.,&(psp->sigma8_cb)),
               psp->error_message,
               psp->error_message);
    if (psp->spectra_verbose>0){
      fprintf(stdout," -> sigma8 (ONLY CDM+BARYON)=%g (computed till k = %g h/Mpc)\n",
              psp->sigma8_cb,
              exp(psp->ln_k[psp->ln_k_size-1])/pba->h);
    }
  }

  /**- if interpolation of \f$ P_{NL}(k,\tau)\f$ will be needed (as a function of tau),
     compute array of second derivatives in view of spline interpolation */

  if (pnl->method != nl_none) {
    if (psp->ln_tau_nl_size > 1) {

      class_alloc(psp->ddln_pk_nl,sizeof(double)*psp->ln_tau_nl_size*psp->ln_k_size,psp->error_message);

      class_call(array_spline_table_lines(psp->ln_tau_nl,
                                          psp->ln_tau_nl_size,
                                          psp->ln_pk_nl,
                                          psp->ln_k_size,
                                          psp->ddln_pk_nl,
                                          _SPLINE_EST_DERIV_,
                                          psp->error_message),
                 psp->error_message,
                 psp->error_message);
<<<<<<< HEAD
    
      if (pba->has_ncdm){

        class_alloc(psp->ddln_pk_cb_nl,sizeof(double)*psp->ln_tau_nl_size*psp->ln_k_size,psp->error_message);

        class_call(array_spline_table_lines(psp->ln_tau_nl,
                                          psp->ln_tau_nl_size,
                                          psp->ln_pk_cb_nl,
                                          psp->ln_k_size,
                                          psp->ddln_pk_cb_nl,
                                          _SPLINE_EST_DERIV_,
                                          psp->error_message),
                 psp->error_message,
                 psp->error_message);
=======

      if(pba->has_ncdm){

        class_alloc(psp->ddln_pk_cb_nl,sizeof(double)*psp->ln_tau_nl_size*psp->ln_k_size,psp->error_message);

        class_call(array_spline_table_lines(psp->ln_tau_nl,
                                            psp->ln_tau_nl_size,
                                            psp->ln_pk_cb_nl,
                                            psp->ln_k_size,
                                            psp->ddln_pk_cb_nl,
                                            _SPLINE_EST_DERIV_,
                                            psp->error_message),
                   psp->error_message,
                   psp->error_message);
>>>>>>> 5d45fbfd

      }
    }
  }

  free (primordial_pk);

  return _SUCCESS_;
}

/**
 * This routine computes sigma(R) given P(k) (does not check that k_max is large
 * enough)
 *
 * @param pba   Input: pointer to background structure
 * @param ppm   Input: pointer to primordial structure
 * @param psp   Input: pointer to spectra structure
 * @param z     Input: redshift
 * @param R     Input: radius in Mpc
 * @param sigma Output: variance in a sphere of radius R (dimensionless)
 */

int spectra_sigma(
                  struct background * pba,
                  struct primordial * ppm,
                  struct spectra * psp,
                  double R,
                  double z,
                  double * sigma
                  ) {

  double pk;
  double * pk_ic = NULL;

  double pk_cb;
  double * pk_cb_ic = NULL;

  double * array_for_sigma;
  int index_num;
  int index_k;
  int index_y;
  int index_ddy;
  int i;

  double k,W,x;

  if (psp->ic_ic_size[psp->index_md_scalars]>1){
    class_alloc(pk_ic,
                psp->ic_ic_size[psp->index_md_scalars]*sizeof(double),
                psp->error_message);
    if (pba->has_ncdm)
      class_alloc(pk_cb_ic,
                  psp->ic_ic_size[psp->index_md_scalars]*sizeof(double),
                  psp->error_message);
  }

  i=0;
  index_k=i;
  i++;
  index_y=i;
  i++;
  index_ddy=i;
  i++;
  index_num=i;

  class_alloc(array_for_sigma,
              psp->ln_k_size*index_num*sizeof(double),
              psp->error_message);

  for (i=0;i<psp->ln_k_size;i++) {
    k=exp(psp->ln_k[i]);
    if (i == (psp->ln_k_size-1)) k *= 0.9999999; // to prevent rounding error leading to k being bigger than maximum value
    x=k*R;
    W=3./x/x/x*(sin(x)-x*cos(x));
    class_call(spectra_pk_at_k_and_z(pba,ppm,psp,k,z,&pk,pk_ic,&pk_cb,pk_cb_ic),
               psp->error_message,
               psp->error_message);
    array_for_sigma[i*index_num+index_k]=k;
    array_for_sigma[i*index_num+index_y]=k*k*pk*W*W;
  }

  class_call(array_spline(array_for_sigma,
                          index_num,
                          psp->ln_k_size,
                          index_k,
                          index_y,
                          index_ddy,
                          _SPLINE_EST_DERIV_,
                          psp->error_message),
             psp->error_message,
             psp->error_message);
             
  class_call(array_integrate_all_spline(array_for_sigma,
                                        index_num,
                                        psp->ln_k_size,
                                        index_k,
                                        index_y,
                                        index_ddy,
                                        sigma,
                                        psp->error_message),
             psp->error_message,
             psp->error_message);

  free(array_for_sigma);

  if (psp->ic_ic_size[psp->index_md_scalars]>1){
    free(pk_ic);
    if (pba->has_ncdm)
<<<<<<< HEAD
    free(pk_cb_ic);
  }  
  
  class_test((*sigma<0), psp->error_message, "You obtained a negative value for sigma^2. This means that your k-grid is not fine enough");
=======
      free(pk_cb_ic);
  }

>>>>>>> 5d45fbfd
  *sigma = sqrt(*sigma/(2.*_PI_*_PI_));

  return _SUCCESS_;

}

//**/
int spectra_sigma_cb(
                     struct background * pba,
                     struct primordial * ppm,
                     struct spectra * psp,
                     double R,
                     double z,
                     double * sigma_cb
                     ) {

  double pk;
  double * pk_ic = NULL;

  double pk_cb;
  double * pk_cb_ic = NULL;

  double * array_for_sigma;
  int index_num;
  int index_k;
  int index_y;
  int index_ddy;
  int i;

  double k,W,x;

  if (psp->ic_ic_size[psp->index_md_scalars]>1){
    class_alloc(pk_ic,
                psp->ic_ic_size[psp->index_md_scalars]*sizeof(double),
                psp->error_message);
    if (pba->has_ncdm)
      class_alloc(pk_cb_ic,
                  psp->ic_ic_size[psp->index_md_scalars]*sizeof(double),
                  psp->error_message);
  }

  i=0;
  index_k=i;
  i++;
  index_y=i;
  i++;
  index_ddy=i;
  i++;
  index_num=i;

  class_alloc(array_for_sigma,
              psp->ln_k_size*index_num*sizeof(double),
              psp->error_message);

  for (i=0;i<psp->ln_k_size;i++) {
    k=exp(psp->ln_k[i]);
    if (i == (psp->ln_k_size-1)) k *= 0.9999999; // to prevent rounding error leading to k being bigger than maximum value
    x=k*R;
    W=3./x/x/x*(sin(x)-x*cos(x));
    class_call(spectra_pk_at_k_and_z(pba,ppm,psp,k,z,&pk,pk_ic,&pk_cb,pk_cb_ic),
               psp->error_message,
               psp->error_message);
    array_for_sigma[i*index_num+index_k]=k;
    array_for_sigma[i*index_num+index_y]=k*k*pk_cb*W*W;
  }

  class_call(array_spline(array_for_sigma,
                          index_num,
                          psp->ln_k_size,
                          index_k,
                          index_y,
                          index_ddy,
                          _SPLINE_EST_DERIV_,
                          psp->error_message),
             psp->error_message,
             psp->error_message);

  class_call(array_integrate_all_spline(array_for_sigma,
                                        index_num,
                                        psp->ln_k_size,
                                        index_k,
                                        index_y,
                                        index_ddy,
                                        sigma_cb,
                                        psp->error_message),
             psp->error_message,
             psp->error_message);

  free(array_for_sigma);

  if (psp->ic_ic_size[psp->index_md_scalars]>1){
    free(pk_ic);
    if (pba->has_ncdm)
      free(pk_cb_ic);
  }

  *sigma_cb = sqrt(*sigma_cb/(2.*_PI_*_PI_));

  return _SUCCESS_;

}

/**
 * This routine computes a table of values for all matter power spectra P(k),
 * given the source functions and primordial spectra.
 *
 * @param pba Input: pointer to background structure (will provide density of each species)
 * @param ppt Input: pointer to perturbation structure (contain source functions)
 * @param psp Input/Output: pointer to spectra structure
 * @return the error status
 */

int spectra_matter_transfers(
                             struct background * pba,
                             struct perturbs * ppt,
                             struct spectra * psp
                             ) {

  /** Summary: */

  /** - define local variables */

  int index_md;
  int index_ic;
  int index_k;
  int index_tau;
  int last_index_back;
  double * pvecback_sp_long; /* array with argument pvecback_sp_long[pba->index_bg] */
  double delta_i,theta_i,rho_i;
  double delta_rho_tot,rho_tot;
  double rho_plus_p_theta_tot,rho_plus_p_tot;
  int n_ncdm;
  double w_fld,dw_over_da_fld,integral_fld;

  /** - check the presence of scalar modes */

  class_test((ppt->has_scalars == _FALSE_),
             psp->error_message,
             "you cannot ask for matter power spectrum since you turned off scalar modes");

  index_md = psp->index_md_scalars;

  /** - allocate and fill array of \f$ T_i(k,\tau)\f$ values */

  class_alloc(psp->matter_transfer,sizeof(double)*psp->ln_tau_size*psp->ln_k_size*psp->ic_size[index_md]*psp->tr_size,psp->error_message);

  /** - allocate temporary vectors where the background quantities will be stored */

  class_alloc(pvecback_sp_long,pba->bg_size*sizeof(double),psp->error_message);

  for (index_tau=0 ; index_tau < psp->ln_tau_size; index_tau++) {

    class_call(background_at_tau(pba,
                                 ppt->tau_sampling[index_tau-psp->ln_tau_size+ppt->tau_size],
                                 /* for this last argument we could have passed
                                    exp(psp->ln_tau[index_tau]) but we would then loose
                                    precision in the exp(log(x)) operation) */
                                 pba->long_info,
                                 pba->inter_normal,
                                 &last_index_back,
                                 pvecback_sp_long),
               pba->error_message,
               psp->error_message);

    for (index_k=0; index_k<psp->ln_k_size; index_k++) {

      for (index_ic = 0; index_ic < psp->ic_size[index_md]; index_ic++) {

        delta_rho_tot=0.;
        rho_tot=0.;
        rho_plus_p_theta_tot=0.;
        rho_plus_p_tot=0.;

        /* T_g(k,tau) */

        rho_i = pvecback_sp_long[pba->index_bg_rho_g];

        if (ppt->has_source_delta_g == _TRUE_) {

          delta_i = ppt->sources[index_md]
            [index_ic * ppt->tp_size[index_md] + ppt->index_tp_delta_g]
            [(index_tau-psp->ln_tau_size+ppt->tau_size) * ppt->k_size[index_md] + index_k];

          psp->matter_transfer[((index_tau*psp->ln_k_size + index_k) * psp->ic_size[index_md] + index_ic) * psp->tr_size + psp->index_tr_delta_g] = delta_i;

          delta_rho_tot += rho_i * delta_i;

          rho_tot += rho_i;

        }

        if (ppt->has_source_theta_g == _TRUE_) {

          theta_i = ppt->sources[index_md]
            [index_ic * ppt->tp_size[index_md] + ppt->index_tp_theta_g]
            [(index_tau-psp->ln_tau_size+ppt->tau_size) * ppt->k_size[index_md] + index_k];

          psp->matter_transfer[((index_tau*psp->ln_k_size + index_k) * psp->ic_size[index_md] + index_ic) * psp->tr_size + psp->index_tr_theta_g] = theta_i;

          rho_plus_p_theta_tot += 4./3. * rho_i * theta_i;

          rho_plus_p_tot += 4./3. * rho_i;

        }

        /* T_b(k,tau) */

        rho_i = pvecback_sp_long[pba->index_bg_rho_b];

        if (ppt->has_source_delta_b == _TRUE_) {

          delta_i = ppt->sources[index_md]
            [index_ic * ppt->tp_size[index_md] + ppt->index_tp_delta_b]
            [(index_tau-psp->ln_tau_size+ppt->tau_size) * ppt->k_size[index_md] + index_k];

          psp->matter_transfer[((index_tau*psp->ln_k_size + index_k) * psp->ic_size[index_md] + index_ic) * psp->tr_size + psp->index_tr_delta_b] = delta_i;

          delta_rho_tot += rho_i * delta_i;

        }

        rho_tot += rho_i;

        if (ppt->has_source_theta_b == _TRUE_) {

          theta_i = ppt->sources[index_md]
            [index_ic * ppt->tp_size[index_md] + ppt->index_tp_theta_b]
            [(index_tau-psp->ln_tau_size+ppt->tau_size) * ppt->k_size[index_md] + index_k];

          psp->matter_transfer[((index_tau*psp->ln_k_size + index_k) * psp->ic_size[index_md] + index_ic) * psp->tr_size + psp->index_tr_theta_b] = theta_i;

          rho_plus_p_theta_tot += rho_i * theta_i;

        }

        rho_plus_p_tot += rho_i;

        /* T_cdm(k,tau) */

        if (pba->has_cdm == _TRUE_) {

          rho_i = pvecback_sp_long[pba->index_bg_rho_cdm];

          if (ppt->has_source_delta_cdm == _TRUE_) {

            delta_i = ppt->sources[index_md]
              [index_ic * ppt->tp_size[index_md] + ppt->index_tp_delta_cdm]
              [(index_tau-psp->ln_tau_size+ppt->tau_size) * ppt->k_size[index_md] + index_k];

            psp->matter_transfer[((index_tau*psp->ln_k_size + index_k) * psp->ic_size[index_md] + index_ic) * psp->tr_size + psp->index_tr_delta_cdm] = delta_i;

            delta_rho_tot += rho_i * delta_i;

          }

          rho_tot += rho_i;

          if (ppt->has_source_theta_cdm == _TRUE_) {

            theta_i = ppt->sources[index_md]
              [index_ic * ppt->tp_size[index_md] + ppt->index_tp_theta_cdm]
              [(index_tau-psp->ln_tau_size+ppt->tau_size) * ppt->k_size[index_md] + index_k];

            psp->matter_transfer[((index_tau*psp->ln_k_size + index_k) * psp->ic_size[index_md] + index_ic) * psp->tr_size + psp->index_tr_theta_cdm] = theta_i;

            rho_plus_p_theta_tot += rho_i * theta_i;

          }

          rho_plus_p_tot += rho_i;

        }

        /* T_dcdm(k,tau) */

        if (pba->has_dcdm == _TRUE_) {

          rho_i = pvecback_sp_long[pba->index_bg_rho_dcdm];

          if (ppt->has_source_delta_dcdm == _TRUE_) {

            delta_i = ppt->sources[index_md]
              [index_ic * ppt->tp_size[index_md] + ppt->index_tp_delta_dcdm]
              [(index_tau-psp->ln_tau_size+ppt->tau_size) * ppt->k_size[index_md] + index_k];

            psp->matter_transfer[((index_tau*psp->ln_k_size + index_k) * psp->ic_size[index_md] + index_ic) * psp->tr_size + psp->index_tr_delta_dcdm] = delta_i;

            delta_rho_tot += rho_i * delta_i;

          }

          rho_tot += rho_i;

          if (ppt->has_source_theta_dcdm == _TRUE_) {

            theta_i = ppt->sources[index_md]
              [index_ic * ppt->tp_size[index_md] + ppt->index_tp_theta_dcdm]
              [(index_tau-psp->ln_tau_size+ppt->tau_size) * ppt->k_size[index_md] + index_k];

            psp->matter_transfer[((index_tau*psp->ln_k_size + index_k) * psp->ic_size[index_md] + index_ic) * psp->tr_size + psp->index_tr_theta_dcdm] = theta_i;

            rho_plus_p_theta_tot += rho_i * theta_i;

          }

          rho_plus_p_tot += rho_i;

        }

        /* T_scf(k,tau) */

        if (pba->has_scf == _TRUE_) {

          rho_i = pvecback_sp_long[pba->index_bg_rho_scf];

          if (ppt->has_source_delta_scf == _TRUE_) {

            delta_i = ppt->sources[index_md]
              [index_ic * ppt->tp_size[index_md] + ppt->index_tp_delta_scf]
              [(index_tau-psp->ln_tau_size+ppt->tau_size) * ppt->k_size[index_md] + index_k];

            psp->matter_transfer[((index_tau*psp->ln_k_size + index_k) * psp->ic_size[index_md] + index_ic) * psp->tr_size + psp->index_tr_delta_scf] = delta_i;

            delta_rho_tot += rho_i * delta_i;

          }

          rho_tot += rho_i;

          if (ppt->has_source_theta_scf == _TRUE_) {

            theta_i = ppt->sources[index_md]
              [index_ic * ppt->tp_size[index_md] + ppt->index_tp_theta_scf]
              [(index_tau-psp->ln_tau_size+ppt->tau_size) * ppt->k_size[index_md] + index_k];

            psp->matter_transfer[((index_tau*psp->ln_k_size + index_k) * psp->ic_size[index_md] + index_ic) * psp->tr_size + psp->index_tr_theta_scf] = theta_i;

            rho_plus_p_theta_tot += (rho_i + pvecback_sp_long[pba->index_bg_p_scf]) * theta_i;

          }

          rho_plus_p_tot += (rho_i + pvecback_sp_long[pba->index_bg_p_scf]);

        }


        /* T_fld(k,tau) */

        if (pba->has_fld == _TRUE_) {

          rho_i = pvecback_sp_long[pba->index_bg_rho_fld];

          class_call(background_w_fld(pba,0.,&w_fld,&dw_over_da_fld,&integral_fld), pba->error_message, psp->error_message);

          if (ppt->has_source_delta_fld == _TRUE_) {

            delta_i = ppt->sources[index_md]
              [index_ic * ppt->tp_size[index_md] + ppt->index_tp_delta_fld]
              [(index_tau-psp->ln_tau_size+ppt->tau_size) * ppt->k_size[index_md] + index_k];

            psp->matter_transfer[((index_tau*psp->ln_k_size + index_k) * psp->ic_size[index_md] + index_ic) * psp->tr_size + psp->index_tr_delta_fld] = delta_i;

            delta_rho_tot += rho_i * delta_i;

          }

          rho_tot += rho_i;

          if (ppt->has_source_theta_fld == _TRUE_) {

            theta_i = ppt->sources[index_md]
              [index_ic * ppt->tp_size[index_md] + ppt->index_tp_theta_fld]
              [(index_tau-psp->ln_tau_size+ppt->tau_size) * ppt->k_size[index_md] + index_k];

            psp->matter_transfer[((index_tau*psp->ln_k_size + index_k) * psp->ic_size[index_md] + index_ic) * psp->tr_size + psp->index_tr_theta_fld] = theta_i;

            rho_plus_p_theta_tot += (1. + w_fld) * rho_i * theta_i;

          }

          rho_plus_p_tot += (1. + w_fld) * rho_i;

        }

        /* T_ur(k,tau) */

        if (pba->has_ur == _TRUE_) {

          rho_i = pvecback_sp_long[pba->index_bg_rho_ur];

          if (ppt->has_source_delta_ur == _TRUE_) {

            delta_i = ppt->sources[index_md]
              [index_ic * ppt->tp_size[index_md] + ppt->index_tp_delta_ur]
              [(index_tau-psp->ln_tau_size+ppt->tau_size) * ppt->k_size[index_md] + index_k];

            psp->matter_transfer[((index_tau*psp->ln_k_size + index_k) * psp->ic_size[index_md] + index_ic) * psp->tr_size + psp->index_tr_delta_ur] = delta_i;

            delta_rho_tot += rho_i * delta_i;

          }

          rho_tot += rho_i;

          if (ppt->has_source_theta_ur == _TRUE_) {

            theta_i = ppt->sources[index_md]
              [index_ic * ppt->tp_size[index_md] + ppt->index_tp_theta_ur]
              [(index_tau-psp->ln_tau_size+ppt->tau_size) * ppt->k_size[index_md] + index_k];

            psp->matter_transfer[((index_tau*psp->ln_k_size + index_k) * psp->ic_size[index_md] + index_ic) * psp->tr_size + psp->index_tr_theta_ur] = theta_i;

            rho_plus_p_theta_tot += 4./3. * rho_i * theta_i;

          }

          rho_plus_p_tot += 4./3. * rho_i;

        }

        /* T_dr(k,tau) */

        if (pba->has_dr == _TRUE_) {

          rho_i = pvecback_sp_long[pba->index_bg_rho_dr];

          if (ppt->has_source_delta_dr == _TRUE_) {

            delta_i = ppt->sources[index_md]
              [index_ic * ppt->tp_size[index_md] + ppt->index_tp_delta_dr]
              [(index_tau-psp->ln_tau_size+ppt->tau_size) * ppt->k_size[index_md] + index_k];

            psp->matter_transfer[((index_tau*psp->ln_k_size + index_k) * psp->ic_size[index_md] + index_ic) * psp->tr_size + psp->index_tr_delta_dr] = delta_i;

            delta_rho_tot += rho_i * delta_i;

          }

          rho_tot += rho_i;

          if (ppt->has_source_theta_dr == _TRUE_) {

            theta_i = ppt->sources[index_md]
              [index_ic * ppt->tp_size[index_md] + ppt->index_tp_theta_dr]
              [(index_tau-psp->ln_tau_size+ppt->tau_size) * ppt->k_size[index_md] + index_k];

            psp->matter_transfer[((index_tau*psp->ln_k_size + index_k) * psp->ic_size[index_md] + index_ic) * psp->tr_size + psp->index_tr_theta_dr] = theta_i;

            rho_plus_p_theta_tot += 4./3. * rho_i * theta_i;

          }

          rho_plus_p_tot += 4./3. * rho_i;

        }

        /* T_ncdm_i(k,tau) */

        if (pba->has_ncdm == _TRUE_) {

          for (n_ncdm=0; n_ncdm < pba->N_ncdm; n_ncdm++) {

            rho_i = pvecback_sp_long[pba->index_bg_rho_ncdm1+n_ncdm];

            if (ppt->has_source_delta_ncdm == _TRUE_) {

              delta_i = ppt->sources[index_md]
                [index_ic * ppt->tp_size[index_md] + ppt->index_tp_delta_ncdm1+n_ncdm]
                [(index_tau-psp->ln_tau_size+ppt->tau_size) * ppt->k_size[index_md] + index_k];

              psp->matter_transfer[((index_tau*psp->ln_k_size + index_k) * psp->ic_size[index_md] + index_ic) * psp->tr_size + psp->index_tr_delta_ncdm1+n_ncdm] = delta_i;

              delta_rho_tot += rho_i * delta_i;

            }

            rho_tot += rho_i;

            if (ppt->has_source_theta_ncdm == _TRUE_) {

              theta_i = ppt->sources[index_md]
                [index_ic * ppt->tp_size[index_md] + ppt->index_tp_theta_ncdm1+n_ncdm]
                [(index_tau-psp->ln_tau_size+ppt->tau_size) * ppt->k_size[index_md] + index_k];

              psp->matter_transfer[((index_tau*psp->ln_k_size + index_k) * psp->ic_size[index_md] + index_ic) * psp->tr_size + psp->index_tr_theta_ncdm1+n_ncdm] = theta_i;

              rho_plus_p_theta_tot += (rho_i + pvecback_sp_long[pba->index_bg_p_ncdm1+n_ncdm]) * theta_i;

            }

            rho_plus_p_tot += (rho_i + pvecback_sp_long[pba->index_bg_p_ncdm1+n_ncdm]);

          }

        }

        if (ppt->has_source_phi == _TRUE_) {

          psp->matter_transfer[((index_tau*psp->ln_k_size + index_k) * psp->ic_size[index_md] + index_ic) * psp->tr_size + psp->index_tr_phi] = ppt->sources[index_md]
            [index_ic * ppt->tp_size[index_md] + ppt->index_tp_phi]
            [(index_tau-psp->ln_tau_size+ppt->tau_size) * ppt->k_size[index_md] + index_k];

        }

        if (ppt->has_source_psi == _TRUE_) {

          psp->matter_transfer[((index_tau*psp->ln_k_size + index_k) * psp->ic_size[index_md] + index_ic) * psp->tr_size + psp->index_tr_psi] = ppt->sources[index_md]
            [index_ic * ppt->tp_size[index_md] + ppt->index_tp_psi]
            [(index_tau-psp->ln_tau_size+ppt->tau_size) * ppt->k_size[index_md] + index_k];

        }

        if (ppt->has_source_phi_prime == _TRUE_) {

          psp->matter_transfer[((index_tau*psp->ln_k_size + index_k) * psp->ic_size[index_md] + index_ic) * psp->tr_size + psp->index_tr_phi_prime] = ppt->sources[index_md]
            [index_ic * ppt->tp_size[index_md] + ppt->index_tp_phi_prime]
            [(index_tau-psp->ln_tau_size+ppt->tau_size) * ppt->k_size[index_md] + index_k];

        }

        if (ppt->has_source_h == _TRUE_) {

          psp->matter_transfer[((index_tau*psp->ln_k_size + index_k) * psp->ic_size[index_md] + index_ic) * psp->tr_size + psp->index_tr_h] = ppt->sources[index_md]
            [index_ic * ppt->tp_size[index_md] + ppt->index_tp_h]
            [(index_tau-psp->ln_tau_size+ppt->tau_size) * ppt->k_size[index_md] + index_k];

        }

        if (ppt->has_source_h_prime == _TRUE_) {

          psp->matter_transfer[((index_tau*psp->ln_k_size + index_k) * psp->ic_size[index_md] + index_ic) * psp->tr_size + psp->index_tr_h_prime] = ppt->sources[index_md]
            [index_ic * ppt->tp_size[index_md] + ppt->index_tp_h_prime]
            [(index_tau-psp->ln_tau_size+ppt->tau_size) * ppt->k_size[index_md] + index_k];

        }

        if (ppt->has_source_eta == _TRUE_) {

          psp->matter_transfer[((index_tau*psp->ln_k_size + index_k) * psp->ic_size[index_md] + index_ic) * psp->tr_size + psp->index_tr_eta] = ppt->sources[index_md]
            [index_ic * ppt->tp_size[index_md] + ppt->index_tp_eta]
            [(index_tau-psp->ln_tau_size+ppt->tau_size) * ppt->k_size[index_md] + index_k];

        }

        if (ppt->has_source_eta_prime == _TRUE_) {

          psp->matter_transfer[((index_tau*psp->ln_k_size + index_k) * psp->ic_size[index_md] + index_ic) * psp->tr_size + psp->index_tr_eta_prime] = ppt->sources[index_md]
            [index_ic * ppt->tp_size[index_md] + ppt->index_tp_eta_prime]
            [(index_tau-psp->ln_tau_size+ppt->tau_size) * ppt->k_size[index_md] + index_k];

        }

        /* could include homogeneous component in rho_tot if uncommented (leave commented to match CMBFAST/CAMB definition) */

        /* 	if (pba->has_lambda == _TRUE_) { */

        /* 	  rho_i = pvecback_sp_long[pba->index_bg_rho_lambda]; */

        /* 	  rho_tot += rho_i; */
        /* 	} */

        /* T_tot(k,tau) */

        if (ppt->has_density_transfers == _TRUE_) {

          psp->matter_transfer[((index_tau*psp->ln_k_size + index_k) * psp->ic_size[index_md] + index_ic) * psp->tr_size + psp->index_tr_delta_tot] = delta_rho_tot/rho_tot;

        }

        if (ppt->has_velocity_transfers == _TRUE_) {

          psp->matter_transfer[((index_tau*psp->ln_k_size + index_k) * psp->ic_size[index_md] + index_ic) * psp->tr_size + psp->index_tr_theta_tot] = rho_plus_p_theta_tot/rho_plus_p_tot;

        }

      }
    }
  }

  /**- if interpolation of \f$ P(k,\tau)\f$ will be needed (as a function of tau),
     compute array of second derivatives in view of spline interpolation */

  if (psp->ln_tau_size > 1) {

    class_alloc(psp->ddmatter_transfer,sizeof(double)*psp->ln_tau_size*psp->ln_k_size*psp->ic_size[index_md]*psp->tr_size,psp->error_message);

    class_call(array_spline_table_lines(psp->ln_tau,
                                        psp->ln_tau_size,
                                        psp->matter_transfer,
                                        psp->ic_size[index_md]*psp->ln_k_size*psp->tr_size,
                                        psp->ddmatter_transfer,
                                        _SPLINE_EST_DERIV_,
                                        psp->error_message),
               psp->error_message,
               psp->error_message);

  }

  free (pvecback_sp_long);

  return _SUCCESS_;
}

int spectra_output_tk_titles(struct background *pba,
                             struct perturbs *ppt,
                             enum file_format output_format,
                             char titles[_MAXTITLESTRINGLENGTH_]
                             ){
  int n_ncdm;
  char tmp[40];

  if (output_format == class_format) {
    class_store_columntitle(titles,"k (h/Mpc)",_TRUE_);
    if (ppt->has_density_transfers == _TRUE_) {
      class_store_columntitle(titles,"d_g",_TRUE_);
      class_store_columntitle(titles,"d_b",_TRUE_);
      class_store_columntitle(titles,"d_cdm",pba->has_cdm);
      class_store_columntitle(titles,"d_fld",pba->has_fld);
      class_store_columntitle(titles,"d_ur",pba->has_ur);
      if (pba->has_ncdm == _TRUE_) {
        for (n_ncdm=0; n_ncdm < pba->N_ncdm; n_ncdm++) {
          sprintf(tmp,"d_ncdm[%d]",n_ncdm);
          class_store_columntitle(titles,tmp,_TRUE_);
        }
      }
      class_store_columntitle(titles,"d_dcdm",pba->has_dcdm);
      class_store_columntitle(titles,"d_dr",pba->has_dr);
      class_store_columntitle(titles,"d_scf",pba->has_scf);
      class_store_columntitle(titles,"d_tot",_TRUE_);
      class_store_columntitle(titles,"phi",ppt->has_source_phi);
      class_store_columntitle(titles,"psi",ppt->has_source_psi);
      class_store_columntitle(titles,"phi_prime",ppt->has_source_phi_prime);
      class_store_columntitle(titles,"h",ppt->has_source_h);
      class_store_columntitle(titles,"h_prime",ppt->has_source_h_prime);
      class_store_columntitle(titles,"eta",ppt->has_source_eta);
      class_store_columntitle(titles,"eta_prime",ppt->has_source_eta_prime);
    }
    if (ppt->has_velocity_transfers == _TRUE_) {
      class_store_columntitle(titles,"t_g",_TRUE_);
      class_store_columntitle(titles,"t_b",_TRUE_);
      class_store_columntitle(titles,"t_cdm",((pba->has_cdm == _TRUE_) && (ppt->gauge != synchronous)));
      class_store_columntitle(titles,"t_fld",pba->has_fld);
      class_store_columntitle(titles,"t_ur",pba->has_ur);
      if (pba->has_ncdm == _TRUE_) {
        for (n_ncdm=0; n_ncdm < pba->N_ncdm; n_ncdm++) {
          sprintf(tmp,"t_ncdm[%d]",n_ncdm);
          class_store_columntitle(titles,tmp,_TRUE_);
        }
      }
      class_store_columntitle(titles,"t_dcdm",pba->has_dcdm);
      class_store_columntitle(titles,"t_dr",pba->has_dr);
      class_store_columntitle(titles,"t__scf",pba->has_scf);
      class_store_columntitle(titles,"t_tot",_TRUE_);
    }
  }

  else if (output_format == camb_format) {

    class_store_columntitle(titles,"k (h/Mpc)",_TRUE_);
    class_store_columntitle(titles,"-T_cdm/k2",_TRUE_);
    class_store_columntitle(titles,"-T_b/k2",_TRUE_);
    class_store_columntitle(titles,"-T_g/k2",_TRUE_);
    class_store_columntitle(titles,"-T_ur/k2",_TRUE_);
    class_store_columntitle(titles,"-T_ncdm/k2",_TRUE_);
    class_store_columntitle(titles,"-T_tot/k2",_TRUE_);

  }

  return _SUCCESS_;

}

int spectra_output_tk_data(
                           struct background * pba,
                           struct perturbs * ppt,
                           struct spectra * psp,
                           enum file_format output_format,
                           double z,
                           int number_of_titles,
                           double *data
                           ) {

  int n_ncdm;
  double k, k_over_h, k2;
  double * tkfull=NULL;  /* array with argument
                            pk_ic[(index_k * psp->ic_size[index_md] + index_ic)*psp->tr_size+index_tr] */
  double *tk;
  double *dataptr;

  int index_md=0;
  int index_ic;
  int index_k;
  int index_tr;
  int storeidx;

  if (psp->ln_k_size*psp->ic_size[index_md]*psp->tr_size > 0){
    class_alloc(tkfull,
                psp->ln_k_size*psp->ic_size[index_md]*psp->tr_size*sizeof(double),
                psp->error_message);
  }

  /** - compute \f$T_i(k)\f$ for each k (if several ic's, compute it for each ic; if z_pk = 0, this is done by directly reading inside the pre-computed table; if not, this is done by interpolating the table at the correct value of tau. */

  /* if z_pk = 0, no interpolation needed */

  if (z == 0.) {

    for (index_k=0; index_k<psp->ln_k_size; index_k++) {
      for (index_tr=0; index_tr<psp->tr_size; index_tr++) {
        for (index_ic=0; index_ic<psp->ic_size[index_md]; index_ic++) {
          tkfull[(index_k * psp->ic_size[index_md] + index_ic) * psp->tr_size + index_tr] = psp->matter_transfer[(((psp->ln_tau_size-1)*psp->ln_k_size + index_k) * psp->ic_size[index_md] + index_ic) * psp->tr_size + index_tr];
        }
      }
    }
  }

  /* if 0 <= z_pk <= z_max_pk, interpolation needed, */
  else {

    class_call(spectra_tk_at_z(pba,
                               psp,
                               z,
                               tkfull),
               psp->error_message,
               psp->error_message);
  }

  /** - store data */

  for (index_ic = 0; index_ic < psp->ic_size[index_md]; index_ic++) {

    for (index_k=0; index_k<psp->ln_k_size; index_k++) {

      storeidx = 0;
      dataptr = data+index_ic*(psp->ln_k_size*number_of_titles)+index_k*number_of_titles;
      tk = &(tkfull[(index_k * psp->ic_size[index_md] + index_ic) * psp->tr_size]);
      k = exp(psp->ln_k[index_k]);
      k2 = k*k;
      k_over_h = k/pba->h;

      class_store_double(dataptr, k_over_h, _TRUE_,storeidx);

      /* indices for species associated with a velocity transfer function in Fourier space */

      if (output_format == class_format) {

        if (ppt->has_density_transfers == _TRUE_) {

          class_store_double(dataptr,tk[psp->index_tr_delta_g],ppt->has_source_delta_g,storeidx);
          class_store_double(dataptr,tk[psp->index_tr_delta_b],ppt->has_source_delta_b,storeidx);
          class_store_double(dataptr,tk[psp->index_tr_delta_cdm],ppt->has_source_delta_cdm,storeidx);
          class_store_double(dataptr,tk[psp->index_tr_delta_fld],ppt->has_source_delta_fld,storeidx);
          class_store_double(dataptr,tk[psp->index_tr_delta_ur],ppt->has_source_delta_ur,storeidx);
          if (pba->has_ncdm == _TRUE_){
            for (n_ncdm = 0; n_ncdm < pba->N_ncdm; n_ncdm++){
              class_store_double(dataptr,tk[psp->index_tr_delta_ncdm1+n_ncdm],ppt->has_source_delta_ncdm,storeidx);
            }
          }
          class_store_double(dataptr,tk[psp->index_tr_delta_dcdm],ppt->has_source_delta_dcdm,storeidx);
          class_store_double(dataptr,tk[psp->index_tr_delta_dr],ppt->has_source_delta_dr,storeidx);
          class_store_double(dataptr,tk[psp->index_tr_delta_scf],ppt->has_source_delta_scf,storeidx);
          class_store_double(dataptr,tk[psp->index_tr_delta_tot],_TRUE_,storeidx);
          class_store_double(dataptr,tk[psp->index_tr_phi],ppt->has_source_phi,storeidx);
          class_store_double(dataptr,tk[psp->index_tr_psi],ppt->has_source_psi,storeidx);
          class_store_double(dataptr,tk[psp->index_tr_phi_prime],ppt->has_source_phi_prime,storeidx);
          class_store_double(dataptr,tk[psp->index_tr_h],ppt->has_source_h,storeidx);
          class_store_double(dataptr,tk[psp->index_tr_h_prime],ppt->has_source_h_prime,storeidx);
          class_store_double(dataptr,tk[psp->index_tr_eta],ppt->has_source_eta,storeidx);
          class_store_double(dataptr,tk[psp->index_tr_eta_prime],ppt->has_source_eta_prime,storeidx);
        }
        if (ppt->has_velocity_transfers == _TRUE_) {

          class_store_double(dataptr,tk[psp->index_tr_theta_g],ppt->has_source_theta_g,storeidx);
          class_store_double(dataptr,tk[psp->index_tr_theta_b],ppt->has_source_theta_b,storeidx);
          class_store_double(dataptr,tk[psp->index_tr_theta_cdm],ppt->has_source_theta_cdm,storeidx);
          class_store_double(dataptr,tk[psp->index_tr_theta_fld],ppt->has_source_theta_fld,storeidx);
          class_store_double(dataptr,tk[psp->index_tr_theta_ur],ppt->has_source_theta_ur,storeidx);
          if (pba->has_ncdm == _TRUE_){
            for (n_ncdm = 0; n_ncdm < pba->N_ncdm; n_ncdm++){
              class_store_double(dataptr,tk[psp->index_tr_theta_ncdm1+n_ncdm],ppt->has_source_theta_ncdm,storeidx);
            }
          }
          class_store_double(dataptr,tk[psp->index_tr_theta_dcdm],ppt->has_source_theta_dcdm,storeidx);
          class_store_double(dataptr,tk[psp->index_tr_theta_dr],ppt->has_source_theta_dr,storeidx);
          class_store_double(dataptr,tk[psp->index_tr_theta_scf],ppt->has_source_theta_scf,storeidx);
          class_store_double(dataptr,tk[psp->index_tr_theta_tot],_TRUE_,storeidx);

        }

      }
      else if (output_format == camb_format) {

        /* rescale and reorder the matter transfer functions following the CMBFAST/CAMB convention */
        class_store_double_or_default(dataptr,-tk[psp->index_tr_delta_cdm]/k2,ppt->has_source_delta_cdm,storeidx,0.0);
        class_store_double_or_default(dataptr,-tk[psp->index_tr_delta_b]/k2,ppt->has_source_delta_b,storeidx,0.0);
        class_store_double_or_default(dataptr,-tk[psp->index_tr_delta_g]/k2,ppt->has_source_delta_g,storeidx,0.0);
        class_store_double_or_default(dataptr,-tk[psp->index_tr_delta_ur]/k2,ppt->has_source_delta_ur,storeidx,0.0);
        class_store_double_or_default(dataptr,-tk[psp->index_tr_delta_ncdm1]/k2,ppt->has_source_delta_ncdm,storeidx,0.0);
        class_store_double_or_default(dataptr,-tk[psp->index_tr_delta_tot]/k2,_TRUE_,storeidx,0.0);
      }
    }
  }

  //Necessary because the size could be zero (if psp->tr_size is zero)
  if (tkfull != NULL)
    free(tkfull);

  return _SUCCESS_;
}

int spectra_firstline_and_ic_suffix(struct perturbs *ppt,
                                    int index_ic,
                                    char first_line[_LINE_LENGTH_MAX_],
                                    FileName ic_suffix){

  first_line[0]='\0';
  ic_suffix[0]='\0';


  if ((ppt->has_ad == _TRUE_) && (index_ic == ppt->index_ic_ad)) {
    strcpy(ic_suffix,"ad");
    strcpy(first_line,"for adiabatic (AD) mode (normalized to initial curvature=1) ");
  }

  if ((ppt->has_bi == _TRUE_) && (index_ic == ppt->index_ic_bi)) {
    strcpy(ic_suffix,"bi");
    strcpy(first_line,"for baryon isocurvature (BI) mode (normalized to initial entropy=1)");
  }

  if ((ppt->has_cdi == _TRUE_) && (index_ic == ppt->index_ic_cdi)) {
    strcpy(ic_suffix,"cdi");
    strcpy(first_line,"for CDM isocurvature (CDI) mode (normalized to initial entropy=1)");
  }

  if ((ppt->has_nid == _TRUE_) && (index_ic == ppt->index_ic_nid)) {
    strcpy(ic_suffix,"nid");
    strcpy(first_line,"for neutrino density isocurvature (NID) mode (normalized to initial entropy=1)");
  }

  if ((ppt->has_niv == _TRUE_) && (index_ic == ppt->index_ic_niv)) {
    strcpy(ic_suffix,"niv");
    strcpy(first_line,"for neutrino velocity isocurvature (NIV) mode (normalized to initial entropy=1)");
  }
  return _SUCCESS_;
}

int spectra_fast_pk_at_kvec_and_zvec(
                                     struct background * pba,
                                     struct spectra * psp,
                                     double * kvec,
                                     int kvec_size,
                                     double * zvec,
                                     int zvec_size,
                                     double * pk_tot_out, /* (must be already allocated with kvec_size*zvec_size) */
                                     double * pk_cb_tot_out,
                                     int nonlinear
                                     ) {

  /** Summary: */

  /** - define local variables */

  int index_md;
  int index_k, index_knode, index_z;
  double *spline, *pk_at_k, *ln_kvec, *ln_pk_table;
  double h, a, b;
  double *spline_cb, *pk_cb_at_k, *ln_pk_cb_table;

  index_md = psp->index_md_scalars;
  class_test(psp->ic_size[index_md] != 1,
             psp->error_message,
             "This function has only been coded for pure adiabatic ICs, sorry.");

  /** Compute spline over ln(k) */
  class_alloc(ln_kvec, sizeof(double)*kvec_size,psp->error_message);
  class_alloc(ln_pk_table, sizeof(double)*psp->ln_k_size*zvec_size,psp->error_message);
  class_alloc(spline, sizeof(double)*psp->ln_k_size*zvec_size,psp->error_message);
  class_alloc(pk_at_k, sizeof(double)*psp->ln_tau_size,psp->error_message);

  class_alloc(ln_pk_cb_table, sizeof(double)*psp->ln_k_size*zvec_size,psp->error_message);
  class_alloc(spline_cb, sizeof(double)*psp->ln_k_size*zvec_size,psp->error_message);
  class_alloc(pk_cb_at_k, sizeof(double)*psp->ln_tau_size,psp->error_message);

  /** Construct table of log(pk) on the computed k nodes but requested redshifts: */
  for (index_z=0; index_z<zvec_size; index_z++){
    if (nonlinear==_TRUE_) {
      class_call(spectra_pk_nl_at_z(pba,psp, logarithmic,zvec[index_z],ln_pk_table+index_z*psp->ln_k_size,ln_pk_cb_table+index_z*psp->ln_k_size),
                 psp->error_message,
                 psp->error_message);
    }
    else{
      class_call(spectra_pk_at_z(pba,psp, logarithmic,zvec[index_z],ln_pk_table+index_z*psp->ln_k_size, NULL,ln_pk_cb_table+index_z*psp->ln_k_size,NULL),
                 psp->error_message,
                 psp->error_message);
    }
  }

  class_call(array_spline_table_columns2(psp->ln_k,
                                         psp->ln_k_size,
                                         ln_pk_table,
                                         zvec_size,
                                         spline,
                                         _SPLINE_NATURAL_,
                                         psp->error_message),
             psp->error_message,
             psp->error_message);

  if(pba->has_ncdm){
    class_call(array_spline_table_columns2(psp->ln_k,
                                           psp->ln_k_size,
                                           ln_pk_cb_table,
                                           zvec_size,
                                           spline_cb,
                                           _SPLINE_NATURAL_,
                                           psp->error_message),
               psp->error_message,
               psp->error_message);
  }
  /** Construct ln(kvec): */
  for (index_k=0; index_k<kvec_size; index_k++){
    ln_kvec[index_k] = log(kvec[index_k]);
  }

  /** I will assume that the k vector is sorted in ascending order.
      Case k<kmin: */
  for(index_k = 0; index_k<kvec_size; index_k++){
    if (ln_kvec[index_k] >= psp->ln_k[0])
      break;
    for (index_z = 0; index_z < zvec_size; index_z++) {
      /** If needed, add some extrapolation here */
      pk_tot_out[index_z*kvec_size+index_k] = 0.;
      if(pba->has_ncdm) pk_cb_tot_out[index_z*kvec_size+index_k] = 0.;
    }
    /** Implement some extrapolation perhaps */
  }

  /** Case kmin<=k<=kmax. Do not loop through kvec, but loop through the
      interpolation nodes. */
  for (index_knode=0; index_knode < (psp->ln_k_size-1); index_knode++){
    /** Loop through k's that fall in this interval */
    //printf("index _k is %d, do we have %g < %g <%g?\n",index_k, psp->ln_k[index_knode],ln_kvec[index_k],psp->ln_k[index_knode+1]);
    while ((index_k < kvec_size) && (ln_kvec[index_k] <= psp->ln_k[index_knode+1])){
      /** Perform interpolation */
      h = psp->ln_k[index_knode+1]-psp->ln_k[index_knode];
      b = (ln_kvec[index_k] - psp->ln_k[index_knode])/h;
      a = 1.-b;
      for (index_z = 0; index_z < zvec_size; index_z++) {
        pk_tot_out[index_z*kvec_size+index_k] =
          exp(
              a * ln_pk_table[index_z*psp->ln_k_size + index_knode]
              + b * ln_pk_table[index_z*psp->ln_k_size + index_knode+1]
              + ((a*a*a-a) * spline[index_z*psp->ln_k_size + index_knode]
                 +(b*b*b-b) * spline[index_z*psp->ln_k_size + index_knode+1])*h*h/6.0
              );
        if(pba->has_ncdm){
          pk_cb_tot_out[index_z*kvec_size+index_k] =
            exp(
                a * ln_pk_cb_table[index_z*psp->ln_k_size + index_knode]
                + b * ln_pk_cb_table[index_z*psp->ln_k_size + index_knode+1]
                + ((a*a*a-a) * spline_cb[index_z*psp->ln_k_size + index_knode]
                   +(b*b*b-b) * spline_cb[index_z*psp->ln_k_size + index_knode+1])*h*h/6.0
                );
        }
      }
      index_k++;
    }
  }

  /** case k>kmax */
  while (index_k<kvec_size){
    for (index_z = 0; index_z < zvec_size; index_z++) {
      /** If needed, add some extrapolation here */
      pk_tot_out[index_z*kvec_size+index_k] = 0.;
      if(pba->has_ncdm) pk_cb_tot_out[index_z*kvec_size+index_k] = 0.;
    }
    index_k++;
  }

  free(ln_kvec);
  free(ln_pk_table);
  free(ln_pk_cb_table);
  free(spline);
  if(pba->has_ncdm) free(spline_cb);
  free(pk_at_k);
  return _SUCCESS_;
}<|MERGE_RESOLUTION|>--- conflicted
+++ resolved
@@ -2896,7 +2896,6 @@
     for (index_tau=0; index_tau<psp->ln_tau_nl_size; index_tau++) {
       psp->ln_tau_nl[index_tau]=log(ppt->tau_sampling[index_tau-psp->ln_tau_nl_size+ppt->tau_size]);
     }
-<<<<<<< HEAD
     
     /*if(pba->has_ncdm){
 
@@ -2915,8 +2914,6 @@
 
     }*/
    
-=======
->>>>>>> 5d45fbfd
   }
 
   return _SUCCESS_;
@@ -3265,22 +3262,6 @@
                                           psp->error_message),
                  psp->error_message,
                  psp->error_message);
-<<<<<<< HEAD
-    
-      if (pba->has_ncdm){
-
-        class_alloc(psp->ddln_pk_cb_nl,sizeof(double)*psp->ln_tau_nl_size*psp->ln_k_size,psp->error_message);
-
-        class_call(array_spline_table_lines(psp->ln_tau_nl,
-                                          psp->ln_tau_nl_size,
-                                          psp->ln_pk_cb_nl,
-                                          psp->ln_k_size,
-                                          psp->ddln_pk_cb_nl,
-                                          _SPLINE_EST_DERIV_,
-                                          psp->error_message),
-                 psp->error_message,
-                 psp->error_message);
-=======
 
       if(pba->has_ncdm){
 
@@ -3295,7 +3276,6 @@
                                             psp->error_message),
                    psp->error_message,
                    psp->error_message);
->>>>>>> 5d45fbfd
 
       }
     }
@@ -3404,16 +3384,10 @@
   if (psp->ic_ic_size[psp->index_md_scalars]>1){
     free(pk_ic);
     if (pba->has_ncdm)
-<<<<<<< HEAD
-    free(pk_cb_ic);
-  }  
-  
-  class_test((*sigma<0), psp->error_message, "You obtained a negative value for sigma^2. This means that your k-grid is not fine enough");
-=======
+
       free(pk_cb_ic);
   }
 
->>>>>>> 5d45fbfd
   *sigma = sqrt(*sigma/(2.*_PI_*_PI_));
 
   return _SUCCESS_;
