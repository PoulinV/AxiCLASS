/** @file lensing.c Documented lensing module
 *
 * Simon Prunet and Julien Lesgourgues, 6.12.2010
 *
 * This module computes the lensed temperature and polarization
 * anisotropy power spectra \f$ C_l^{X}, P(k), ... \f$'s given the
 * unlensed temperature, polarization and lensing potential spectra.
 *
 * Follows Challinor and Lewis full-sky method, astro-ph/0502425
 *
 * The following functions can be called from other modules:
 *
 * -# lensing_init() at the beginning (but after harmonic_init())
 * -# lensing_cl_at_l() at any time for computing Cl_lensed at any l
 * -# lensing_free() at the end
 */

#include "lensing.h"
#include <time.h>
#include "parallel.h"

/**
 * Anisotropy power spectra \f$ C_l\f$'s for all types, modes and initial conditions.
 * SO FAR: ONLY SCALAR
 *
 * This routine evaluates all the lensed \f$ C_l\f$'s at a given value of l by
 * picking it in the pre-computed table. When relevant, it also
 * sums over all initial conditions for each mode, and over all modes.
 *
 * This function can be called from whatever module at whatever time,
 * provided that lensing_init() has been called before, and
 * lensing_free() has not been called yet.
 *
 * @param ple        Input: pointer to lensing structure
 * @param l          Input: multipole number
 * @param cl_lensed  Output: lensed \f$ C_l\f$'s for all types (TT, TE, EE, etc..)
 * @return the error status
 */

int lensing_cl_at_l(
                    struct lensing * ple,
                    int l,
                    double * cl_lensed    /* array with argument cl_lensed[index_ct] (must be already allocated) */
                    ) {
  int last_index;
  int index_lt;

  class_test(l > ple->l_lensed_max,
             ple->error_message,
             "you asked for lensed Cls at l=%d, they were computed only up to l=%d, you should increase l_max_scalars or decrease the precision parameter delta_l_max",l,ple->l_lensed_max);

  class_call(array_interpolate_spline(ple->l,
                                      ple->l_size,
                                      ple->cl_lens,
                                      ple->ddcl_lens,
                                      ple->lt_size,
                                      l,
                                      &last_index,
                                      cl_lensed,
                                      ple->lt_size,
                                      ple->error_message),
             ple->error_message,
             ple->error_message);

  /* set to zero for the types such that l<l_max */
  for (index_lt=0; index_lt<ple->lt_size; index_lt++)
    if ((int)l > ple->l_max_lt[index_lt])
      cl_lensed[index_lt]=0.;

  return _SUCCESS_;
}

/**
 * This routine initializes the lensing structure (in particular,
 * computes table of lensed anisotropy spectra \f$ C_l^{X} \f$)
 *
 * @param ppr Input: pointer to precision structure
 * @param ppt Input: pointer to perturbation structure (just in case, not used in current version...)
 * @param phr Input: pointer to harmonic structure
 * @param pfo Input: pointer to fourier structure
 * @param ple Output: pointer to initialized lensing structure
 * @return the error status
 */

int lensing_init(
                 struct precision * ppr,
                 struct perturbations * ppt,
                 struct harmonic * phr,
                 struct fourier * pfo,
                 struct lensing * ple
                 ) {

  /** Summary: */
  /** - Define local variables */

  double * mu; /* mu[index_mu]: discretized values of mu
                  between -1 and 1, roots of Legendre polynomial */
  double * w8; /* Corresponding Gauss-Legendre quadrature weights */
  double theta,delta_theta;

  double ** d00;  /* dmn[index_mu][index_l] */
  double ** d11;
  double ** d2m2;
  double ** d22 = NULL;
  double ** d20 = NULL;
  double ** d1m1;
  double ** d31 = NULL;
  double ** d40 = NULL;
  double ** d3m1 = NULL;
  double ** d3m3 = NULL;
  double ** d4m2 = NULL;
  double ** d4m4 = NULL;
  double * buf_dxx; /* buffer */

  double * Cgl;   /* Cgl[index_mu] */
  double * Cgl2;  /* Cgl2[index_mu] */
  double * sigma2; /* sigma[index_mu] */

  double * ksi = NULL;  /* ksi[index_mu] */
  double * ksiX = NULL;  /* ksiX[index_mu] */
  double * ksip = NULL;  /* ksip[index_mu] */
  double * ksim = NULL;  /* ksim[index_mu] */

  int num_mu,index_mu,icount;
  int l;
  double ll;
  double * cl_unlensed;  /* cl_unlensed[index_ct] */
  double * cl_tt; /* unlensed  cl, to be filled to avoid repeated calls to harmonic_cl_at_l */
  double * cl_te = NULL; /* unlensed  cl, to be filled to avoid repeated calls to harmonic_cl_at_l */
  double * cl_ee = NULL; /* unlensed  cl, to be filled to avoid repeated calls to harmonic_cl_at_l */
  double * cl_bb = NULL; /* unlensed  cl, to be filled to avoid repeated calls to harmonic_cl_at_l */
  double * cl_pp; /* potential cl, to be filled to avoid repeated calls to harmonic_cl_at_l */

  double * sqrt1;
  double * sqrt2;
  double * sqrt3;
  double * sqrt4;
  double * sqrt5;

  double ** cl_md_ic; /* array with argument
                         cl_md_ic[index_md][index_ic1_ic2*phr->ct_size+index_ct] */

  double ** cl_md;    /* array with argument
                         cl_md[index_md][index_ct] */

  int index_md;

  /* Timing */
  //double debut, fin;
  //double cpu_time;

  /** - check that we really want to compute at least one spectrum */

  if (ple->has_lensed_cls == _FALSE_) {
    if (ple->lensing_verbose > 0)
      printf("No lensing requested. Lensing module skipped.\n");
    return _SUCCESS_;
  }
  else {
    if (ple->lensing_verbose > 0) {
      printf("Computing lensed spectra ");
      if (ppr->accurate_lensing==_TRUE_)
        printf("(accurate mode)\n");
      else
        printf("(fast mode)\n");
    }
  }

  /** - initialize indices and allocate some of the arrays in the
      lensing structure */

  class_call(lensing_indices(ppr,phr,ple),
             ple->error_message,
             ple->error_message);

  /** - put all precision variables hare; will be stored later in precision structure */
  /** - Last element in \f$ \mu \f$ will be for \f$ \mu=1 \f$, needed for sigma2.
      The rest will be chosen as roots of a Gauss-Legendre quadrature **/

  if (ppr->accurate_lensing == _TRUE_) {
    num_mu=(ple->l_unlensed_max+ppr->num_mu_minus_lmax); /* Must be even ?? CHECK */
    num_mu += num_mu%2; /* Force it to be even */
  } else {
    /* Integrate correlation function difference on [0,pi/16] */
    num_mu = (ple->l_unlensed_max * 2 )/16;
  }
  /** - allocate array of \f$ \mu \f$ values, as well as quadrature weights */

  class_alloc(mu,
              num_mu*sizeof(double),
              ple->error_message);
  /* Reserve last element of mu for mu=1, needed for sigma2 */
  mu[num_mu-1] = 1.0;

  class_alloc(w8,
              (num_mu-1)*sizeof(double),
              ple->error_message);

  if (ppr->accurate_lensing == _TRUE_) {

    //debut = omp_get_wtime();
    class_call(quadrature_gauss_legendre(mu,
                                         w8,
                                         num_mu-1,
                                         ppr->tol_gauss_legendre,
                                         ple->error_message),
               ple->error_message,
               ple->error_message);
    //fin = omp_get_wtime();
    //cpu_time = (fin-debut);
    //printf("time in quadrature_gauss_legendre=%4.3f s\n",cpu_time);

  } else { /* Crude integration on [0,pi/16]: Riemann sum on theta */

    delta_theta = _PI_/16. / (double)(num_mu-1);
    for (index_mu=0;index_mu<num_mu-1;index_mu++) {
      theta = (index_mu+1)*delta_theta;
      mu[index_mu] = cos(theta);
      w8[index_mu] = sin(theta)*delta_theta; /* We integrate on mu */
    }
  }

  /** - Compute \f$ d^l_{mm'} (\mu) \f$*/

  icount = 0;
  class_alloc(d00,
              num_mu*sizeof(double*),
              ple->error_message);

  class_alloc(d11,
              num_mu*sizeof(double*),
              ple->error_message);

  class_alloc(d1m1,
              num_mu*sizeof(double*),
              ple->error_message);

  class_alloc(d2m2,
              num_mu*sizeof(double*),
              ple->error_message);
  icount += 4*num_mu*(ple->l_unlensed_max+1);

  if (ple->has_te==_TRUE_) {

    class_alloc(d20,
                num_mu*sizeof(double*),
                ple->error_message);

    class_alloc(d3m1,
                num_mu*sizeof(double*),
                ple->error_message);

    class_alloc(d4m2,
                num_mu*sizeof(double*),
                ple->error_message);
    icount += 3*num_mu*(ple->l_unlensed_max+1);
  }

  if (ple->has_ee==_TRUE_ || ple->has_bb==_TRUE_) {

    class_alloc(d22,
                num_mu*sizeof(double*),
                ple->error_message);

    class_alloc(d31,
                num_mu*sizeof(double*),
                ple->error_message);

    class_alloc(d3m3,
                num_mu*sizeof(double*),
                ple->error_message);

    class_alloc(d40,
                num_mu*sizeof(double*),
                ple->error_message);

    class_alloc(d4m4,
                num_mu*sizeof(double*),
                ple->error_message);
    icount += 5*num_mu*(ple->l_unlensed_max+1);
  }

  icount += 5*(ple->l_unlensed_max+1); /* for arrays sqrt1[l] to sqrt5[l] */

  /** - Allocate main contiguous buffer **/
  class_alloc(buf_dxx,
              icount * sizeof(double),
              ple->error_message);

  icount = 0;
  for (index_mu=0; index_mu<num_mu; index_mu++) {

    d00[index_mu] = &(buf_dxx[icount+index_mu            * (ple->l_unlensed_max+1)]);
    d11[index_mu] = &(buf_dxx[icount+(index_mu+num_mu)   * (ple->l_unlensed_max+1)]);
    d1m1[index_mu]= &(buf_dxx[icount+(index_mu+2*num_mu) * (ple->l_unlensed_max+1)]);
    d2m2[index_mu]= &(buf_dxx[icount+(index_mu+3*num_mu) * (ple->l_unlensed_max+1)]);
  }
  icount += 4*num_mu*(ple->l_unlensed_max+1);

  if (ple->has_te==_TRUE_) {
    for (index_mu=0; index_mu<num_mu; index_mu++) {
      d20[index_mu] = &(buf_dxx[icount+index_mu            * (ple->l_unlensed_max+1)]);
      d3m1[index_mu]= &(buf_dxx[icount+(index_mu+num_mu)   * (ple->l_unlensed_max+1)]);
      d4m2[index_mu]= &(buf_dxx[icount+(index_mu+2*num_mu) * (ple->l_unlensed_max+1)]);
    }
    icount += 3*num_mu*(ple->l_unlensed_max+1);
  }

  if (ple->has_ee==_TRUE_ || ple->has_bb==_TRUE_) {

    for (index_mu=0; index_mu<num_mu; index_mu++) {
      d22[index_mu] = &(buf_dxx[icount+index_mu            * (ple->l_unlensed_max+1)]);
      d31[index_mu] = &(buf_dxx[icount+(index_mu+num_mu)   * (ple->l_unlensed_max+1)]);
      d3m3[index_mu]= &(buf_dxx[icount+(index_mu+2*num_mu) * (ple->l_unlensed_max+1)]);
      d40[index_mu] = &(buf_dxx[icount+(index_mu+3*num_mu) * (ple->l_unlensed_max+1)]);
      d4m4[index_mu]= &(buf_dxx[icount+(index_mu+4*num_mu) * (ple->l_unlensed_max+1)]);
    }
    icount += 5*num_mu*(ple->l_unlensed_max+1);
  }

  sqrt1 = &(buf_dxx[icount]);
  icount += ple->l_unlensed_max+1;
  sqrt2 = &(buf_dxx[icount]);
  icount += ple->l_unlensed_max+1;
  sqrt3 = &(buf_dxx[icount]);
  icount += ple->l_unlensed_max+1;
  sqrt4 = &(buf_dxx[icount]);
  icount += ple->l_unlensed_max+1;
  sqrt5 = &(buf_dxx[icount]);
  icount += ple->l_unlensed_max+1;

  //debut = omp_get_wtime();
  class_call(lensing_d00(mu,num_mu,ple->l_unlensed_max,d00),
             ple->error_message,
             ple->error_message);

  class_call(lensing_d11(mu,num_mu,ple->l_unlensed_max,d11),
             ple->error_message,
             ple->error_message);

  class_call(lensing_d1m1(mu,num_mu,ple->l_unlensed_max,d1m1),
             ple->error_message,
             ple->error_message);

  class_call(lensing_d2m2(mu,num_mu,ple->l_unlensed_max,d2m2),
             ple->error_message,
             ple->error_message);
  //fin = omp_get_wtime();
  //cpu_time = (fin-debut);
  //printf("time in lensing_dxx=%4.3f s\n",cpu_time);


  if (ple->has_te==_TRUE_) {

    class_call(lensing_d20(mu,num_mu,ple->l_unlensed_max,d20),
               ple->error_message,
               ple->error_message);

    class_call(lensing_d3m1(mu,num_mu,ple->l_unlensed_max,d3m1),
               ple->error_message,
               ple->error_message);

    class_call(lensing_d4m2(mu,num_mu,ple->l_unlensed_max,d4m2),
               ple->error_message,
               ple->error_message);

  }

  if (ple->has_ee==_TRUE_ || ple->has_bb==_TRUE_) {

    class_call(lensing_d22(mu,num_mu,ple->l_unlensed_max,d22),
               ple->error_message,
               ple->error_message);

    class_call(lensing_d31(mu,num_mu,ple->l_unlensed_max,d31),
               ple->error_message,
               ple->error_message);

    class_call(lensing_d3m3(mu,num_mu,ple->l_unlensed_max,d3m3),
               ple->error_message,
               ple->error_message);

    class_call(lensing_d40(mu,num_mu,ple->l_unlensed_max,d40),
               ple->error_message,
               ple->error_message);

    class_call(lensing_d4m4(mu,num_mu,ple->l_unlensed_max,d4m4),
               ple->error_message,
               ple->error_message);
  }

  /** - compute \f$ Cgl(\mu)\f$, \f$ Cgl2(\mu) \f$ and sigma2(\f$\mu\f$) */

  class_alloc(Cgl,
              num_mu*sizeof(double),
              ple->error_message);

  class_alloc(Cgl2,
              num_mu*sizeof(double),
              ple->error_message);

  class_alloc(sigma2,
              (num_mu-1)*sizeof(double), /* Zero separation is omitted */
              ple->error_message);

  class_alloc(cl_unlensed,
              phr->ct_size*sizeof(double),
              ple->error_message);


  /** - Locally store unlensed temperature \f$ cl_{tt}\f$ and potential \f$ cl_{pp}\f$ spectra **/
  class_alloc(cl_tt,
              (ple->l_unlensed_max+1)*sizeof(double),
              ple->error_message);
  if (ple->has_te==_TRUE_) {
    class_alloc(cl_te,
                (ple->l_unlensed_max+1)*sizeof(double),
                ple->error_message);
  }
  if (ple->has_ee==_TRUE_ || ple->has_bb==_TRUE_) {
    class_alloc(cl_ee,
                (ple->l_unlensed_max+1)*sizeof(double),
                ple->error_message);

    class_alloc(cl_bb,
                (ple->l_unlensed_max+1)*sizeof(double),
                ple->error_message);
  }
  class_alloc(cl_pp,
              (ple->l_unlensed_max+1)*sizeof(double),
              ple->error_message);

  class_alloc(cl_md_ic,
              phr->md_size*sizeof(double *),
              ple->error_message);

  class_alloc(cl_md,
              phr->md_size*sizeof(double *),
              ple->error_message);

  for (index_md = 0; index_md < phr->md_size; index_md++) {

    if (phr->md_size > 1)

      class_alloc(cl_md[index_md],
                  phr->ct_size*sizeof(double),
                  ple->error_message);

    if (phr->ic_size[index_md] > 1)

      class_alloc(cl_md_ic[index_md],
                  phr->ic_ic_size[index_md]*phr->ct_size*sizeof(double),
                  ple->error_message);
  }

  for (l=2; l<=ple->l_unlensed_max; l++) {
    class_call(harmonic_cl_at_l(phr,l,cl_unlensed,cl_md,cl_md_ic),
               phr->error_message,
               ple->error_message);
    cl_tt[l] = cl_unlensed[ple->index_lt_tt];
    cl_pp[l] = cl_unlensed[ple->index_lt_pp];
    if (ple->has_te==_TRUE_) {
      cl_te[l] = cl_unlensed[ple->index_lt_te];
    }
    if (ple->has_ee==_TRUE_ || ple->has_bb==_TRUE_) {
      cl_ee[l] = cl_unlensed[ple->index_lt_ee];
      cl_bb[l] = cl_unlensed[ple->index_lt_bb];
    }
  }

  for (index_md = 0; index_md < phr->md_size; index_md++) {

    if (phr->md_size > 1)
      free(cl_md[index_md]);

    if (phr->ic_size[index_md] > 1)
      free(cl_md_ic[index_md]);

  }

  free(cl_md_ic);
  free(cl_md);

  /** - Compute sigma2\f$(\mu)\f$ and Cgl2(\f$\mu\f$) **/

  class_setup_parallel();

  for (index_mu=0; index_mu<num_mu; index_mu++) {

    int l_unlensed_max;
    l_unlensed_max = ple->l_unlensed_max;
    class_run_parallel(with_arguments(index_mu,l_unlensed_max,Cgl,Cgl2,cl_pp,d11,d1m1),
      int l;

      Cgl[index_mu]=0;
      Cgl2[index_mu]=0;

<<<<<<< HEAD
      Cgl[index_mu] += (2.*l+1.)*l*(l+1.)*
        cl_pp[l]*ple->A_lens_TTTEEE*d11[index_mu][l];//rescale only in TT,TE,EE

      Cgl2[index_mu] += (2.*l+1.)*l*(l+1.)*
        cl_pp[l]*ple->A_lens_TTTEEE*d1m1[index_mu][l]; //rescale only in TT,TE,EE
=======
      for (l=2; l<=l_unlensed_max; l++) {

        Cgl[index_mu] += (2.*l+1.)*l*(l+1.)*
          cl_pp[l]*d11[index_mu][l];
>>>>>>> 0ceb7a9a

        Cgl2[index_mu] += (2.*l+1.)*l*(l+1.)*
          cl_pp[l]*d1m1[index_mu][l];

      }

      Cgl[index_mu] /= 4.*_PI_;
      Cgl2[index_mu] /= 4.*_PI_;
      return _SUCCESS_;
    );

  }

  class_finish_parallel();

  for (index_mu=0; index_mu<num_mu-1; index_mu++) {
    /* Cgl(1.0) - Cgl(mu) */
    sigma2[index_mu] = Cgl[num_mu-1] - Cgl[index_mu];
  }
  //fin = omp_get_wtime();
  //cpu_time = (fin-debut);
  //printf("time in Cgl,Cgl2,sigma2=%4.3f s\n",cpu_time);


  /** - compute ksi, ksi+, ksi-, ksiX */

  /** - --> ksi is for TT **/
  if (ple->has_tt==_TRUE_) {

    class_calloc(ksi,
                 (num_mu-1),
                 sizeof(double),
                 ple->error_message);
  }

  /** - --> ksiX is for TE **/
  if (ple->has_te==_TRUE_) {

    class_calloc(ksiX,
                 (num_mu-1),
                 sizeof(double),
                 ple->error_message);
  }

  /** - --> ksip, ksim for EE, BB **/
  if (ple->has_ee==_TRUE_ || ple->has_bb==_TRUE_) {

    class_calloc(ksip,
                 (num_mu-1),
                 sizeof(double),
                 ple->error_message);

    class_calloc(ksim,
                 (num_mu-1),
                 sizeof(double),
                 ple->error_message);
  }

  for (l=2;l<=ple->l_unlensed_max;l++) {

    ll = (double)l;
    sqrt1[l]=sqrt((ll+2)*(ll+1)*ll*(ll-1));
    sqrt2[l]=sqrt((ll+2)*(ll-1));
    sqrt3[l]=sqrt((ll+3)*(ll-2));
    sqrt4[l]=sqrt((ll+4)*(ll+3)*(ll-2.)*(ll-3));
    sqrt5[l]=sqrt(ll*(ll+1));
  }

  for (index_mu=0;index_mu<num_mu-1;index_mu++) {

    // = means that all dependencies are captured.
    class_run_parallel(=,

    int l;
    double declare_list_of_variables_inside_parallel_region(ll,fac, fac1, X_000, X_p000, X_220,X_022,X_p022,X_121,X_132,X_242);
    double declare_list_of_variables_inside_parallel_region(res,resX,resp,resm,lens,lensp,lensm);
    for (l=2;l<=ple->l_unlensed_max;l++) {

      ll = (double)l;

      fac = ll*(ll+1)/4.;
      fac1 = (2*ll+1)/(4.*_PI_);

      /* In the following we will keep terms of the form (sigma2)^k*(Cgl2)^m
         with k+m <= 2 */

      X_000 = exp(-fac*sigma2[index_mu]);
      X_p000 = -fac*X_000;
      /* X_220 = 0.25*sqrt1[l] * exp(-(fac-0.5)*sigma2[index_mu]); */
      X_220 = 0.25*sqrt1[l] * X_000; /* Order 0 */
      /* next 5 lines useless, but avoid compiler warning 'may be used uninitialized' */
      X_242=0.;
      X_132=0.;
      X_121=0.;
      X_p022=0.;
      X_022=0.;

      if (ple->has_te==_TRUE_ || ple->has_ee==_TRUE_ || ple->has_bb==_TRUE_) {
        /* X_022 = exp(-(fac-1.)*sigma2[index_mu]); */
        X_022 = X_000 * (1+sigma2[index_mu]*(1+0.5*sigma2[index_mu])); /* Order 2 */
        X_p022 = -(fac-1.)*X_022; /* Old versions were missing the
                                     minus sign in this line, which introduced a very small error
                                     on the high-l C_l^TE lensed spectrum [credits for bug fix:
                                     Selim Hotinli] */

        /* X_242 = 0.25*sqrt4[l] * exp(-(fac-5./2.)*sigma2[index_mu]); */
        X_242 = 0.25*sqrt4[l] * X_000; /* Order 0 */
        if (ple->has_ee==_TRUE_ || ple->has_bb==_TRUE_) {

          /* X_121 = - 0.5*sqrt2[l] * exp(-(fac-2./3.)*sigma2[index_mu]);
             X_132 = - 0.5*sqrt3[l] * exp(-(fac-5./3.)*sigma2[index_mu]); */
          X_121 = -0.5*sqrt2[l] * X_000 * (1+2./3.*sigma2[index_mu]); /* Order 1 */
          X_132 = -0.5*sqrt3[l] * X_000 * (1+5./3.*sigma2[index_mu]); /* Order 1 */
        }
      }


      if (ple->has_tt==_TRUE_) {

        res = fac1*cl_tt[l];

        lens = (X_000*X_000*d00[index_mu][l] +
                X_p000*X_p000*d1m1[index_mu][l]
                *Cgl2[index_mu]*8./(ll*(ll+1)) +
                (X_p000*X_p000*d00[index_mu][l] +
                 X_220*X_220*d2m2[index_mu][l])
                *Cgl2[index_mu]*Cgl2[index_mu]);
        if (ppr->accurate_lensing == _FALSE_) {
          /* Remove unlensed correlation function */
          lens -= d00[index_mu][l];
        }
        res *= lens;
        ksi[index_mu] += res;
      }

      if (ple->has_te==_TRUE_) {

        resX = fac1*cl_te[l];


        lens = ( X_022*X_000*d20[index_mu][l] +
                 Cgl2[index_mu]*2.*X_p000/sqrt5[l] *
                 (X_121*d11[index_mu][l] + X_132*d3m1[index_mu][l]) +
                 0.5 * Cgl2[index_mu] * Cgl2[index_mu] *
                 ( ( 2.*X_p022*X_p000+X_220*X_220 ) *
                   d20[index_mu][l] + X_220*X_242*d4m2[index_mu][l] ) );
        if (ppr->accurate_lensing == _FALSE_) {
          lens -= d20[index_mu][l];
        }
        resX *= lens;
        ksiX[index_mu] += resX;
      }

      if (ple->has_ee==_TRUE_ || ple->has_bb==_TRUE_) {

        resp = fac1*(cl_ee[l]+cl_bb[l]);
        resm = fac1*(cl_ee[l]-cl_bb[l]);

        lensp = ( X_022*X_022*d22[index_mu][l] +
                  2.*Cgl2[index_mu]*X_132*X_121*d31[index_mu][l] +
                  Cgl2[index_mu]*Cgl2[index_mu] *
                  ( X_p022*X_p022*d22[index_mu][l] +
                    X_242*X_220*d40[index_mu][l] ) );

        lensm = ( X_022*X_022*d2m2[index_mu][l] +
                  Cgl2[index_mu] *
                  ( X_121*X_121*d1m1[index_mu][l] +
                    X_132*X_132*d3m3[index_mu][l] ) +
                  0.5 * Cgl2[index_mu] * Cgl2[index_mu] *
                  ( 2.*X_p022*X_p022*d2m2[index_mu][l] +
                    X_220*X_220*d00[index_mu][l] +
                    X_242*X_242*d4m4[index_mu][l] ) );
        if (ppr->accurate_lensing == _FALSE_) {
          lensp -= d22[index_mu][l];
          lensm -= d2m2[index_mu][l];
        }
        resp *= lensp;
        resm *= lensm;
        ksip[index_mu] += resp;
        ksim[index_mu] += resm;
      }
    }
    return _SUCCESS_;

    );
  }

  class_finish_parallel();
  //fin = omp_get_wtime();
  //cpu_time = (fin-debut);
  //printf("time in ksi=%4.3f s\n",cpu_time);


  /** - compute lensed \f$ C_l\f$'s by integration */
  //debut = omp_get_wtime();
  if (ple->has_tt==_TRUE_) {
    class_call(lensing_lensed_cl_tt(ksi,d00,w8,num_mu-1,ple),
               ple->error_message,
               ple->error_message);
    if (ppr->accurate_lensing == _FALSE_) {
      class_call(lensing_addback_cl_tt(ple,cl_tt),
                 ple->error_message,
                 ple->error_message);
    }
  }

  if (ple->has_te==_TRUE_) {
    class_call(lensing_lensed_cl_te(ksiX,d20,w8,num_mu-1,ple),
               ple->error_message,
               ple->error_message);
    if (ppr->accurate_lensing == _FALSE_) {
      class_call(lensing_addback_cl_te(ple,cl_te),
                 ple->error_message,
                 ple->error_message);
    }
  }

  if (ple->has_ee==_TRUE_ || ple->has_bb==_TRUE_) {

    class_call(lensing_lensed_cl_ee_bb(ksip,ksim,d22,d2m2,w8,num_mu-1,ple),
               ple->error_message,
               ple->error_message);
    if (ppr->accurate_lensing == _FALSE_) {
      class_call(lensing_addback_cl_ee_bb(ple,cl_ee,cl_bb),
                 ple->error_message,
                 ple->error_message);
    }
  }
  //fin=omp_get_wtime();
  //cpu_time = (fin-debut);
  //printf("time in final lensing computation=%4.3f s\n",cpu_time);

  /** - spline computed \f$ C_l\f$'s in view of interpolation */

  class_call(array_spline_table_lines(ple->l,
                                      ple->l_size,
                                      ple->cl_lens,
                                      ple->lt_size,
                                      ple->ddcl_lens,
                                      _SPLINE_EST_DERIV_,
                                      ple->error_message),
             ple->error_message,
             ple->error_message);

  /** - Free lots of stuff **/
  free(buf_dxx);

  free(d00);
  free(d11);
  free(d1m1);
  free(d2m2);
  if (ple->has_te==_TRUE_) {
    free(d20);
    free(d3m1);
    free(d4m2);
  }
  if (ple->has_ee==_TRUE_ || ple->has_bb==_TRUE_) {
    free(d22);
    free(d31);
    free(d3m3);
    free(d40);
    free(d4m4);
  }

  if (ple->has_tt==_TRUE_)
    free(ksi);
  if (ple->has_te==_TRUE_)
    free(ksiX);
  if (ple->has_ee==_TRUE_ || ple->has_bb==_TRUE_) {
    free(ksip);
    free(ksim);
  }
  free(Cgl);
  free(Cgl2);
  free(sigma2);

  free(mu);
  free(w8);

  free(cl_unlensed);
  free(cl_tt);
  if (ple->has_te==_TRUE_)
    free(cl_te);
  if (ple->has_ee==_TRUE_ || ple->has_bb==_TRUE_) {
    free(cl_ee);
    free(cl_bb);
  }
  free(cl_pp);
  /** - Exit **/

  ple->is_allocated = _TRUE_;

  return _SUCCESS_;

}

/**
 * This routine frees all the memory space allocated by lensing_init().
 *
 * To be called at the end of each run, only when no further calls to
 * lensing_cl_at_l() are needed.
 *
 * @param ple Input: pointer to lensing structure (which fields must be freed)
 * @return the error status
 */

int lensing_free(
                 struct lensing * ple
                 ) {

  if (ple->has_lensed_cls == _TRUE_) {

    free(ple->l);
    free(ple->cl_lens);
    free(ple->ddcl_lens);
    free(ple->l_max_lt);

  }

  ple->is_allocated = _FALSE_;

  return _SUCCESS_;

}

/**
 * This routine defines indices and allocates tables in the lensing structure
 *
 * @param ppr  Input: pointer to precision structure
 * @param phr  Input: pointer to harmonic structure
 * @param ple  Input/output: pointer to lensing structure
 * @return the error status
 */

int lensing_indices(
                    struct precision * ppr,
                    struct harmonic * phr,
                    struct lensing * ple
                    ){

  int index_l;

  double ** cl_md_ic; /* array with argument
                         cl_md_ic[index_md][index_ic1_ic2*phr->ct_size+index_ct] */

  double ** cl_md;    /* array with argument
                         cl_md[index_md][index_ct] */

  int index_md;
  int index_lt;

  /* indices of all Cl types (lensed and unlensed) */

  if (phr->has_tt == _TRUE_) {
    ple->has_tt = _TRUE_;
    ple->index_lt_tt=phr->index_ct_tt;
  }
  else {
    ple->has_tt = _FALSE_;
  }

  if (phr->has_ee == _TRUE_) {
    ple->has_ee = _TRUE_;
    ple->index_lt_ee=phr->index_ct_ee;
  }
  else {
    ple->has_ee = _FALSE_;
  }

  if (phr->has_te == _TRUE_) {
    ple->has_te = _TRUE_;
    ple->index_lt_te=phr->index_ct_te;
  }
  else {
    ple->has_te = _FALSE_;
  }

  if (phr->has_bb == _TRUE_) {
    ple->has_bb = _TRUE_;
    ple->index_lt_bb=phr->index_ct_bb;
  }
  else {
    ple->has_bb = _FALSE_;
  }

  if (phr->has_pp == _TRUE_) {
    ple->has_pp = _TRUE_;
    ple->index_lt_pp=phr->index_ct_pp;
  }
  else {
    ple->has_pp = _FALSE_;
  }

  if (phr->has_tp == _TRUE_) {
    ple->has_tp = _TRUE_;
    ple->index_lt_tp=phr->index_ct_tp;
  }
  else {
    ple->has_tp = _FALSE_;
  }

  if (phr->has_dd == _TRUE_) {
    ple->has_dd = _TRUE_;
    ple->index_lt_dd=phr->index_ct_dd;
  }
  else {
    ple->has_dd = _FALSE_;
  }

  if (phr->has_td == _TRUE_) {
    ple->has_td = _TRUE_;
    ple->index_lt_td=phr->index_ct_td;
  }
  else {
    ple->has_td = _FALSE_;
  }

  if (phr->has_ll == _TRUE_) {
    ple->has_ll = _TRUE_;
    ple->index_lt_ll=phr->index_ct_ll;
  }
  else {
    ple->has_ll = _FALSE_;
  }

  if (phr->has_tl == _TRUE_) {
    ple->has_tl = _TRUE_;
    ple->index_lt_tl=phr->index_ct_tl;
  }
  else {
    ple->has_tl = _FALSE_;
  }

  ple->lt_size = phr->ct_size;

  /* number of multipoles */

  ple->l_unlensed_max = phr->l_max_tot;

  ple->l_lensed_max = ple->l_unlensed_max - ppr->delta_l_max;

  for (index_l=0; (index_l < phr->l_size_max) && (phr->l[index_l] <= ple->l_lensed_max); index_l++);

  if (index_l < phr->l_size_max) index_l++; /* one more point in order to be able to interpolate till ple->l_lensed_max */

  ple->l_size = index_l+1;

  class_alloc(ple->l,ple->l_size*sizeof(double),ple->error_message);

  for (index_l=0; index_l < ple->l_size; index_l++) {

    ple->l[index_l] = phr->l[index_l];

  }

  /* allocate table where results will be stored */

  class_alloc(ple->cl_lens,
              ple->l_size*ple->lt_size*sizeof(double),
              ple->error_message);

  class_alloc(ple->ddcl_lens,
              ple->l_size*ple->lt_size*sizeof(double),
              ple->error_message);

  /* fill with unlensed cls */

  class_alloc(cl_md_ic,
              phr->md_size*sizeof(double *),
              ple->error_message);

  class_alloc(cl_md,
              phr->md_size*sizeof(double *),
              ple->error_message);

  for (index_md = 0; index_md < phr->md_size; index_md++) {

    if (phr->md_size > 1)

      class_alloc(cl_md[index_md],
                  phr->ct_size*sizeof(double),
                  ple->error_message);

    if (phr->ic_size[index_md] > 1)

      class_alloc(cl_md_ic[index_md],
                  phr->ic_ic_size[index_md]*phr->ct_size*sizeof(double),
                  ple->error_message);
  }

  for (index_l=0; index_l<ple->l_size; index_l++) {

    class_call(harmonic_cl_at_l(phr,ple->l[index_l],&(ple->cl_lens[index_l*ple->lt_size]),cl_md,cl_md_ic),
               phr->error_message,
               ple->error_message);

  }

  for (index_md = 0; index_md < phr->md_size; index_md++) {

    if (phr->md_size > 1)
      free(cl_md[index_md]);

    if (phr->ic_size[index_md] > 1)
      free(cl_md_ic[index_md]);

  }

  free(cl_md_ic);
  free(cl_md);

  /* we want to output Cl_lensed up to the same l_max as Cl_unlensed
     (even if a number delta_l_max of extra values of l have been used
     internally for more accurate results). Notable exception to the
     above rule: ClBB_lensed(scalars) must be outputed at least up to the same l_max as
     ClEE_unlensed(scalars) (since ClBB_unlensed is null for scalars)
  */

  class_alloc(ple->l_max_lt,ple->lt_size*sizeof(double),ple->error_message);
  for (index_lt = 0; index_lt < ple->lt_size; index_lt++) {
    ple->l_max_lt[index_lt]=0.;
    for (index_md = 0; index_md < phr->md_size; index_md++) {
      ple->l_max_lt[index_lt]=MAX(ple->l_max_lt[index_lt],phr->l_max_ct[index_md][index_lt]);

      if ((ple->has_bb == _TRUE_) && (ple->has_ee == _TRUE_) && (index_lt == ple->index_lt_bb)) {
        ple->l_max_lt[index_lt]=MAX(ple->l_max_lt[index_lt],phr->l_max_ct[index_md][ple->index_lt_ee]);
      }

    }
  }

  return _SUCCESS_;

}

/**
 * This routine computes the lensed power spectra by Gaussian quadrature
 *
 * @param ksi  Input: Lensed correlation function (ksi[index_mu])
 * @param d00  Input: Legendre polynomials (\f$ d^l_{00}\f$[l][index_mu])
 * @param w8   Input: Legendre quadrature weights (w8[index_mu])
 * @param nmu  Input: Number of quadrature points (0<=index_mu<=nmu)
 * @param ple  Input/output: Pointer to the lensing structure
 * @return the error status
 */


int lensing_lensed_cl_tt(
                         double *ksi,
                         double **d00,
                         double *w8,
                         int nmu,
                         struct lensing * ple
                         ) {

  int index_l;

  /** Integration by Gauss-Legendre quadrature. **/
  class_setup_parallel();

  for (index_l=0; index_l<ple->l_size; index_l++){
    class_run_parallel(=,
      double cle;
      int imu;
      cle=0;
      for (imu=0;imu<nmu;imu++) {
        cle += ksi[imu]*d00[imu][(int)ple->l[index_l]]*w8[imu]; /* loop could be optimized */
      }
      ple->cl_lens[index_l*ple->lt_size+ple->index_lt_tt]=cle*2.0*_PI_;
      return _SUCCESS_;
    );
  }

  class_finish_parallel();

  return _SUCCESS_;
}

/**
 * This routine adds back the unlensed \f$ cl_{tt}\f$ power spectrum
 * Used in case of fast (and BB inaccurate) integration of
 * correlation functions.
 *
 * @param ple   Input/output: Pointer to the lensing structure
 * @param cl_tt Input: Array of unlensed power spectrum
 * @return the error status
 */

int lensing_addback_cl_tt(
                          struct lensing * ple,
                          double *cl_tt) {
  int index_l, l;

  for (index_l=0; index_l<ple->l_size; index_l++) {
    l = (int)ple->l[index_l];
    ple->cl_lens[index_l*ple->lt_size+ple->index_lt_tt] += cl_tt[l];
  }
  return _SUCCESS_;

}

/**
 * This routine computes the lensed power spectra by Gaussian quadrature
 *
 * @param ksiX Input: Lensed correlation function (ksiX[index_mu])
 * @param d20  Input: Wigner d-function (\f$ d^l_{20}\f$[l][index_mu])
 * @param w8   Input: Legendre quadrature weights (w8[index_mu])
 * @param nmu  Input: Number of quadrature points (0<=index_mu<=nmu)
 * @param ple  Input/output: Pointer to the lensing structure
 * @return the error status
 */


int lensing_lensed_cl_te(
                         double *ksiX,
                         double **d20,
                         double *w8,
                         int nmu,
                         struct lensing * ple
                         ) {

  int index_l;

  /** Integration by Gauss-Legendre quadrature. **/
  class_setup_parallel();

  for (index_l=0; index_l < ple->l_size; index_l++){
    class_run_parallel(=,
      double clte;
      int imu;
      clte=0;
      for (imu=0;imu<nmu;imu++) {
        clte += ksiX[imu]*d20[imu][(int)ple->l[index_l]]*w8[imu]; /* loop could be optimized */
      }
      ple->cl_lens[index_l*ple->lt_size+ple->index_lt_te]=clte*2.0*_PI_;
      return _SUCCESS_;
    );
  }

  class_finish_parallel();
  return _SUCCESS_;
}

/**
 * This routine adds back the unlensed \f$ cl_{te}\f$ power spectrum
 * Used in case of fast (and BB inaccurate) integration of
 * correlation functions.
 *
 * @param ple   Input/output: Pointer to the lensing structure
 * @param cl_te Input: Array of unlensed power spectrum
 * @return the error status
 */

int lensing_addback_cl_te(
                          struct lensing * ple,
                          double *cl_te) {
  int index_l, l;

  for (index_l=0; index_l<ple->l_size; index_l++) {
    l = (int)ple->l[index_l];
    ple->cl_lens[index_l*ple->lt_size+ple->index_lt_te] += cl_te[l];
  }
  return _SUCCESS_;

}

/**
 * This routine computes the lensed power spectra by Gaussian quadrature
 *
 * @param ksip Input: Lensed correlation function (ksi+[index_mu])
 * @param ksim Input: Lensed correlation function (ksi-[index_mu])
 * @param d22  Input: Wigner d-function (\f$ d^l_{22}\f$[l][index_mu])
 * @param d2m2 Input: Wigner d-function (\f$ d^l_{2-2}\f$[l][index_mu])
 * @param w8   Input: Legendre quadrature weights (w8[index_mu])
 * @param nmu  Input: Number of quadrature points (0<=index_mu<=nmu)
 * @param ple  Input/output: Pointer to the lensing structure
 * @return the error status
 */


int lensing_lensed_cl_ee_bb(
                            double *ksip,
                            double *ksim,
                            double **d22,
                            double **d2m2,
                            double *w8,
                            int nmu,
                            struct lensing * ple
                            ) {

  int index_l;

  class_setup_parallel();
  /** Integration by Gauss-Legendre quadrature. **/
  for (index_l=0; index_l < ple->l_size; index_l++){
    class_run_parallel(=,
      double clp;
      double clm;
      int imu;
      clp=0; clm=0;
      for (imu=0;imu<nmu;imu++) {
        clp += ksip[imu]*d22[imu][(int)ple->l[index_l]]*w8[imu]; /* loop could be optimized */
        clm += ksim[imu]*d2m2[imu][(int)ple->l[index_l]]*w8[imu]; /* loop could be optimized */
      }
      ple->cl_lens[index_l*ple->lt_size+ple->index_lt_ee]=(clp+clm)*_PI_;
      ple->cl_lens[index_l*ple->lt_size+ple->index_lt_bb]=(clp-clm)*_PI_;
      return _SUCCESS_;
    );
  }
  class_finish_parallel();

  return _SUCCESS_;
}

/**
 * This routine adds back the unlensed \f$ cl_{ee}\f$, \f$ cl_{bb}\f$ power spectra
 * Used in case of fast (and BB inaccurate) integration of
 * correlation functions.
 *
 * @param ple   Input/output: Pointer to the lensing structure
 * @param cl_ee Input: Array of unlensed power spectrum
 * @param cl_bb Input: Array of unlensed power spectrum
 * @return the error status
 */

int lensing_addback_cl_ee_bb(
                             struct lensing * ple,
                             double * cl_ee,
                             double * cl_bb) {

  int index_l, l;

  for (index_l=0; index_l<ple->l_size; index_l++) {
    l = (int)ple->l[index_l];
    ple->cl_lens[index_l*ple->lt_size+ple->index_lt_ee] += cl_ee[l];
    ple->cl_lens[index_l*ple->lt_size+ple->index_lt_bb] += cl_bb[l];
  }
  return _SUCCESS_;

}

/**
 * This routine computes the d00 term
 *
 * @param mu     Input: Vector of cos(beta) values
 * @param num_mu Input: Number of cos(beta) values
 * @param lmax   Input: maximum multipole
 * @param d00    Input/output: Result is stored here
 *
 * Wigner d-functions, computed by recurrence
 * actual recurrence on \f$ \sqrt{(2l+1)/2} d^l_{mm'} \f$ for stability
 * Formulae from Kostelec & Rockmore 2003
 **/

int lensing_d00(
                double * mu,
                int num_mu,
                int lmax,
                double ** d00
                ) {
  double ll;
  int index_mu, l;
  double *fac1, *fac2, *fac3;
  ErrorMsg erreur;

  class_alloc(fac1,lmax*sizeof(double),erreur);
  class_alloc(fac2,lmax*sizeof(double),erreur);
  class_alloc(fac3,lmax*sizeof(double),erreur);
  for (l=1; l<lmax; l++) {
    ll = (double) l;
    fac1[l] = sqrt((2*ll+3)/(2*ll+1))*(2*ll+1)/(ll+1);
    fac2[l] = sqrt((2*ll+3)/(2*ll-1))*ll/(ll+1);
    fac3[l] = sqrt(2./(2*ll+3));
  }

  class_setup_parallel();
  for (index_mu=0;index_mu<num_mu;index_mu++) {
    class_run_parallel(=,
      double declare_list_of_variables_inside_parallel_region(dlm1, dl, dlp1);
      int l;
      dlm1=1.0/sqrt(2.); /* l=0 */
      d00[index_mu][0]=dlm1*sqrt(2.);
      dl=mu[index_mu] * sqrt(3./2.); /*l=1*/
      d00[index_mu][1]=dl*sqrt(2./3.);
      for (l=1;l<lmax;l++){
        /* sqrt((2l+1)/2)*d00 recurrence, supposed to be more stable */
        dlp1 = fac1[l]*mu[index_mu]*dl - fac2[l]*dlm1;
        d00[index_mu][l+1] = dlp1 * fac3[l];
        dlm1 = dl;
        dl = dlp1;
      }
      return _SUCCESS_;
    );
  }
  class_finish_parallel();
  free(fac1); free(fac2); free(fac3);
  return _SUCCESS_;
}


/**
 * This routine computes the d11 term
 *
 * @param mu     Input: Vector of cos(beta) values
 * @param num_mu Input: Number of cos(beta) values
 * @param lmax   Input: maximum multipole
 * @param d11    Input/output: Result is stored here
 *
 * Wigner d-functions, computed by recurrence
 * actual recurrence on \f$ \sqrt{(2l+1)/2} d^l_{mm'} \f$ for stability
 * Formulae from Kostelec & Rockmore 2003
 **/

int lensing_d11(
                double * mu,
                int num_mu,
                int lmax,
                double ** d11
                ) {
  double ll;
  int index_mu, l;
  double *fac1, *fac2, *fac3, *fac4;
  ErrorMsg erreur;
  class_alloc(fac1,lmax*sizeof(double),erreur);
  class_alloc(fac2,lmax*sizeof(double),erreur);
  class_alloc(fac3,lmax*sizeof(double),erreur);
  class_alloc(fac4,lmax*sizeof(double),erreur);
  for (l=2;l<lmax;l++) {
    ll = (double) l;
    fac1[l] = sqrt((2*ll+3)/(2*ll+1))*(ll+1)*(2*ll+1)/(ll*(ll+2));
    fac2[l] = 1.0/(ll*(ll+1.));
    fac3[l] = sqrt((2*ll+3)/(2*ll-1))*(ll-1)*(ll+1)/(ll*(ll+2))*(ll+1)/ll;
    fac4[l] = sqrt(2./(2*ll+3));
  }

  class_setup_parallel();
  for (index_mu=0;index_mu<num_mu;index_mu++) {
    class_run_parallel(=,
      int l;
      double declare_list_of_variables_inside_parallel_region(dlm1, dl, dlp1);
      d11[index_mu][0]=0;
      dlm1=(1.0+mu[index_mu])/2. * sqrt(3./2.); /*l=1*/
      d11[index_mu][1]=dlm1 * sqrt(2./3.);
      dl=(1.0+mu[index_mu])/2.*(2.0*mu[index_mu]-1.0) * sqrt(5./2.); /*l=2*/
      d11[index_mu][2] = dl * sqrt(2./5.);
      for (l=2;l<lmax;l++){
        /* sqrt((2l+1)/2)*d11 recurrence, supposed to be more stable */
        dlp1 = fac1[l]*(mu[index_mu]-fac2[l])*dl - fac3[l]*dlm1;
        d11[index_mu][l+1] = dlp1 * fac4[l];
        dlm1 = dl;
        dl = dlp1;
      }
      return _SUCCESS_;
    );
  }
  class_finish_parallel();
  free(fac1); free(fac2); free(fac3); free(fac4);
  return _SUCCESS_;
}

/**
 * This routine computes the d1m1 term
 *
 * @param mu     Input: Vector of cos(beta) values
 * @param num_mu Input: Number of cos(beta) values
 * @param lmax   Input: maximum multipole
 * @param d1m1    Input/output: Result is stored here
 *
 * Wigner d-functions, computed by recurrence
 * actual recurrence on \f$ \sqrt{(2l+1)/2} d^l_{mm'} \f$ for stability
 * Formulae from Kostelec & Rockmore 2003
 **/

int lensing_d1m1(
                 double * mu,
                 int num_mu,
                 int lmax,
                 double ** d1m1
                 ) {
  double ll;
  int index_mu, l;
  double *fac1, *fac2, *fac3, *fac4;
  ErrorMsg erreur;
  class_alloc(fac1,lmax*sizeof(double),erreur);
  class_alloc(fac2,lmax*sizeof(double),erreur);
  class_alloc(fac3,lmax*sizeof(double),erreur);
  class_alloc(fac4,lmax*sizeof(double),erreur);
  for (l=2;l<lmax;l++) {
    ll = (double) l;
    fac1[l] = sqrt((2*ll+3)/(2*ll+1))*(ll+1)*(2*ll+1)/(ll*(ll+2));
    fac2[l] = 1.0/(ll*(ll+1.));
    fac3[l] = sqrt((2*ll+3)/(2*ll-1))*(ll-1)*(ll+1)/(ll*(ll+2))*(ll+1)/ll;
    fac4[l] = sqrt(2./(2*ll+3));
  }
  class_setup_parallel();
  for (index_mu=0;index_mu<num_mu;index_mu++) {
    class_run_parallel(=,
      int l;
      double declare_list_of_variables_inside_parallel_region(dlm1, dl, dlp1);
      d1m1[index_mu][0]=0;
      dlm1=(1.0-mu[index_mu])/2. * sqrt(3./2.); /*l=1*/
      d1m1[index_mu][1]=dlm1 * sqrt(2./3.);
      dl=(1.0-mu[index_mu])/2.*(2.0*mu[index_mu]+1.0) * sqrt(5./2.); /*l=2*/
      d1m1[index_mu][2] = dl * sqrt(2./5.);
      for (l=2;l<lmax;l++){
        /* sqrt((2l+1)/2)*d1m1 recurrence, supposed to be more stable */
        dlp1 = fac1[l]*(mu[index_mu]+fac2[l])*dl - fac3[l]*dlm1;
        d1m1[index_mu][l+1] = dlp1 * fac4[l];
        dlm1 = dl;
        dl = dlp1;
      }
      return _SUCCESS_;
    );
  }
  class_finish_parallel();
  free(fac1); free(fac2); free(fac3); free(fac4);
  return _SUCCESS_;
}

/**
 * This routine computes the d2m2 term
 *
 * @param mu     Input: Vector of cos(beta) values
 * @param num_mu Input: Number of cos(beta) values
 * @param lmax   Input: maximum multipole
 * @param d2m2   Input/output: Result is stored here
 *
 * Wigner d-functions, computed by recurrence
 * actual recurrence on \f$ \sqrt{(2l+1)/2} d^l_{mm'} \f$ for stability
 * Formulae from Kostelec & Rockmore 2003
 **/

int lensing_d2m2(
                 double * mu,
                 int num_mu,
                 int lmax,
                 double ** d2m2
                 ) {
  double ll;
  int index_mu, l;
  double *fac1, *fac2, *fac3, *fac4;
  ErrorMsg erreur;
  class_alloc(fac1,lmax*sizeof(double),erreur);
  class_alloc(fac2,lmax*sizeof(double),erreur);
  class_alloc(fac3,lmax*sizeof(double),erreur);
  class_alloc(fac4,lmax*sizeof(double),erreur);
  for (l=2;l<lmax;l++) {
    ll = (double) l;
    fac1[l] = sqrt((2*ll+3)/(2*ll+1))*(ll+1)*(2*ll+1)/((ll-1)*(ll+3));
    fac2[l] = 4.0/(ll*(ll+1));
    fac3[l] = sqrt((2*ll+3)/(2*ll-1))*(ll-2)*(ll+2)/((ll-1)*(ll+3))*(ll+1)/ll;
    fac4[l] = sqrt(2./(2*ll+3));
  }

  class_setup_parallel();
  for (index_mu=0;index_mu<num_mu;index_mu++) {
    class_run_parallel(=,
      int l;
      double declare_list_of_variables_inside_parallel_region(dlm1, dl, dlp1);
      d2m2[index_mu][0]=0;
      dlm1=0.; /*l=1*/
      d2m2[index_mu][1]=0;
      dl=(1.0-mu[index_mu])*(1.0-mu[index_mu])/4. * sqrt(5./2.); /*l=2*/
      d2m2[index_mu][2] = dl * sqrt(2./5.);
      for (l=2;l<lmax;l++){
        /* sqrt((2l+1)/2)*d2m2 recurrence, supposed to be more stable */
        dlp1 = fac1[l]*(mu[index_mu]+fac2[l])*dl - fac3[l]*dlm1;
        d2m2[index_mu][l+1] = dlp1 * fac4[l];
        dlm1 = dl;
        dl = dlp1;
      }
      return _SUCCESS_;
    );
  }
  class_finish_parallel();
  free(fac1); free(fac2); free(fac3); free(fac4);
  return _SUCCESS_;
}

/**
 * This routine computes the d22 term
 *
 * @param mu     Input: Vector of cos(beta) values
 * @param num_mu Input: Number of cos(beta) values
 * @param lmax   Input: maximum multipole
 * @param d22    Input/output: Result is stored here
 *
 * Wigner d-functions, computed by recurrence
 * actual recurrence on \f$ \sqrt{(2l+1)/2} d^l_{mm'} \f$ for stability
 * Formulae from Kostelec & Rockmore 2003
 **/

int lensing_d22(
                double * mu,
                int num_mu,
                int lmax,
                double ** d22
                ) {
  double ll;
  int index_mu, l;
  double *fac1, *fac2, *fac3, *fac4;
  ErrorMsg erreur;
  class_alloc(fac1,lmax*sizeof(double),erreur);
  class_alloc(fac2,lmax*sizeof(double),erreur);
  class_alloc(fac3,lmax*sizeof(double),erreur);
  class_alloc(fac4,lmax*sizeof(double),erreur);
  for (l=2;l<lmax;l++) {
    ll = (double) l;
    fac1[l] = sqrt((2*ll+3)/(2*ll+1))*(ll+1)*(2*ll+1)/((ll-1)*(ll+3));
    fac2[l] = 4.0/(ll*(ll+1));
    fac3[l] = sqrt((2*ll+3)/(2*ll-1))*(ll-2)*(ll+2)/((ll-1)*(ll+3))*(ll+1)/ll;
    fac4[l] = sqrt(2./(2*ll+3));
  }

  class_setup_parallel();
  for (index_mu=0;index_mu<num_mu;index_mu++) {
    class_run_parallel(=,
      int l;
      double declare_list_of_variables_inside_parallel_region(dlm1, dl, dlp1);
      d22[index_mu][0]=0;
      dlm1=0.; /*l=1*/
      d22[index_mu][1]=0;
      dl=(1.0+mu[index_mu])*(1.0+mu[index_mu])/4. * sqrt(5./2.); /*l=2*/
      d22[index_mu][2] = dl * sqrt(2./5.);
      for (l=2;l<lmax;l++){
        /* sqrt((2l+1)/2)*d22 recurrence, supposed to be more stable */
        dlp1 = fac1[l]*(mu[index_mu]-fac2[l])*dl - fac3[l]*dlm1;
        d22[index_mu][l+1] = dlp1 * fac4[l];
        dlm1 = dl;
        dl = dlp1;
      }
      return _SUCCESS_;
    );
  }
  class_finish_parallel();
  free(fac1); free(fac2); free(fac3); free(fac4);
  return _SUCCESS_;
}

/**
 * This routine computes the d20 term
 *
 * @param mu     Input: Vector of cos(beta) values
 * @param num_mu Input: Number of cos(beta) values
 * @param lmax   Input: maximum multipole
 * @param d20    Input/output: Result is stored here
 *
 * Wigner d-functions, computed by recurrence
 * actual recurrence on \f$ \sqrt{(2l+1)/2} d^l_{mm'} \f$ for stability
 * Formulae from Kostelec & Rockmore 2003
 **/

int lensing_d20(
                double * mu,
                int num_mu,
                int lmax,
                double ** d20
                ) {
  double ll;
  int index_mu, l;
  double *fac1, *fac3, *fac4;
  ErrorMsg erreur;
  class_alloc(fac1,lmax*sizeof(double),erreur);
  class_alloc(fac3,lmax*sizeof(double),erreur);
  class_alloc(fac4,lmax*sizeof(double),erreur);
  for (l=2;l<lmax;l++) {
    ll = (double) l;
    fac1[l] = sqrt((2*ll+3)*(2*ll+1)/((ll-1)*(ll+3)));
    fac3[l] = sqrt((2*ll+3)*(ll-2)*(ll+2)/((2*ll-1)*(ll-1)*(ll+3)));
    fac4[l] = sqrt(2./(2*ll+3));
  }

  class_setup_parallel();
  for (index_mu=0;index_mu<num_mu;index_mu++) {
    class_run_parallel(=,
      int l;
      double declare_list_of_variables_inside_parallel_region(dlm1, dl, dlp1);
      d20[index_mu][0]=0;
      dlm1=0.; /*l=1*/
      d20[index_mu][1]=0;
      dl=sqrt(15.)/4.*(1-mu[index_mu]*mu[index_mu]); /*l=2*/
      d20[index_mu][2] = dl * sqrt(2./5.);
      for (l=2;l<lmax;l++){
        /* sqrt((2l+1)/2)*d22 recurrence, supposed to be more stable */
        dlp1 = fac1[l]*mu[index_mu]*dl - fac3[l]*dlm1;
        d20[index_mu][l+1] = dlp1 * fac4[l];
        dlm1 = dl;
        dl = dlp1;
      }
      return _SUCCESS_;
    );
  }
  class_finish_parallel();
  free(fac1); free(fac3); free(fac4);
  return _SUCCESS_;
}

/**
 * This routine computes the d31 term
 *
 * @param mu     Input: Vector of cos(beta) values
 * @param num_mu Input: Number of cos(beta) values
 * @param lmax   Input: maximum multipole
 * @param d31    Input/output: Result is stored here
 *
 * Wigner d-functions, computed by recurrence
 * actual recurrence on \f$ \sqrt{(2l+1)/2} d^l_{mm'} \f$ for stability
 * Formulae from Kostelec & Rockmore 2003
 **/

int lensing_d31(
                double * mu,
                int num_mu,
                int lmax,
                double ** d31
                ) {
  double ll;
  int index_mu, l;
  double *fac1, *fac2, *fac3, *fac4;
  ErrorMsg erreur;
  class_alloc(fac1,lmax*sizeof(double),erreur);
  class_alloc(fac2,lmax*sizeof(double),erreur);
  class_alloc(fac3,lmax*sizeof(double),erreur);
  class_alloc(fac4,lmax*sizeof(double),erreur);
  for (l=3;l<lmax;l++) {
    ll = (double) l;
    fac1[l] = sqrt((2*ll+3)*(2*ll+1)/((ll-2)*(ll+4)*ll*(ll+2))) * (ll+1);
    fac2[l] = 3.0/(ll*(ll+1));
    fac3[l] = sqrt((2*ll+3)/(2*ll-1)*(ll-3)*(ll+3)*(ll-1)*(ll+1)/((ll-2)*(ll+4)*ll*(ll+2)))*(ll+1)/ll;
    fac4[l] = sqrt(2./(2*ll+3));
  }

  class_setup_parallel();
  for (index_mu=0;index_mu<num_mu;index_mu++) {
    class_run_parallel(=,
      int l;
      double declare_list_of_variables_inside_parallel_region(dlm1, dl, dlp1);
      d31[index_mu][0]=0;
      d31[index_mu][1]=0;
      dlm1=0.; /*l=2*/
      d31[index_mu][2]=0;
      dl=sqrt(105./2.)*(1+mu[index_mu])*(1+mu[index_mu])*(1-mu[index_mu])/8.; /*l=3*/
      d31[index_mu][3] = dl * sqrt(2./7.);
      for (l=3;l<lmax;l++){
        /* sqrt((2l+1)/2)*d22 recurrence, supposed to be more stable */
        dlp1 = fac1[l]*(mu[index_mu]-fac2[l])*dl - fac3[l]*dlm1;
        d31[index_mu][l+1] = dlp1 * fac4[l];
        dlm1 = dl;
        dl = dlp1;
      }
      return _SUCCESS_;
    );
  }
  class_finish_parallel();
  free(fac1); free(fac2); free(fac3); free(fac4);
  return _SUCCESS_;
}

/**
 * This routine computes the d3m1 term
 *
 * @param mu     Input: Vector of cos(beta) values
 * @param num_mu Input: Number of cos(beta) values
 * @param lmax   Input: maximum multipole
 * @param d3m1   Input/output: Result is stored here
 *
 * Wigner d-functions, computed by recurrence
 * actual recurrence on \f$ \sqrt{(2l+1)/2} d^l_{mm'} \f$ for stability
 * Formulae from Kostelec & Rockmore 2003
 **/

int lensing_d3m1(
                 double * mu,
                 int num_mu,
                 int lmax,
                 double ** d3m1
                 ) {
  double ll;
  int index_mu, l;
  double *fac1, *fac2, *fac3, *fac4;
  ErrorMsg erreur;
  class_alloc(fac1,lmax*sizeof(double),erreur);
  class_alloc(fac2,lmax*sizeof(double),erreur);
  class_alloc(fac3,lmax*sizeof(double),erreur);
  class_alloc(fac4,lmax*sizeof(double),erreur);
  for (l=3;l<lmax;l++) {
    ll = (double) l;
    fac1[l] = sqrt((2*ll+3)*(2*ll+1)/((ll-2)*(ll+4)*ll*(ll+2))) * (ll+1);
    fac2[l] = 3.0/(ll*(ll+1));
    fac3[l] = sqrt((2*ll+3)/(2*ll-1)*(ll-3)*(ll+3)*(ll-1)*(ll+1)/((ll-2)*(ll+4)*ll*(ll+2)))*(ll+1)/ll;
    fac4[l] = sqrt(2./(2*ll+3));
  }

  class_setup_parallel();
  for (index_mu=0;index_mu<num_mu;index_mu++) {
    class_run_parallel(=,
      int l;
      double declare_list_of_variables_inside_parallel_region(dlm1, dl, dlp1);
      d3m1[index_mu][0]=0;
      d3m1[index_mu][1]=0;
      dlm1=0.; /*l=2*/
      d3m1[index_mu][2]=0;
      dl=sqrt(105./2.)*(1+mu[index_mu])*(1-mu[index_mu])*(1-mu[index_mu])/8.; /*l=3*/
      d3m1[index_mu][3] = dl * sqrt(2./7.);
      for (l=3;l<lmax;l++){
        /* sqrt((2l+1)/2)*d22 recurrence, supposed to be more stable */
        dlp1 = fac1[l]*(mu[index_mu]+fac2[l])*dl - fac3[l]*dlm1;
        d3m1[index_mu][l+1] = dlp1 * fac4[l];
        dlm1 = dl;
        dl = dlp1;
      }
      return _SUCCESS_;
    );
  }
  class_finish_parallel();
  free(fac1); free(fac2); free(fac3); free(fac4);
  return _SUCCESS_;
}

/**
 * This routine computes the d3m3 term
 *
 * @param mu     Input: Vector of cos(beta) values
 * @param num_mu Input: Number of cos(beta) values
 * @param lmax   Input: maximum multipole
 * @param d3m3   Input/output: Result is stored here
 *
 * Wigner d-functions, computed by recurrence
 * actual recurrence on \f$ \sqrt{(2l+1)/2} d^l_{mm'} \f$ for stability
 * Formulae from Kostelec & Rockmore 2003
 **/

int lensing_d3m3(
                 double * mu,
                 int num_mu,
                 int lmax,
                 double ** d3m3
                 ) {
  double ll;
  int index_mu, l;
  double *fac1, *fac2, *fac3, *fac4;
  ErrorMsg erreur;
  class_alloc(fac1,lmax*sizeof(double),erreur);
  class_alloc(fac2,lmax*sizeof(double),erreur);
  class_alloc(fac3,lmax*sizeof(double),erreur);
  class_alloc(fac4,lmax*sizeof(double),erreur);
  for (l=3;l<lmax;l++) {
    ll = (double) l;
    fac1[l] = sqrt((2*ll+3)*(2*ll+1))*(ll+1)/((ll-2)*(ll+4));
    fac2[l] = 9.0/(ll*(ll+1));
    fac3[l] = sqrt((2*ll+3)/(2*ll-1))*(ll-3)*(ll+3)*(l+1)/((ll-2)*(ll+4)*ll);
    fac4[l] = sqrt(2./(2*ll+3));
  }

  class_setup_parallel();
  for (index_mu=0;index_mu<num_mu;index_mu++) {
    class_run_parallel(=,
      int l;
      double declare_list_of_variables_inside_parallel_region(dlm1, dl, dlp1);
      d3m3[index_mu][0]=0;
      d3m3[index_mu][1]=0;
      dlm1=0.; /*l=2*/
      d3m3[index_mu][2]=0;
      dl=sqrt(7./2.)*(1-mu[index_mu])*(1-mu[index_mu])*(1-mu[index_mu])/8.; /*l=3*/
      d3m3[index_mu][3] = dl * sqrt(2./7.);
      for (l=3;l<lmax;l++){
        /* sqrt((2l+1)/2)*d22 recurrence, supposed to be more stable */
        dlp1 = fac1[l]*(mu[index_mu]+fac2[l])*dl - fac3[l]*dlm1;
        d3m3[index_mu][l+1] = dlp1 * fac4[l];
        dlm1 = dl;
        dl = dlp1;
      }
      return _SUCCESS_;
    );
  }
  class_finish_parallel();
  free(fac1); free(fac2); free(fac3); free(fac4);
  return _SUCCESS_;
}

/**
 * This routine computes the d40 term
 *
 * @param mu     Input: Vector of cos(beta) values
 * @param num_mu Input: Number of cos(beta) values
 * @param lmax   Input: maximum multipole
 * @param d40    Input/output: Result is stored here
 *
 * Wigner d-functions, computed by recurrence
 * actual recurrence on \f$ \sqrt{(2l+1)/2} d^l_{mm'} \f$ for stability
 * Formulae from Kostelec & Rockmore 2003
 **/

int lensing_d40(
                double * mu,
                int num_mu,
                int lmax,
                double ** d40
                ) {
  double ll;
  int index_mu, l;
  double *fac1, *fac3, *fac4;
  ErrorMsg erreur;
  class_alloc(fac1,lmax*sizeof(double),erreur);
  class_alloc(fac3,lmax*sizeof(double),erreur);
  class_alloc(fac4,lmax*sizeof(double),erreur);
  for (l=4;l<lmax;l++) {
    ll = (double) l;
    fac1[l] = sqrt((2*ll+3)*(2*ll+1)/((ll-3)*(ll+5)));
    fac3[l] = sqrt((2*ll+3)*(ll-4)*(ll+4)/((2*ll-1)*(ll-3)*(ll+5)));
    fac4[l] = sqrt(2./(2*ll+3));
  }

  class_setup_parallel();
  for (index_mu=0;index_mu<num_mu;index_mu++) {
    class_run_parallel(=,
      int l;
      double declare_list_of_variables_inside_parallel_region(dlm1, dl, dlp1);
      d40[index_mu][0]=0;
      d40[index_mu][1]=0;
      d40[index_mu][2]=0;
      dlm1=0.; /*l=3*/
      d40[index_mu][3]=0;
      dl=sqrt(315.)*(1+mu[index_mu])*(1+mu[index_mu])*(1-mu[index_mu])*(1-mu[index_mu])/16.; /*l=4*/
      d40[index_mu][4] = dl * sqrt(2./9.);
      for (l=4;l<lmax;l++){
        /* sqrt((2l+1)/2)*d22 recurrence, supposed to be more stable */
        dlp1 = fac1[l]*mu[index_mu]*dl - fac3[l]*dlm1;
        d40[index_mu][l+1] = dlp1 * fac4[l];
        dlm1 = dl;
        dl = dlp1;
      }
      return _SUCCESS_;
    );
  }
  class_finish_parallel();
  free(fac1); free(fac3); free(fac4);
  return _SUCCESS_;
}

/**
 * This routine computes the d4m2 term
 *
 * @param mu     Input: Vector of cos(beta) values
 * @param num_mu Input: Number of cos(beta) values
 * @param lmax   Input: maximum multipole
 * @param d4m2   Input/output: Result is stored here
 *
 * Wigner d-functions, computed by recurrence
 * actual recurrence on \f$ \sqrt{(2l+1)/2} d^l_{mm'} \f$ for stability
 * Formulae from Kostelec & Rockmore 2003
 **/

int lensing_d4m2(
                 double * mu,
                 int num_mu,
                 int lmax,
                 double ** d4m2
                 ) {
  double ll;
  int index_mu, l;
  double *fac1, *fac2, *fac3, *fac4;
  ErrorMsg erreur;
  class_alloc(fac1,lmax*sizeof(double),erreur);
  class_alloc(fac2,lmax*sizeof(double),erreur);
  class_alloc(fac3,lmax*sizeof(double),erreur);
  class_alloc(fac4,lmax*sizeof(double),erreur);
  for (l=4;l<lmax;l++) {
    ll = (double) l;
    fac1[l] = sqrt((2*ll+3)*(2*ll+1)/((ll-3)*(ll+5)*(ll-1)*(ll+3))) * (ll+1.);
    fac2[l] = 8./(ll*(ll+1));
    fac3[l] = sqrt((2*ll+3)*(ll-4)*(ll+4)*(ll-2)*(ll+2)/((2*ll-1)*(ll-3)*(ll+5)*(ll-1)*(ll+3)))*(ll+1)/ll;
    fac4[l] = sqrt(2./(2*ll+3));
  }

  class_setup_parallel();
  for (index_mu=0;index_mu<num_mu;index_mu++) {
    class_run_parallel(=,
      int l;
      double declare_list_of_variables_inside_parallel_region(dlm1, dl, dlp1);
      d4m2[index_mu][0]=0;
      d4m2[index_mu][1]=0;
      d4m2[index_mu][2]=0;
      dlm1=0.; /*l=3*/
      d4m2[index_mu][3]=0;
      dl=sqrt(126.)*(1+mu[index_mu])*(1-mu[index_mu])*(1-mu[index_mu])*(1-mu[index_mu])/16.; /*l=4*/
      d4m2[index_mu][4] = dl * sqrt(2./9.);
      for (l=4;l<lmax;l++){
        /* sqrt((2l+1)/2)*d22 recurrence, supposed to be more stable */
        dlp1 = fac1[l]*(mu[index_mu]+fac2[l])*dl - fac3[l]*dlm1;
        d4m2[index_mu][l+1] = dlp1 * fac4[l];
        dlm1 = dl;
        dl = dlp1;
      }
      return _SUCCESS_;
    );
  }
  class_finish_parallel();
  free(fac1); free(fac2); free(fac3); free(fac4);
  return _SUCCESS_;
}

/**
 * This routine computes the d4m4 term
 *
 * @param mu     Input: Vector of cos(beta) values
 * @param num_mu Input: Number of cos(beta) values
 * @param lmax   Input: maximum multipole
 * @param d4m4   Input/output: Result is stored here
 *
 * Wigner d-functions, computed by recurrence
 * actual recurrence on \f$ \sqrt{(2l+1)/2} d^l_{mm'} \f$ for stability
 * Formulae from Kostelec & Rockmore 2003
 **/

int lensing_d4m4(
                 double * mu,
                 int num_mu,
                 int lmax,
                 double ** d4m4
                 ) {
  double ll;
  int index_mu, l;
  double *fac1, *fac2, *fac3, *fac4;
  ErrorMsg erreur;
  class_alloc(fac1,lmax*sizeof(double),erreur);
  class_alloc(fac2,lmax*sizeof(double),erreur);
  class_alloc(fac3,lmax*sizeof(double),erreur);
  class_alloc(fac4,lmax*sizeof(double),erreur);
  for (l=4;l<lmax;l++) {
    ll = (double) l;
    fac1[l] = sqrt((2*ll+3)*(2*ll+1))*(ll+1)/((ll-3)*(ll+5));
    fac2[l] = 16./(ll*(ll+1));
    fac3[l] = sqrt((2*ll+3)/(2*ll-1))*(ll-4)*(ll+4)*(ll+1)/((ll-3)*(ll+5)*ll);
    fac4[l] = sqrt(2./(2*ll+3));
  }

  class_setup_parallel();
  for (index_mu=0;index_mu<num_mu;index_mu++) {
    class_run_parallel(=,
      int l;
      double declare_list_of_variables_inside_parallel_region(dlm1, dl, dlp1);
      d4m4[index_mu][0]=0;
      d4m4[index_mu][1]=0;
      d4m4[index_mu][2]=0;
      dlm1=0.; /*l=3*/
      d4m4[index_mu][3]=0;
      dl=sqrt(9./2.)*(1-mu[index_mu])*(1-mu[index_mu])*(1-mu[index_mu])*(1-mu[index_mu])/16.; /*l=4*/
      d4m4[index_mu][4] = dl * sqrt(2./9.);
      for (l=4;l<lmax;l++){
        /* sqrt((2l+1)/2)*d22 recurrence, supposed to be more stable */
        dlp1 = fac1[l]*(mu[index_mu]+fac2[l])*dl - fac3[l]*dlm1;
        d4m4[index_mu][l+1] = dlp1 * fac4[l];
        dlm1 = dl;
        dl = dlp1;
      }
      return _SUCCESS_;
    );
  }
  class_finish_parallel();
  free(fac1); free(fac2); free(fac3); free(fac4);
  return _SUCCESS_;
}<|MERGE_RESOLUTION|>--- conflicted
+++ resolved
@@ -489,27 +489,22 @@
 
     int l_unlensed_max;
     l_unlensed_max = ple->l_unlensed_max;
-    class_run_parallel(with_arguments(index_mu,l_unlensed_max,Cgl,Cgl2,cl_pp,d11,d1m1),
+    double A_lens_TTTEEE;
+    A_lens_TTTEEE = ple->A_lens_TTTEEE;
+    class_run_parallel(with_arguments(index_mu,l_unlensed_max,Cgl,Cgl2,cl_pp,d11,d1m1,A_lens_TTTEEE),
+
       int l;
 
       Cgl[index_mu]=0;
       Cgl2[index_mu]=0;
 
-<<<<<<< HEAD
+      for (l=2; l<=l_unlensed_max; l++) {
+
       Cgl[index_mu] += (2.*l+1.)*l*(l+1.)*
-        cl_pp[l]*ple->A_lens_TTTEEE*d11[index_mu][l];//rescale only in TT,TE,EE
+        cl_pp[l]*A_lens_TTTEEE*d11[index_mu][l];//rescale only in TT,TE,EE
 
       Cgl2[index_mu] += (2.*l+1.)*l*(l+1.)*
-        cl_pp[l]*ple->A_lens_TTTEEE*d1m1[index_mu][l]; //rescale only in TT,TE,EE
-=======
-      for (l=2; l<=l_unlensed_max; l++) {
-
-        Cgl[index_mu] += (2.*l+1.)*l*(l+1.)*
-          cl_pp[l]*d11[index_mu][l];
->>>>>>> 0ceb7a9a
-
-        Cgl2[index_mu] += (2.*l+1.)*l*(l+1.)*
-          cl_pp[l]*d1m1[index_mu][l];
+        cl_pp[l]*A_lens_TTTEEE*d1m1[index_mu][l]; //rescale only in TT,TE,EE
 
       }
 
