
/** @file input.c Documented input module.
 *
 * Julien Lesgourgues, 27.08.2010
 * * internal organization of the module structured and improved by Nils Schoeneberg and Matteo Lucca, 07.03.2019
 *
 */

#include "input.h"

/* The input module fills variables belonging to the structures of
   essentially all other modules. Thus we need to include all the
   headers. New in v3.0: These #include fit better here than in
   input.h, to avoid complictaed dependencies slowing down
   compilation. */

#include "quadrature.h"
#include "background.h"
#include "thermodynamics.h"
#include "perturbations.h"
#include "transfer.h"
#include "primordial.h"
#include "harmonic.h"
#include "fourier.h"
#include "lensing.h"
#include "distortions.h"
#include "output.h"

/**
 * Initialize input parameters from external file.
 *
 * @param argc    Input: Number of command line arguments
 * @param argv    Input: Command line argument strings
 * @param ppr     Input: pointer to precision structure
 * @param pba     Input: pointer to background structure
 * @param pth     Input: pointer to thermodynamics structure
 * @param ppt     Input: pointer to perturbation structure
 * @param ptr     Input: pointer to transfer structure
 * @param ppm     Input: pointer to primordial structure
 * @param phr     Input: pointer to harmonic structure
 * @param pfo     Input: pointer to fourier structure
 * @param ple     Input: pointer to lensing structure
 * @param psd     Input: pointer to distorsion structure
 * @param pop     Input: pointer to output structure
 * @param errmsg  Input/Output: Error message
 * @return the error status
 */

int input_init(int argc,
               char **argv,
               struct precision * ppr,
               struct background *pba,
               struct thermodynamics *pth,
               struct perturbations *ppt,
               struct transfer *ptr,
               struct primordial *ppm,
               struct harmonic *phr,
               struct fourier * pfo,
               struct lensing *ple,
               struct distortions *psd,
               struct output *pop,
               ErrorMsg errmsg){

  /** Summary: */

  /** Define local variables */
  struct file_content fc;        // Structure with all parameters

  /** Find and read input file */
  class_call(input_find_file(argc,
                             argv,
                             &fc,
                             errmsg),
             errmsg,
             errmsg);

  /** Initialize all parameters given the input 'file_content' structure.
      If its size is null, all parameters take their default values. */
  class_call(input_read_from_file(&fc,ppr,pba,pth,ppt,ptr,ppm,phr,pfo,ple,psd,pop,
                                  errmsg),
             errmsg,
             errmsg);

  /** Free local struture */
  class_call(parser_free(&fc),
             errmsg,
             errmsg);

  return _SUCCESS_;

}


/**
 * Find and read external file (xxx.ini or xxx.pre) containing the input
 * parameters. All data is stored in the local structure 'file_content'.
 *
 * @param argc    Input: Number of command line arguments
 * @param argv    Input: Command line argument strings
 * @param fc      Output: file_content structure
 * @param errmsg  Input/Output: Error message
 * @return the error status
 */

int input_find_file(int argc,
                    char **argv,
                    struct file_content * fc,
                    ErrorMsg errmsg){

  /** Summary: */

  /** Define local variables */
  struct file_content fc_input;       // Temporary structure with all input parameters
  struct file_content fc_precision;   // Temporary structure with all precision parameters
  struct file_content * pfc_input;    // Pointer to either fc_root or fc_inputroot
  struct file_content fc_setroot;     // Temporary structure for setroot

  int i;
  char extension[5];
  char input_file[_ARGUMENT_LENGTH_MAX_];
  char precision_file[_ARGUMENT_LENGTH_MAX_];

  pfc_input = &fc_input;

  /** Initialize the two file_content structures (for input parameters and
      precision parameters) to some null content. If no arguments are passed,
      they will remain null and inform input_init that all parameters take
      default values. */
  fc->size = 0;
  fc_input.size = 0;
  fc_precision.size = 0;
  input_file[0]='\0';
  precision_file[0]='\0';

  /** If some arguments are passed, identify eventually some 'xxx.ini' and
      'xxx.pre' files, and store their name. */
  if (argc > 1) {
    for (i=1; i<argc; i++) {
      strncpy(extension,(argv[i]+strlen(argv[i])-4),4);
      extension[4]='\0';
      if (strcmp(extension,".ini") == 0) {
        class_test(input_file[0] != '\0',
                   errmsg,
                   "You have passed more than one input file with extension '.ini', choose one.");
        strcpy(input_file,argv[i]);
      }
      else if (strcmp(extension,".pre") == 0) {
        class_test(precision_file[0] != '\0',
                   errmsg,
                   "You have passed more than one precision with extension '.pre', choose one.");
        strcpy(precision_file,argv[i]);
      }
      else {
        fprintf(stdout,"Warning: the file '%s' has an extension different from .ini and .pre, so it has been ignored\n",argv[i]);
      }
    }
  }

  /** If there is an 'xxx.ini' file, read it and store its content. */
  if (input_file[0] != '\0'){
    class_call(parser_read_file(input_file,&fc_input,errmsg),
               errmsg,
               errmsg);

    /* *
     * Set correctly the pfc_input within the set_root function,
     * including the adjusted 'root' field.
     * It is either set to a pointer to fc_input,
     * or when a new filecontent is created with root appended,
     * it is set as the pointer to fc_setroot.
     * */
    class_call(input_set_root(input_file,&pfc_input,&fc_setroot,errmsg),
               errmsg,
               errmsg);
  }

  /** If there is an 'xxx.pre' file, read it and store its content. */
  if (precision_file[0] != '\0'){
    class_call(parser_read_file(precision_file,&fc_precision,errmsg),
               errmsg,
               errmsg);
  }

  /** If one or two files were read, merge their contents in a single 'file_content'
      structure. */
  if ((input_file[0]!='\0') || (precision_file[0]!='\0')){
    class_call(parser_cat(pfc_input,
                          &fc_precision,
                          fc,
                          errmsg),
               errmsg,
               errmsg);
  }

  /** Free local strutures */
  class_call(parser_free(pfc_input),
             errmsg,
             errmsg);
  class_call(parser_free(&fc_precision),
             errmsg,
             errmsg);

  return _SUCCESS_;

}

/**
 * Sets the 'root' variable in the input file content (this will be
 * the beginning of the name of all output files for the current CLASS
 * run)
 *
 * @param input_file      Input: filename of the input file
 * @param ppfc_input      Input/Output: pointer to (pointer to input file structure)
 * @param pfc_setroot     Input: pointer to an allocated temporary file content that will be used here
 * @param errmsg          Input/Output: the error message
 * @return the error status
 */

int input_set_root(char* input_file,
                   struct file_content** ppfc_input,
                   struct file_content * pfc_setroot,
                   ErrorMsg errmsg) {

  /** Define local variables */
  int flag1, filenum, iextens;
  int index_root_in_fc_input = -1;
  int overwrite_root;
  int found_filenum;

  /* The filename of the output root INCLUDING 'output/' */
  FileArg outfname;

  /* Temporary variables for parser reading etc. */
  char tmp_file[_ARGUMENT_LENGTH_MAX_+26]; // 26 is enough to extend the file name [...] with the
                                           // characters "output/[...]%02d_parameters.ini" (as done below)
  struct file_content fc_root;             // Temporary structure with only the root name

  FileArg string1;                         //Is ignored

  int n_extensions = 7;                    //Keep this as the length of the below list
  char* output_extensions[7] = {"cl.dat","pk.dat","tk.dat","parameters.ini","background.dat","thermodynamics.dat","perturbations_k0.dat"};

  /* Shorthand notation */
  struct file_content * pfc = *ppfc_input;


  /** Check whether a root name has been set, and wether overwrite_root is true */
  class_call(parser_read_string(pfc,"root",&string1,&flag1,errmsg),
             errmsg, errmsg);

  /* Set overwrite_root */
  overwrite_root = _FALSE_;
  class_read_flag("overwrite_root",overwrite_root);

  /** If root has not been set, use the default of 'output/<this-filename>' */
  if (flag1 == _FALSE_){
    memcpy(outfname, "output/", 7);
    memcpy(outfname+7, input_file, strlen(input_file)-4);
    outfname[7+strlen(input_file)-4] = '\0';
  }
  /* Check here for the index of the 'root' field in case it was set in fc_input */
  else{
    for (index_root_in_fc_input=0;index_root_in_fc_input<pfc->size;++index_root_in_fc_input){
      if (strcmp(pfc->name[index_root_in_fc_input],"root") == 0){
        strcpy(outfname,pfc->value[index_root_in_fc_input]);
        break;
      }
    }
  }

  /** If we don't want to overwrite the root name, check now for the existence of output for the given root name + N */
  if (overwrite_root == _FALSE_){

    /* Assume files exist, until proven otherwise */
    found_filenum = _TRUE_;
    /** For each 'filenum', test if it exists. Only stop if it has not been found. */
    for (filenum = 0; filenum < _N_FILEROOT_ && found_filenum; filenum++){
      /* No file has been found yet */
      found_filenum = _FALSE_;
      for (iextens = 0; iextens < n_extensions; ++iextens){
        class_sprintf(tmp_file,"%s%02d_%s", outfname, filenum, output_extensions[iextens]);
        if (file_exists(tmp_file) == _TRUE_){
          /* Found a file, the outer loop is forced to keep searching */
          found_filenum = _TRUE_;
        }
      }
      /* Didn't find a file. This is the correct number. Break the loop. */
      if (found_filenum == _FALSE_){
        break;
      }
    }
    /* If no root was found, add root through the parser routine */
    if (flag1 == _FALSE_){
      class_call(parser_init(&fc_root,
                             1,
                             pfc->filename,
                             errmsg),
                 errmsg,errmsg);
      class_sprintf(fc_root.name[0],"root");
      class_sprintf(fc_root.value[0],"%s%02d_",outfname,filenum);
      fc_root.read[0] = _FALSE_;
      class_call(parser_cat(pfc,
                            &fc_root,
                            pfc_setroot,
                            errmsg),
                 errmsg,
                 errmsg);
      class_call(parser_free(pfc),
                 errmsg,
                 errmsg);
      class_call(parser_free(&fc_root),
                 errmsg,
                 errmsg);
      (*ppfc_input) = pfc_setroot;
    }
    /* If root was found, set the index in the fc_input struct */
    else{
      class_sprintf(pfc->value[index_root_in_fc_input],"%s%02d_",outfname,filenum);
      (*ppfc_input) = pfc;
    }
  }

  /** If we do want to overwrite, just take the given root name */
  else{
    /* If no root was found, add root through the parser routine */
    if (flag1 == _FALSE_){
      class_call(parser_init(&fc_root,
                             1,
                             pfc->filename,
                             errmsg),
                 errmsg,errmsg);
      class_sprintf(fc_root.name[0],"root");
      class_sprintf(fc_root.value[0],"%s_",outfname);
      fc_root.read[0] = _FALSE_;
      class_call(parser_cat(pfc,
                            &fc_root,
                            pfc_setroot,
                            errmsg),
                 errmsg,
                 errmsg);
      class_call(parser_free(pfc),
                 errmsg,
                 errmsg);
      class_call(parser_free(&fc_root),
                 errmsg,
                 errmsg);
      (*ppfc_input) = pfc_setroot;
    }
    /* If root was found, set the index in the fc_input struct */
    else{
      class_sprintf(pfc->value[index_root_in_fc_input],"%s_",outfname);
      (*ppfc_input) = pfc;
    }
  }

  return _SUCCESS_;
}



/**
 * Initialize each parameter, first to its default values, and then
 * from what can be interpreted from the values passed in the input
 * 'file_content' structure. If its size is null, all parameters keep
 * their default values.
 *
 * @param pfc     Input: pointer to local structure
 * @param ppr     Input: pointer to precision structure
 * @param pba     Input: pointer to background structure
 * @param pth     Input: pointer to thermodynamics structure
 * @param ppt     Input: pointer to perturbation structure
 * @param ptr     Input: pointer to transfer structure
 * @param ppm     Input: pointer to primordial structure
 * @param phr     Input: pointer to harmonic structure
 * @param pfo     Input: pointer to fourier structure
 * @param ple     Input: pointer to lensing structure
 * @param psd     Input: pointer to distorsion structure
 * @param pop     Input: pointer to output structure
 * @param errmsg  Input/Output: Error message
 * @return the error status
 */

int input_read_from_file(struct file_content * pfc,
                         struct precision * ppr,
                         struct background *pba,
                         struct thermodynamics *pth,
                         struct perturbations *ppt,
                         struct transfer *ptr,
                         struct primordial *ppm,
                         struct harmonic *phr,
                         struct fourier * pfo,
                         struct lensing *ple,
                         struct distortions *psd,
                         struct output *pop,
                         ErrorMsg errmsg) {


  /** Summary: */

  /** - Define local variables */
  int input_verbose = 0;
  int has_shooting;

  /** Set default values
      Before getting into the assignment of parameters and the shooting, we want
      to already fix our precision parameters. No precision parameter should
      depend on any input parameter  */
  class_call(input_read_precisions(pfc,ppr,pba,pth,ppt,ptr,ppm,phr,pfo,ple,psd,pop,
                                   errmsg),
             errmsg,
             errmsg);

  class_read_int("input_verbose",input_verbose);
  if (input_verbose >0) printf("Reading input parameters\n");

  /** -- Special setting of parameter, before anything else: did shooting fail? */
  pba->shooting_failed = _FALSE_;

  /** Find out if shooting necessary and, eventually, shoot and initialize
      read parameters */
  class_call(input_shooting(pfc,ppr,pba,pth,ppt,ptr,ppm,phr,pfo,ple,psd,pop,
                            input_verbose,
                            &has_shooting,
                            errmsg),
             errmsg,
             errmsg);

  /** Update structs with input that is potentially updated after shooting */
  class_call(input_read_parameters(pfc,ppr,pba,pth,ppt,ptr,ppm,phr,pfo,ple,psd,pop,
                                    errmsg),
              errmsg,
              errmsg);

  if (has_shooting == _TRUE_ && pba->shooting_failed == _TRUE_) {
    // Shooting failed, but error must be thrown in background in order to trigger a
    // runtime error, so here we skip the rest and go straight to background
    return _SUCCESS_;
  }

  /** Write info on the read/unread parameters. This is the correct place to do it,
      since we want it to happen after all the shooting business,
      and after the final reading of all parameters */
  class_call(input_write_info(pfc,pop,
                              errmsg),
             errmsg,
             errmsg);

  if (pfo->has_pk_eq == _TRUE_) {

    if (input_verbose > 0) {
      printf(" -> since you want to use Halofit with a non-zero wa_fld and the Pk_equal method,\n");
      printf("    calling background module to extract the effective w(tau), Omega_m(tau) parameters");
      printf("    required by this method\n");
    }
    class_call(input_prepare_pk_eq(ppr,pba,pth,pfo,input_verbose,errmsg),
               errmsg,
               errmsg);
  }

  return _SUCCESS_;

}


/**
 * In CLASS, we call 'shooting' the process of doing preliminary runs
 * of parts of the code in order to find numerically the value of an
 * input variable which cannot be inferred analytically from other
 * input variables passed by the user.
 *
 * A typical example is when the user passes theta_s, the angular
 * scale of the sound horizon at decoupling. This quantity be passed
 * instead of the hubble parameter h, but only if we run CLASS until
 * the thermodynamics module to figure out how h and theta_s relate
 * numerically. The code starts from a guess for h, and runs to find
 * the corresponding theta_s. It adjusts h, shoots again, and repeats
 * this process until it finds some h giving the correct theta_s
 * within some tolerance.
 *
 * This function contains the overall structure to handle these steps.
 *
 * @param pfc               Input/Output: pointer to file content, with input parameters before/after the shooting
 * @param ppr               Input: pointer to precision structure
 * @param pba               Input: pointer to background structure
 * @param pth               Input: pointer to thermodynamics structure
 * @param ppt               Input: pointer to perturbation structure
 * @param ptr               Input: pointer to transfer structure
 * @param ppm               Input: pointer to primordial structure
 * @param phr               Input: pointer to harmonic structure
 * @param pfo               Input: pointer to fourier structure
 * @param ple               Input: pointer to lensing structure
 * @param psd               Input: pointer to distorsion structure
 * @param pop               Input: pointer to output structure
 * @param input_verbose     Input: Verbosity of input
 * @param has_shooting      Output: do we need shooting?
 * @param errmsg            Input/Output: Error message
 * @return the error status
 */

int input_shooting(struct file_content * pfc,
                   struct precision * ppr,
                   struct background *pba,
                   struct thermodynamics *pth,
                   struct perturbations *ppt,
                   struct transfer *ptr,
                   struct primordial *ppm,
                   struct harmonic *phr,
                   struct fourier * pfo,
                   struct lensing *ple,
                   struct distortions *psd,
                   struct output *pop,
                   int input_verbose,
                   int * has_shooting,
                   ErrorMsg errmsg){

  /** Summary: */

<<<<<<< HEAD
  int flag1,flag2;
  int int1,int2;

  double param1, param2;
  double sigma_B = 2. * pow(_PI_,5) * pow(_k_B_,4) / 15. / pow(_h_P_,3) / pow(_c_,2);
  int counter, index_target, i;
  double Omega_m, Omega_r, Omega0_g, Omega0_cdm,Omega0_b, T_cmb, H0, h;
  short zc_is_zeq;
  double * unknown_parameter;
  int unknown_parameters_size;
=======
  /** Define local variables */
  int flag1, flag2;
  double param1, param2;
  double * unknown_parameter;
  int unknown_parameters_size;
  int counter, index_target;
>>>>>>> 0ceb7a9a
  int fevals=0;
  double xzero;
  double *dxdF, *x_inout;
  int target_indices[_NUM_TARGETS_];
  int needs_shooting;
  int shooting_failed=_FALSE_;
  char string1[_ARGUMENT_LENGTH_MAX_];

  /* array of parameters passed by the user for which we need shooting (= target parameters) */
<<<<<<< HEAD
  char * const target_namestrings[] = {"100*theta_s","Omega_dcdmdr","omega_dcdmdr",
                                       "Omega_scf","Omega_ini_dcdm","omega_ini_dcdm",
                                       "fraction_axion_ac","log10_axion_ac","Omega_scf_shoot_fa","log10_fraction_axion_ac_phi2n",
                                       "log10_axion_ac_phi2n","a_peak_eq","sigma8"};
  /* array of corresponding parameters that must be adjusted in order to meet the target (= unknown parameters) */
  char * const unknown_namestrings[] = {"h","Omega_ini_dcdm","Omega_ini_dcdm",
                                        "scf_shooting_parameter","Omega_dcdmdr","omega_dcdmdr",
                                        "alpha_squared","power_of_mu","log10_f_axion","phi_ini_scf",
                                        "V0_phi2n","ac_from_aeq","A_s"};
  /* for each target, module up to which we need to run CLASS in order
     to compute the targetted quantities (not running the whole code
     each time to saves a lot of time) */
     enum computation_stage target_cs[] = {cs_thermodynamics, cs_background, cs_background,
                                           cs_background, cs_background, cs_background,
                                           cs_background, cs_background, cs_background,
                                           cs_background, cs_background, cs_background, cs_nonlinear};

=======
  char * const target_namestrings[] = {"100*theta_s",
                                       "theta_s_100",
                                       "Neff",
                                       "Omega_dcdmdr",
                                       "omega_dcdmdr",
                                       "Omega_scf",
                                       "Omega_ini_dcdm",
                                       "omega_ini_dcdm"};

  /* array of corresponding parameters that must be adjusted in order to meet the target (= unknown parameters) */
  char * const unknown_namestrings[] = {"h",                        /* unknown param for target '100*theta_s' */
                                        "h",                        /* unknown param for target 'theta_s_100' */
                                        "N_ur",                     /* unknown param for target 'Neff' */
                                        "Omega_ini_dcdm",           /* unknown param for target 'Omega_dcdmd' */
                                        "omega_ini_dcdm",           /* unknown param for target 'omega_dcdmdr' */
                                        "scf_shooting_parameter",   /* unknown param for target 'Omega_scf' */
                                        "Omega_dcdmdr",             /* unknown param for target 'Omega_ini_dcdm' */
                                        "omega_dcdmdr"};             /* unknown param for target 'omega_ini_dcdm' */

  /* for each target, module up to which we need to run CLASS in order
     to compute the targetted quantities (not running the whole code
     each time to saves a lot of time) */
  enum computation_stage target_cs[] = {cs_thermodynamics, /* computation stage for target '100*theta_s' */
                                        cs_thermodynamics, /* computation stage for target 'theta_s_100' */
                                        cs_background,     /* computation stage for target 'Neff' */
                                        cs_background,     /* computation stage for target 'Omega_dcdmdr' */
                                        cs_background,     /* computation stage for target 'omega_dcdmdr' */
                                        cs_background,     /* computation stage for target 'Omega_scf' */
                                        cs_background,     /* computation stage for target 'Omega_ini_dcdm' */
                                        cs_background};     /* computation stage for target 'omega_ini_dcdm' */
>>>>>>> 0ceb7a9a

  struct fzerofun_workspace fzw;

/**
//  * Before getting into the assignment of parameters,
//  * and before the shooting, we want to already fix our precision parameters.
//  *
//  * No precision parameter should depend on any input parameter
//  *
//  */
//
// class_call(input_read_precisions(pfc,
//                                  ppr,
//                                  pba,
//                                  pth,
//                                  ppt,
//                                  ptr,
//                                  ppm,
//                                  psp,
//                                  pnl,
//                                  ple,
//                                  pop,
//                                  errmsg),
//            errmsg,
//            errmsg);


/* VP: We can bypass the whole shooting ,useful to debug */
fzw.do_shooting = _TRUE_; //default is always TRUE.
class_call(parser_read_string(pfc,"do_shooting",&string1,&flag1,errmsg),
             errmsg,
             errmsg);

    if ((flag1 == _TRUE_) && ((strstr(string1,"n") != NULL) || (strstr(string1,"N") != NULL))) {
    fzw.do_shooting = _FALSE_;
    }
    else {
      fzw.do_shooting = _TRUE_;
    }

    class_call(parser_read_string(pfc,"do_shooting_scf",&string1,&flag1,errmsg),
             errmsg,
             errmsg);

   if ((flag1 == _TRUE_) && ((strstr(string1,"n") != NULL) || (strstr(string1,"N") != NULL))) {
      fzw.do_shooting_scf = _FALSE_;
    }
    else {
      fzw.do_shooting_scf = _TRUE_;
    }




  if(fzw.do_shooting_scf == _TRUE_){

    fzw.scf_parameters_size = 0;
    class_call(parser_read_list_of_doubles(pfc,
                                         "scf_parameters",
                                         &(fzw.scf_parameters_size),
                                         &(fzw.scf_parameters),
                                         &flag1,
                                         errmsg),
             errmsg,errmsg);

    //VP: add something special for cobaya not being able to read list of parameters (or I could not understand how to)
    class_call(parser_read_string(pfc,"running_cobaya",&string1,&flag1,errmsg),
                 errmsg,
                 errmsg);

    if ((flag1 == _TRUE_) && ((strstr(string1,"y") != NULL) || (strstr(string1,"Y") != NULL))) {
      class_alloc(fzw.scf_parameters,2*sizeof(double),errmsg);
      fzw.scf_parameters_size = 2;
      class_read_double("scf_theta_ini_cobaya",fzw.scf_parameters[0]);
      class_read_double("scf_thetadot_ini_cobaya",fzw.scf_parameters[1]);
    }
    class_call(parser_read_string(pfc,"loop_over_background_for_closure_relation",&string1,&flag1,errmsg),
             errmsg,
             errmsg);

   if ((flag1 == _TRUE_) && ((strstr(string1,"n") != NULL) || (strstr(string1,"N") != NULL))) {
      fzw.loop_over_background_for_closure_relation = _FALSE_;
      // printf("here %d! \n",fzw.loop_over_background_for_closure_relation );
    }
    else {
      fzw.loop_over_background_for_closure_relation = _TRUE_;
      class_call(parser_read_double(pfc,"precision_loop_over_background",&param1,&flag1,errmsg),
                 errmsg,
                 errmsg);

      if(flag1==_TRUE_)fzw.precision_loop_over_background = param1;
      else{
        fzw.precision_loop_over_background = 1e-3; //default value.
      }
    }
    class_call(parser_read_string(pfc,"scf_potential",&string1,&flag1,errmsg),
                   errmsg,
                   errmsg);
         if (flag1 == _TRUE_) {

           flag2=_FALSE_;
           if (strcmp(string1,"pol_times_exp") == 0) {
             fzw.scf_potential = pol_times_exp;
             flag2 =_TRUE_;
           }
           if (strcmp(string1,"double_exp") == 0) {
              fzw.scf_potential = double_exp;
             flag2 =_TRUE_;
           }
           if (strcmp(string1,"axion") == 0) {
              fzw.scf_potential = axion;
              flag2 =_TRUE_;
           }
           if (strcmp(string1,"phi_2n") == 0) {
              fzw.scf_potential = phi_2n;
              flag2 =_TRUE_;
           }
           if (strcmp(string1,"axionquad") == 0) {
              fzw.scf_potential = axionquad;
              class_call(parser_read_string(pfc,"axionquad_mass_is_log10",&string1,&flag1,errmsg),
                           errmsg,
                           errmsg);

              if ((flag1 == _TRUE_) && ((strstr(string1,"y") != NULL) || (strstr(string1,"Y") != NULL))) {
                //if axionquad_mass_is_log10 is true it means we are running on log10_m_axion so we update it.
                fzw.scf_parameters[0]=pow(10,fzw.scf_parameters[0]);
              }
              flag2 =_TRUE_;
           }

       class_test(flag2==_FALSE_,
                      errmsg,
                      "could not identify scf_potential value, check that it is one of 'pol_times_exp','double_exp','axion','phi_2n','axionquad'.");



       class_call(parser_read_string(pfc,"scf_evolve_as_fluid",&string1,&flag1,errmsg),
                 errmsg,
                 errmsg);

        if ((flag1 == _TRUE_) && ((strstr(string1,"y") != NULL) || (strstr(string1,"Y") != NULL))) {
        fzw.scf_evolve_as_fluid = _TRUE_;
        class_read_double("threshold_scf_fluid_m_over_H",fzw.threshold_scf_fluid_m_over_H);
        }
        else {
          fzw.scf_evolve_as_fluid = _FALSE_;
        }




        if(fzw.scf_potential == axionquad){
          fzw.m_scf = fzw.scf_parameters[0];
          fzw.w_scf = 0;
          class_read_double("threshold_scf_fluid_m_over_H",fzw.threshold_scf_fluid_m_over_H);
        }
        else if(fzw.scf_potential == axion){
          class_read_double("m_axion",fzw.m_scf);
          //class_read_double("f_axion",fzw.f_axion);
          class_call(parser_read_double(pfc,"f_axion",&param1,&flag1,errmsg),
                      errmsg,
                      errmsg);
           class_call(parser_read_double(pfc,"log10_f_axion",&param2,&flag2,errmsg),
                      errmsg,
                      errmsg);
          class_test((flag1 == _TRUE_) && (flag2 == _TRUE_),
                      errmsg,
                      "In input file, you cannot enter both log10_f_axion and f_axion, choose one");
           if (flag1 == _TRUE_) {
             fzw.f_axion = param1;
           }
           if (flag2 == _TRUE_) {
             fzw.f_axion = pow(10,param2);
           }

          class_call(parser_read_double(pfc,"theta_axion",&param1,&flag1,errmsg),
                   errmsg,
                   errmsg);
          if(flag1 == _TRUE_){
            fzw.theta_axion = param1;
          fzw.scf_parameters[fzw.scf_parameters_size-2] = param1;
          }

          // printf("DEBUG: f_axion=%e, phi_ini=%e\n",fzw.f_axion, fzw.scf_parameters[0]);
          // fzw.Omega0_axion = 0.0;
          fzw.log10_axion_ac = 0.0;
          class_read_double("n_axion",fzw.n_axion);
          // fzw.w_scf = (fzw.scf_parameters[0]-1)/(fzw.scf_parameters[0]+1);
          class_read_double("threshold_scf_fluid_m_over_H",fzw.threshold_scf_fluid_m_over_H);
          class_call(parser_read_string(pfc,
                                        "zc_is_zeq",
                                        &string1,
                                        &flag1,
                                        errmsg),
                      errmsg,
                      errmsg);

          if (flag1 == _TRUE_){
            if((strstr(string1,"y") != NULL) || (strstr(string1,"Y") != NULL)){
              zc_is_zeq = _TRUE_;
            }
            else {
              zc_is_zeq = _FALSE_;
            }
          }else{
            zc_is_zeq = _FALSE_;
          }

          if(zc_is_zeq == _TRUE_){

           class_call(parser_read_double(pfc,"H0",&param1,&flag1,errmsg),
                      errmsg,
                      errmsg);
           class_call(parser_read_double(pfc,"h",&param2,&flag2,errmsg),
                      errmsg,
                      errmsg);
           class_test((flag1 == _TRUE_) && (flag2 == _TRUE_),
                      errmsg,
                      "In input file, you cannot enter both h and H0, choose one");
           if (flag1 == _TRUE_) {
             h = param1 / 100.;
           }
           if (flag2 == _TRUE_) {
             h = param2;
           }

            class_call(parser_read_double(pfc,"Omega_cdm",&param1,&flag1,errmsg),
                       errmsg,
                       errmsg);
            class_call(parser_read_double(pfc,"omega_cdm",&param2,&flag2,errmsg),
                       errmsg,
                       errmsg);
            class_test(((flag1 == _TRUE_) && (flag2 == _TRUE_)),
                       errmsg,
                       "In input file, you can only enter one of Omega_cdm or omega_cdm, choose one");
            if (flag1 == _TRUE_)
              Omega0_cdm = param1;
            if (flag2 == _TRUE_)
              Omega0_cdm = param2/h/h;


              class_call(parser_read_double(pfc,"Omega_b",&param1,&flag1,errmsg),
                         errmsg,
                         errmsg);
              class_call(parser_read_double(pfc,"omega_b",&param2,&flag2,errmsg),
                         errmsg,
                         errmsg);
              class_test(((flag1 == _TRUE_) && (flag2 == _TRUE_)),
                         errmsg,
                         "In input file, you can only enter one of Omega_b or omega_b, choose one");
              if (flag1 == _TRUE_)
                Omega0_b = param1;
              if (flag2 == _TRUE_)
                Omega0_b = param2/h/h;
            // printf("log10_axion_ac %e",log10((fzw.Omega0_g+fzw.Omega0_ur)/(fzw.Omega0_b+fzw.Omega0_cdm)));
            // fzw.log10_axion_ac = log10((fzw.Omega0_g+fzw.Omega0_ur)/(fzw.Omega0_b+fzw.Omega0_cdm));

            Omega0_g = (4.*sigma_B/_c_*pow( 2.7255,4.)) / (3.*_c_*_c_*1.e10*h*h/_Mpc_over_m_/_Mpc_over_m_/8./_PI_/_G_);
            // printf("Omega0_g %e T_cmb %e h %e\n", Omega0_g,T_cmb,h);

            Omega_r = Omega0_g * (1. + 3.046 * 7./8.*pow(4./11.,4./3.)); // assumes LambdaCDM + eventually massive neutrinos so light that they are relativistic at equality; needs to be generalised later on.
            Omega_m = Omega0_b;
            if (Omega0_cdm > 0) Omega_m += Omega0_cdm;
          }
        }
      }
        // else{
        //   class_stop("fluid approximation is not working for potential different than 'axion' and 'axionquad'!. Please switch scf_evolve_as_fluid to no.",errmsg);
        // }

  }

  class_read_int("input_verbose",input_verbose);
  fzw.input_verbose=input_verbose;
  if (input_verbose >0) printf("Reading input parameters\n");

  /** - Do we need to fix unknown parameters? */
  *has_shooting=_FALSE_;

  /** Do we need to fix unknown parameters? */
  unknown_parameters_size = 0;
  fzw.required_computation_stage = 0;

  for (index_target = 0; index_target < _NUM_TARGETS_; index_target++){
    class_call(parser_read_double(pfc,target_namestrings[index_target],&param1,&flag1,errmsg),
               errmsg,
               errmsg);
    if (flag1 == _TRUE_){

      /* input_needs_shoting_for_target takes care of the case where, for
         instance, Omega_dcdmdr is set to 0.0, and we don't need shooting */
      class_call(input_needs_shooting_for_target(pfc,
                                                 index_target,
                                                 param1,
                                                 &needs_shooting,
                                                 errmsg),
                 errmsg,
                 errmsg);

      if (needs_shooting == _TRUE_){
        if(input_verbose > 10){
          printf("Found target: %s, target value =  %e\n",target_namestrings[index_target],param1);
        }
        if(fzw.do_shooting_scf ==_FALSE_ && (target_namestrings[index_target]=="Omega_scf_shoot_fa"||target_namestrings[index_target]=="Omega_scf"|| target_namestrings[index_target]=="fraction_axion_ac" ||  target_namestrings[index_target]=="log10_fraction_axion_ac_phi2n"||  target_namestrings[index_target]=="log10_axion_ac_phi2n")){
          // printf("I will not add it!\n");
        }else{
          target_indices[unknown_parameters_size] = index_target; /*setting up correct variable that we have defined to shoot for as an answer */
          fzw.required_computation_stage = MAX(fzw.required_computation_stage,target_cs[index_target]);
          unknown_parameters_size++;
        }
      }

    }
  }

  /** - case with unknown parameters */
  if (unknown_parameters_size > 0 && fzw.do_shooting == _TRUE_) {
    // printf("About to start shooting, initialising tables.\n"); //print_trigger

      /**
       * Case with unknown parameters...
       *
       * Here we start shooting (see above for explanation of shooting)
       *
       *  */

    /* We need to remember that we shot so we can clean up properly */
    *has_shooting=_TRUE_;

    /* Create file content structure with additional entries */
    class_call(parser_extend(pfc, unknown_parameters_size, errmsg),
               errmsg,errmsg);

    class_call(parser_init_from_pfc(pfc, &(fzw.fc), errmsg),
               errmsg,errmsg);

    class_alloc(unknown_parameter,
                unknown_parameters_size*sizeof(double),
                errmsg);
    class_alloc(fzw.unknown_parameters_index,
                unknown_parameters_size*sizeof(int),
                errmsg);

    fzw.target_size = unknown_parameters_size;
    class_alloc(fzw.target_name,
                fzw.target_size*sizeof(enum target_names),
                errmsg);
    class_alloc(fzw.target_value,
                fzw.target_size*sizeof(double),
                errmsg);

    /** Go through all cases with unknown parameters */
    for (counter = 0; counter < unknown_parameters_size; counter++){

      index_target = target_indices[counter];
      if(target_namestrings[index_target] == "log10_axion_ac" && zc_is_zeq == _TRUE_){
      param1 = log10(Omega_r/Omega_m); // assumes a flat universe with a=1 today
      // printf("in shooting zc is zeq: found fzw.log10_axion_ac %e\n", fzw.log10_axion_ac);
      }
      else{
        class_call(parser_read_double(pfc,
                                    target_namestrings[index_target],
                                    &param1,
                                    &flag1,
                                    errmsg),
                    errmsg,
                    errmsg);
      }


      /* store name of target parameter */
      fzw.target_name[counter] = index_target;
      /* store target value of target parameter */
      fzw.target_value[counter] = param1;
      fzw.unknown_parameters_index[counter]=pfc->size+counter-unknown_parameters_size;
      /* substitute the name of the target parameter with the name of the
         corresponding unknown parameter */
      strcpy(fzw.fc.name[fzw.unknown_parameters_index[counter]],unknown_namestrings[index_target]);
    }

    /** If there is only one parameter, we use a more efficient Newton method for 1D cases */
    if (unknown_parameters_size == 1){

      /* We can do 1 dimensional root finding */
      if (input_verbose > 0) {
        printf("Computing unknown input parameter '%s' using input parameter '%s'\n",
               fzw.fc.name[fzw.unknown_parameters_index[0]],
               target_namestrings[fzw.target_name[0]]);
      }

      /* If shooting fails, postpone error to background module to play nice with MontePython. */
      class_call_try(input_find_root(&xzero,
                                     &fevals,
                                     ppr->tol_shooting_deltax_rel,
                                     &fzw,
                                     errmsg),
                     errmsg,
                     pba->shooting_error,
                     shooting_failed=_TRUE_);

      printf("xwero %e\n", xzero);
      /* Store xzero */
      // This needs to be done with enough accuracy. A standard double has a relative
      // precision of around 1e-16, so 1e-20 should be good enough for the shooting
      class_sprintf(fzw.fc.value[fzw.unknown_parameters_index[0]],"%.20e",xzero);
      if (input_verbose > 0) {
<<<<<<< HEAD
        fprintf(stdout,"Computing unknown input parameters\n");
        fprintf(stdout," -> found %s = %s\n",

                fzw.fc.name[fzw.unknown_parameters_index[0]],
                fzw.fc.value[fzw.unknown_parameters_index[0]]);
=======
        if (shooting_failed == _FALSE_){
          printf(" -> found '%s = %s'\n",
                  fzw.fc.name[fzw.unknown_parameters_index[0]],
                  fzw.fc.value[fzw.unknown_parameters_index[0]]);
        }
        else{
          printf("Shooting failed! Aborting...\n");
        }
>>>>>>> 0ceb7a9a
      }

    }
    /** Otherwise we do multidimensional shooting */
    else{

      /* We need to do multidimensional root finding */
      if (input_verbose > 0) {
        printf("Computing unknown input parameters\n");
      }

      /* Allocate local variables */
      class_alloc(x_inout,
                  sizeof(double)*unknown_parameters_size,
                  errmsg);
      class_alloc(dxdF,
                  sizeof(double)*unknown_parameters_size,
                  errmsg);

      /* Get the guess for the initial variables */
      class_call(input_get_guess(x_inout, dxdF, &fzw, errmsg),
                 errmsg,
                 errmsg);


      /* Use multi-dimensional Newton method */
      class_call_try(fzero_Newton(input_try_unknown_parameters,
                                  x_inout,
                                  dxdF,
                                  unknown_parameters_size,
                                  ppr->tol_shooting_deltax,
                                  ppr->tol_shooting_deltaF,
                                  &fzw,
                                  &fevals,
                                  errmsg),
                     errmsg,
                     pba->shooting_error,
                     shooting_failed=_TRUE_);

      /* Store xzero */
      // This needs to be done with enough accuracy. A standard double has a relative
      // precision of around 1e-16, so 1e-20 should be good enough for the shooting
      for (counter = 0; counter < unknown_parameters_size; counter++){
        class_sprintf(fzw.fc.value[fzw.unknown_parameters_index[counter]],
                "%.20e",x_inout[counter]);
        if (input_verbose > 0) {
<<<<<<< HEAD
          fprintf(stdout," -> found %s = %s\n",

                  fzw.fc.name[fzw.unknown_parameters_index[counter]],
                  fzw.fc.value[fzw.unknown_parameters_index[counter]]);
=======
          if (shooting_failed == _FALSE_){
            printf(" -> found '%s = %s'\n",
                    fzw.fc.name[fzw.unknown_parameters_index[counter]],
                    fzw.fc.value[fzw.unknown_parameters_index[counter]]);
          }
          else{
            printf("Shooting failed! Aborting...\n");
          }
>>>>>>> 0ceb7a9a
        }
      }

      /* Free local variables */
      free(x_inout);
      free(dxdF);
    }

    if (input_verbose > 1 && shooting_failed == _FALSE_) {
      printf("Shooting completed using %d function evaluations\n",fevals);
    }

    /** Set status of shooting */
    pba->shooting_failed = shooting_failed;

    parser_copy(&(fzw.fc), pfc, pfc->size - unknown_parameters_size, pfc->size);

    /** Free arrays allocated */
    class_call(parser_free(&(fzw.fc)),
               errmsg, errmsg);
    free(unknown_parameter);
    free(fzw.unknown_parameters_index);
    free(fzw.target_name);
    if(fzw.do_shooting_scf == _TRUE_ && fzw.scf_parameters_size!=0){
      free(fzw.scf_parameters);
    }

    free(fzw.target_value);
  }


  /** After the 'normal' shooting is done, do special shooting just for sigma8 if needed*/
  class_call(parser_read_double(pfc,"sigma8",&param1,&flag1,errmsg),
             errmsg,
             errmsg);
  class_call(parser_read_double(pfc,"S8",&param2,&flag2,errmsg),
             errmsg,
             errmsg);
  class_test((flag1 == _TRUE_) && (flag2 == _TRUE_),
             errmsg,
             "You can only enter one of 'sigma8' or 'S8'.");
  if (flag1 == _TRUE_ || flag2 == _TRUE_) {
    /* Tell the main function that shooting indeed has occured */
    *has_shooting=_TRUE_;

    /* Create file content structure with additional entries */
    class_call(parser_extend(pfc, 1, errmsg),
               errmsg,errmsg);

    class_call(parser_init_from_pfc(pfc, &(fzw.fc), errmsg),
               errmsg,errmsg);

    fzw.target_size = 1;
    class_alloc(fzw.unknown_parameters_index,
                1*sizeof(int),
                errmsg);
    class_alloc(fzw.target_name,
                1*sizeof(enum target_names),
                errmsg);
    class_alloc(fzw.target_value,
                1*sizeof(double),
                errmsg);

    /* store name of target parameter */
    if (flag1 == _TRUE_) {
      fzw.target_name[0] = sigma8;
      fzw.target_value[0] = param1;
    }
    else if (flag2 == _TRUE_) {
      fzw.target_name[0] = S8;
      fzw.target_value[0] = param2;
    }
    /* store target value of target parameter */
    fzw.unknown_parameters_index[0]=pfc->size - 1;
    fzw.required_computation_stage = cs_nonlinear;
    /* substitute the name of the target parameter with the name of the
       corresponding unknown parameter */
    strcpy(fzw.fc.name[pfc->size - 1],"A_s");

    /* Print to the user */
    if (input_verbose > 0) {
      printf("Computing unknown input parameter '%s' using input parameter '%s'\n",
             (flag1 ==_TRUE_?"sigma8":"S8"),
             "A_s");
    }

    /* Set a guess for A_s from LCDM (doesn't need to be super accurate) */
    double A_s;
    if (flag1 == _TRUE_) {
      A_s = param1 * 2.43e-9/0.87659;
    }
    else if (flag2 == _TRUE_) {
      A_s = param2 *2.43e-9/0.891;
    }
    double sigma8_or_S8;

    /* Now run for a single time, get the value of sigma8 (or S8) for the guess*/
    class_call(input_try_unknown_parameters(&A_s,
                                            1,
                                            &fzw,
                                            &sigma8_or_S8,
                                            errmsg),
               errmsg,
               errmsg);

    A_s = (fzw.target_value[0]/sigma8_or_S8) *(fzw.target_value[0]/sigma8_or_S8) * A_s; //(truesigma/sigma_for_guess)^2 *A_s_for_guess

    /* Store the derived value with high enough accuracy */
    class_sprintf(fzw.fc.value[pfc->size - 1],"%.20e",A_s);
    if (input_verbose > 0) {
      printf(" -> found '%s = %s'\n",
             fzw.fc.name[pfc->size - 1],
             fzw.fc.value[pfc->size - 1]);
    }

    parser_copy(&(fzw.fc), pfc, pfc->size - 1, pfc->size);

    /** Free arrays allocated */
    class_call(parser_free(&(fzw.fc)),
               errmsg, errmsg);
    free(fzw.unknown_parameters_index);
    free(fzw.target_name);
    free(fzw.target_value);
  }

  return _SUCCESS_;

}


/**
 * Related to 'shooting': for each target, check whether it is
 * sufficient to stick to the default value of the unkown parameter
 * (for instance: if the target parameter is a density and the target
 * value is zero, the unkown parameter should remain zero like in the
 * default)
 *
 * @param pfc             Input: pointer to local structure
 * @param target_name     Input: list of possible target names
 * @param target_value    Input: list of possible target values
 * @param needs_shooting  Output: needs shooting?
 * @param errmsg          Input/Output: Error message
 * @return the error status
 */

int input_needs_shooting_for_target(struct file_content * pfc,
                                    enum target_names target_name,
                                    double target_value,
                                    int * needs_shooting,
                                    ErrorMsg errmsg){

  *needs_shooting = _TRUE_;
  switch (target_name){
  case Omega_dcdmdr:
  case omega_dcdmdr:
  case Omega_scf:
  case fraction_axion_ac:
  case log10_axion_ac:
  case Omega_scf_shoot_fa:
  case Omega_ini_dcdm:
  case omega_ini_dcdm:
    /* Check that Omega's or omega's are nonzero: */
    if (target_value == 0.)
      *needs_shooting = _FALSE_;
    break;
  default:
    /* Default is no additional checks */
    *needs_shooting = _TRUE_;
    break;
  }

  return _SUCCESS_;

}

/**
 * Related to 'shooting': Find the root of a one-dimensional
 * function. This function starts from a first guess, then uses a few
 * steps to bracket the root, and then calls another function to
 * actually get the root.
 *
 * @param xzero     Output: root x such that f(x)=0 up to tolerance (f(x) = input_fzerofun_1d)
 * @param fevals    Output: number of iterations (that is, of CLASS runs) needed to find the root
 * @param tol_x_rel Input : Relative tolerance compared to bracket of root that is used to find root.
 * @param pfzw      Input : pointer to workspace containing targets, unkown parameters and other relevant information
 * @param errmsg    Input/Output: Error message
 * @return the error status
 */

int input_find_root(double *xzero,
                    int *fevals,
                    double tol_x_rel,
                    struct fzerofun_workspace *pfzw,
                    ErrorMsg errmsg){

  /** Summary: */

  /** Define local variables */
  double x1, x2, f1, f2, dxdy, dx;
  int iter, iter2;
  int return_function;

  /** Fisrt we do our guess */
  class_call(input_get_guess(&x1, &dxdy, pfzw, errmsg),
             errmsg,
             errmsg);

  class_call(input_fzerofun_1d(x1, pfzw, &f1, errmsg),
             errmsg,
             errmsg);

  (*fevals)++;
  dx = 1.5*f1*dxdy;

  /** Then we do a linear hunt for the boundaries */
  /* Try fifteen times to go above and below the root (i.e. where shooting succeeds) */
  for (iter=1; iter<=150; iter++){ //vp:default iter max is 15. We increase it to a large number to make sure shooting does not fail for axion.
    x2 = x1 - dx;
    /* Try three times to get a 'reasonable' value, i.e. no CLASS error */
    for (iter2=1; iter2 <= 3; iter2++) {
      return_function = input_fzerofun_1d(x2, pfzw, &f2, errmsg);
      (*fevals)++;
      if (return_function ==_SUCCESS_) {
        break;
      }
      else if (iter2 < 3) {
        dx*=0.5;
        x2 = x1-dx;
      }
      else {
        class_stop(errmsg,errmsg);
      }
    }
    if (f1*f2<0.0){
      /* Root has been bracketed */
      break;
    }
    x1 = x2;
    f1 = f2;
  }
  // printf("here x1 %e x2 %e f1 %e f2 %e!!\n",x1,x2,f1,f2);
  /** Find root using Ridders method (Exchange for bisection if you are old-school) */
  class_call(input_fzero_ridder(input_fzerofun_1d,
                                x1,
                                x2,
                                tol_x_rel*MAX(fabs(x1),fabs(x2)),
                                pfzw,
                                &f1,
                                &f2,
                                xzero,
                                fevals,
                                errmsg),
             errmsg,errmsg);
   // printf("here xzero %e!!\n",xzero);

  return _SUCCESS_;

}

/**
 * Related to 'shooting': defines 1d function of which we want to find
 * the root during the shooting.  The function is simply: "prediction
 * of CLASS for a target parameter y given a parameter x - targeted
 * value of y"
 *
 * @param input         Input: value of x
 * @param pfzw          Input: pointer to workspace containing targets, unkown parameters and other relevant information
 * @param output        Ouput: f(x) = y - y_targeted
 * @param error_message Input/Output: Error message
 * @return the error status
 */

int input_fzerofun_1d(double input,
                      void* pfzw,
                      double *output,
                      ErrorMsg error_message){

  class_call(input_try_unknown_parameters(&input,
                                          1,
                                          pfzw,
                                          output,
                                          error_message),
             error_message,
             error_message);

  return _SUCCESS_;

}


/**
 * Related to 'shooting': using Ridders' method, return the root x of
 * a function f(x) known to lie between x1 and x2, up to some
 * tolerance. Note that this function is very generic and could easily
 * be moved to the tools (and be used in other modules).
 *
 * @param func   Input: function y=f(x), with arguments: x, pointer to y, and another pointer containing several fixed parameters
 * @param x1            Input: lower boundary x1<x
 * @param x2            Input: upper boundary x<x2
 * @param xtol          Input: tolerance: |x- true root|<xtol
 * @param param         Input: fixed parameters passed to f(x)
 * @param Fx1           Input: f(x1)
 * @param Fx2           Input: f(x2)
 * @param xzero         Output: root x
 * @param fevals        Output: number of iterations (that is, of CLASS runs) needed to find the root
 * @param error_message Input/Output: Error message
 * @return the error status
 */

int input_fzero_ridder(int (*func)(double x,
                                   void *param,
                                   double *y,
                                   ErrorMsg error_message),
                       double x1,
                       double x2,
                       double xtol,
                       void *param,
                       double *Fx1,
                       double *Fx2,
                       double *xzero,
                       int *fevals,
                       ErrorMsg error_message){

  /** Summary: */

  /** Define local variables */
  int j,MAXIT=1000;
  double ans,fh,fl,fm,fnew,s,xh,xl,xm,xnew;

  if ((Fx1!=NULL)&&(Fx2!=NULL)){
    fl = *Fx1;
    fh = *Fx2;
  }
  else{
    class_call((*func)(x1, param, &fl, error_message),
               error_message, error_message);
    class_call((*func)(x2, param, &fh, error_message),
               error_message, error_message);

    *fevals = (*fevals)+2;
  }
  if ((fl > 0.0 && fh < 0.0) || (fl < 0.0 && fh > 0.0)) {
    xl=x1;
    xh=x2;
    ans=-1.11e11;
    for (j=1;j<=MAXIT;j++) {
      xm=0.5*(xl+xh);
      class_call((*func)(xm, param, &fm, error_message),
                 error_message, error_message);
      *fevals = (*fevals)+1;
      s=sqrt(fm*fm-fl*fh);
      if (s == 0.0){
        *xzero = ans;
        return _SUCCESS_;
      }
      xnew=xm+(xm-xl)*((fl >= fh ? 1.0 : -1.0)*fm/s);
      if (fabs(xnew-ans) <= xtol) {
        *xzero = ans;
        return _SUCCESS_;
      }

      ans=xnew;
      class_call((*func)(ans, param, &fnew, error_message),
                 error_message, error_message);
      *fevals = (*fevals)+1;
      if (fnew == 0.0){
        *xzero = ans;
        return _SUCCESS_;
      }

      if (NRSIGN(fm,fnew) != fm) {
        xl=xm;
        fl=fm;
        xh=ans;
        fh=fnew;
      }
      else if (NRSIGN(fl,fnew) != fl) {
        xh=ans;
        fh=fnew;
      }
      else if (NRSIGN(fh,fnew) != fh) {
        xl=ans;
        fl=fnew;
      }
      else{
        return _FAILURE_;
      }
      if (fabs(xh-xl) <= xtol) {
        *xzero = ans;
        return _SUCCESS_;
      }
    }
    class_stop(error_message,"zriddr exceed maximum iterations");
  }

  else {
    if (fl == 0.0) return x1;
    if (fh == 0.0) return x2;
    class_stop(error_message,"root must be bracketed in zriddr.");
  }
  class_stop(error_message,"Failure in int.");
}


/**
 * Related to 'shooting': we define here a reasonable analytic guess
 * for each unknown parameter as a function of its target
 * parameter. We must also estimate dxdy, i.e. how the unknown
 * parameter responds to the target parameter.  This can simply be
 * estimated as the derivative of the guess formula.
 *
 * @param xguess Output: guess for unkown parameter x given target parameter y
 * @param dxdy   Output: guess for derivative dx/dy
 * @param pfzw   Input : pointer to workspace containing targets, unkown parameters and other relevant information
 * @param errmsg Input/Output: Error message
 * @return the error status
 */

int input_get_guess(double *xguess,
                    double *dxdy,
                    struct fzerofun_workspace * pfzw,
                    ErrorMsg errmsg){

  /** Summary: */

  /** Define local variables */
  struct precision pr;        /* for precision parameters */
  struct background ba;       /* for cosmological background */
  struct thermodynamics th;           /* for thermodynamics */
  struct perturbations pt;         /* for source functions */
  struct transfer tr;        /* for transfer functions */
  struct primordial pm;       /* for primordial spectra */
  struct harmonic hr;          /* for output spectra */
  struct fourier fo;        /* for non-linear spectra */
  struct lensing le;          /* for lensed spectra */
  struct distortions sd;      /* for spectral distortions */
  struct output op;           /* for output files */
  int i;
  double Omega_M, a_decay, gamma, Omega0_dcdmdr=1.0;
<<<<<<< HEAD
  double Omega_tot_ac, phi_initial,axc,fxc,p,guess,ac,fac,FF,m_ax,Omega_ax;
=======
  int index_guess;
  int index_ncdm; double N_nonur_guess = 0.0;
>>>>>>> 0ceb7a9a

  int index_guess;
  double Omega_rad, Omega_m, Omega_r, a_eq;//hardcoded for simplicity; in any case this is an approximate guess for f(zc) and zc
  double Omega_LCDM;
  double H;
  double Vphi;//in CLASS, V is in unit of Mpl^2/Mpc^2. no extra factor Mpl^2.
  double ratio ;//units of 1/Mpl^2
  double phi_i; //units of Mpl
  /* Cheat to read only known parameters: */
  pfzw->fc.size -= pfzw->target_size;

  /* Assume for now shooting did not fail */
  ba.shooting_failed = _FALSE_;

  class_call(input_read_precisions(&(pfzw->fc),&pr,&ba,&th,&pt,&tr,&pm,&hr,&fo,&le,&sd,&op,
                                   errmsg),
             errmsg,
             errmsg);
  class_call(input_read_parameters(&(pfzw->fc),&pr,&ba,&th,&pt,&tr,&pm,&hr,&fo,&le,&sd,&op,
                                   errmsg),
             errmsg,
             errmsg);

  pfzw->fc.size += pfzw->target_size;

  /** Estimate dxdy */
  for (index_guess=0; index_guess < pfzw->target_size; index_guess++) {
    switch (pfzw->target_name[index_guess]) {
<<<<<<< HEAD
      case theta_s:
        xguess[index_guess] = 3.54*pow(pfzw->target_value[index_guess],2)-5.455*pfzw->target_value[index_guess]+2.548;
        dxdy[index_guess] = (7.08*pfzw->target_value[index_guess]-5.455);
        /** - Update pb to reflect guess */
        ba.h = xguess[index_guess];
        ba.H0 = ba.h *  1.e5 / _c_;
        break;
      case Omega_dcdmdr:
        Omega_M = ba.Omega0_cdm+ba.Omega0_idm+ba.Omega0_dcdmdr+ba.Omega0_b;
        /* This formula is exact in a Matter + Lambda Universe, but only
           for Omega_dcdm, not the combined.
           sqrt_one_minus_M = sqrt(1.0 - Omega_M);
           xguess[index_guess] = pfzw->target_value[index_guess]*
           exp(2./3.*ba.Gamma_dcdm/ba.H0*
           atanh(sqrt_one_minus_M)/sqrt_one_minus_M);
           dxdy[index_guess] = 1.0;//exp(2./3.*ba.Gamma_dcdm/ba.H0*atanh(sqrt_one_minus_M)/sqrt_one_minus_M);
        */
        gamma = ba.Gamma_dcdm/ba.H0;
        if (gamma < 1)
          a_decay = 1.0;
        else
          a_decay = pow(1+(gamma*gamma-1.)/Omega_M,-1./3.);
        xguess[index_guess] = pfzw->target_value[index_guess]/a_decay;
        dxdy[index_guess] = 1./a_decay;
        //printf("x = Omega_ini_guess = %g, dxdy = %g\n",*xguess,*dxdy);
        break;
      case omega_dcdmdr:
        Omega_M = ba.Omega0_cdm+ba.Omega0_idm+ba.Omega0_dcdmdr+ba.Omega0_b;
        /* This formula is exact in a Matter + Lambda Universe, but only
           for Omega_dcdm, not the combined.
           sqrt_one_minus_M = sqrt(1.0 - Omega_M);
           xguess[index_guess] = pfzw->target_value[index_guess]*
           exp(2./3.*ba.Gamma_dcdm/ba.H0*
           atanh(sqrt_one_minus_M)/sqrt_one_minus_M);
           dxdy[index_guess] = 1.0;//exp(2./3.*ba.Gamma_dcdm/ba.H0*atanh(sqrt_one_minus_M)/sqrt_one_minus_M);
        */
        gamma = ba.Gamma_dcdm/ba.H0;
        if (gamma < 1)
          a_decay = 1.0;
        else
          a_decay = pow(1+(gamma*gamma-1.)/Omega_M,-1./3.);
        xguess[index_guess] = pfzw->target_value[index_guess]/ba.h/ba.h/a_decay;
        dxdy[index_guess] = 1./a_decay/ba.h/ba.h;

          //printf("x = Omega_ini_guess = %g, dxdy = %g\n",*xguess,*dxdy);
        break;
        // printf("omdcdmdr, x = Omega_scf_guess = %g, dxdy = %g\n",*xguess,*dxdy);
        case log10_axion_ac_phi2n:
          //we map log10_axion_ac_phi2n to V0
          fxc=pow(10.,ba.log10_fraction_axion_ac);
          axc=pow(10.,ba.log10_axion_ac);
          class_test(fxc==1,ba.error_message,"f_axion cannot be strictly 1");
          Omega_rad = 2.47310e-5*1.445;//hardcoded for simplicity; in any case this is an approximate guess for f(zc) and zc
          Omega_LCDM=(ba.Omega0_b+ba.Omega0_cdm)*pow(axc,-3)+Omega_rad*pow(axc,-4);
          Omega_tot_ac=Omega_LCDM/(1-fxc);
          H = ba.H0*pow(Omega_tot_ac,0.5);
          Vphi =3*fxc*H*H;//in CLASS, V is in unit of Mpl^2/Mpc^2. no extra factor Mpl^2.
          ratio = 3/fxc;//units of 1/Mpl^2
          phi_i=pow(ratio/(2*ba.n_axion*(2*ba.n_axion-1)),-0.5); //units of Mpl
          xguess[index_guess] = Vphi/pow(phi_i,2*ba.n_axion);
          dxdy[index_guess] = -3*fxc/pow(phi_i,2*ba.n_axion)*ba.H0*ba.H0*(3*(ba.Omega0_b+ba.Omega0_cdm)*pow(axc,-3)+4*Omega_rad*pow(axc,-4))/(1-fxc);//derivative w/r to log10 ac
          // dxdy[index_guess] =   xguess[index_guess];
          // printf("V0 %e dxdy[index_guess] %e %d\n", xguess[index_guess],dxdy[index_guess],index_guess);
          break;

      case log10_fraction_axion_ac_phi2n:

          //we map log10_fraction_axion_ac_phi2n to phi_i
          fxc=pow(10.,ba.log10_fraction_axion_ac);
          class_test(fxc==1,ba.error_message,"f_axion cannot be strictly 1");
          ratio = 3/fxc;//units of 1/Mpl^2
          phi_i=pow(ratio/(2*ba.n_axion*(2*ba.n_axion-1)),-0.5); //units of Mpl
          xguess[index_guess] = phi_i;
          dxdy[index_guess] = 0.5*phi_i;//derivative w/r to log10 fac
          // printf("phi_i %e dxdy[index_guess] %e fxc %e\n", phi_i,dxdy[index_guess],fxc);
          break;

      case fraction_axion_ac:
          /*OLD*/
          // phi_initial = ba.scf_parameters[0];
          //  // xguess[index_guess] = pfzw->target_value[index_guess];
           // if(ba.axion_ac>0.0){
           //   // printf("here bug\n");
           //   ac = ba.axion_ac;
           // }
           // else if(ba.m_scf>0.0){
           //   ac = pow(2.5*(1+ba.fraction_axion_ac)*(ba.Omega0_g+ba.Omega0_ur)*phi_initial*tan(phi_initial/2.)/(ba.n_axion*pow(1-cos(phi_initial),ba.n_axion)),0.25)/sqrt(ba.m_scf);
           // }
          //  Omega_tot_ac=(ba.Omega0_b+ba.Omega0_cdm)/pow(ac,3)+(ba.Omega0_g+ba.Omega0_ur)/pow(ac,4);
          //  xguess[index_guess] = 6*ba.fraction_axion_ac*Omega_tot_ac/((1-ba.fraction_axion_ac)*pow(1-cos(phi_initial),ba.n_axion));
          //  dxdy[index_guess] = 6*Omega_tot_ac/(pow(1-ba.fraction_axion_ac,2)*pow(1-cos(phi_initial),ba.n_axion));
          /*OLD*/

          /*NEW TLS */
          phi_initial = ba.scf_parameters[0];
          if(ba.log10_axion_ac>-30){
            axc=pow(10.,ba.log10_axion_ac);
          }
          else{
            axc = 0.0;
          }
          fxc=pow(10.,ba.log10_fraction_axion_ac);
          FF=0.8;

          Omega_r = ba.Omega0_g;
          if(ba.Omega0_ur > 0) Omega_r += ba.Omega0_ur;
          Omega_m = ba.Omega0_b;
          if(ba.Omega0_cdm > 0) Omega_m += ba.Omega0_cdm;
          if(ba.Omega0_idm > 0) Omega_m += ba.Omega0_idm;
          if(ba.Omega0_dcdm > 0) Omega_m += ba.Omega0_dcdm;

          a_eq = Omega_r /Omega_m;

          if(axc<a_eq){
              guess = 0.25*(3.*fxc*pow(1.-cos(phi_initial),ba.n_axion)*ba.n_axion/tan(phi_initial/2.))/((1.-FF)*phi_initial*(5.*pow(1.-cos(FF*phi_initial),ba.n_axion)+2.*(1.-FF)*ba.n_axion*phi_initial*pow(1.-cos(phi_initial),ba.n_axion)/tan(phi_initial/2.)));
          } else {
              guess = 2./3.*fxc*ba.n_axion*pow(1.-cos(phi_initial),ba.n_axion)/tan(phi_initial/2.)/((1.-FF)*phi_initial*(3.*(pow(1.-cos(FF*phi_initial),ba.n_axion))+(1.-FF)*ba.n_axion*phi_initial*pow(1.-cos(phi_initial),ba.n_axion)/tan(phi_initial/2.)));
          }
          xguess[index_guess] = log10(guess);
          dxdy[index_guess] = log10(guess);

           if(pfzw->input_verbose>10)printf("get guess: log10_fraction_axion_ac %e alpha_squared %e dxdy[index_guess] %e\n",ba.log10_fraction_axion_ac,xguess[index_guess],dxdy[index_guess]);

           break;

      case log10_axion_ac:
           /*OLD*/
           // phi_initial = ba.scf_parameters[0];
           // if(ba.fraction_axion_ac > 0.0){
           //   fac=ba.fraction_axion_ac;
           // }else{
           //
           //   fac=0.0;
           // }
           // if(ba.axion_ac<(ba.Omega0_g+ba.Omega0_ur)/(ba.Omega0_b+ba.Omega0_cdm)){
           //   p = 1./2;
           //   guess = pow(2.5*(1+fac)*(ba.Omega0_g+ba.Omega0_ur)*phi_initial*tan(phi_initial/2.)/(ba.n_axion*pow(1-cos(phi_initial),ba.n_axion)),0.25);
           // }else{
           //   p = 2./3;
           //   guess = pow(1.6875*(1+fac)*(ba.Omega0_cdm+ba.Omega0_b)*phi_initial*tan(phi_initial/2.)/(ba.n_axion*pow(1-cos(phi_initial),ba.n_axion)),0.333);
           // }
           /*OLD*/
              phi_initial = ba.scf_parameters[0];
              axc=pow(10.,ba.log10_axion_ac);
              if(ba.log10_fraction_axion_ac>-30){
                fxc=pow(10.,ba.log10_fraction_axion_ac);
              }
              else{
                fxc = 0;
              }
              FF=0.8;
              Omega_r = ba.Omega0_g;
              if(ba.Omega0_ur > 0) Omega_r += ba.Omega0_ur;
              Omega_m = ba.Omega0_b;
              if(ba.Omega0_cdm > 0) Omega_m += ba.Omega0_cdm;
              if(ba.Omega0_idm > 0) Omega_m += ba.Omega0_idm;
              if(ba.Omega0_dcdm > 0) Omega_m += ba.Omega0_dcdm;

              a_eq = Omega_r /Omega_m;
           if(axc<a_eq){
             p = 1./2;
             guess = 2.*sqrt(5.*(1.-FF)*(ba.Omega0_g+ba.Omega0_ur)*phi_initial*tan(phi_initial/2.)*pow(1.-cos(phi_initial),-ba.n_axion)/ba.n_axion);
             guess = pow(guess,-p)*axc;
           }else{
             p = 2./3;
             guess =
               3.*sqrt(1.5*(1.-FF)*phi_initial*(ba.Omega0_cdm+ba.Omega0_b)*pow(1.-cos(phi_initial),-ba.n_axion)*tan(phi_initial/2.)/ba.n_axion);
             guess = pow(guess,-p)*axc;
           }
           xguess[index_guess] = log10(guess/1.6);
           dxdy[index_guess] = log10(guess/1.6);
           // dxdy[index_guess] = 100;

          if(pfzw->input_verbose>10)printf("get guess: axion_ac %e power_of_mu %e dxdy[index_guess] %e Omega_m %e Omega_rad %e\n",axc,xguess[index_guess],dxdy[index_guess],(ba.Omega0_cdm+ba.Omega0_b),(ba.Omega0_g+ba.Omega0_ur));

           break;

      case Omega_scf_shoot_fa:
          // class_test()
          phi_initial = ba.scf_parameters[0]; // actually theta
          m_ax=ba.m_scf;
          Omega_ax=pfzw->target_value[index_guess];
          if(pfzw->input_verbose>10)printf("guess input: m_ax=%e, phi_ini (theta)=%e. Omega_ax=%e\n",m_ax, phi_initial,Omega_ax);

          guess = pow(Omega_ax*pow(phi_initial/0.5,2)*pow(m_ax/1e10,0.5),0.5); // f_ax^2
          // guess = pow(Omega_ax*pow(phi_initial/0.5,2)*pow(m_ax/1e10,0.5),0.5);

         xguess[index_guess] = log10(guess)-2;
          dxdy[index_guess] =  1;//- log10(pow(Omega_ax,0.5));

          // xguess[index_guess] = guess;
          // dxdy[index_guess] = guess*pow(Omega_ax,0.5);
          //  if(pfzw->input_verbose>15)printf("get guess: m_ax %e \n",m_ax);
           if(pfzw->input_verbose>15)printf("get guess: Omega_scf %e log10_f_axion %e dxdy[index_guess] %e\n",Omega_ax,xguess[index_guess],dxdy[index_guess]);

           break;

      case Omega_scf:
      // printf("in Omega_scf!! %d\n", ba.scf_tuning_index );
   /** - This guess is arbitrary, something nice using WKB should be implemented.
    *
    * - Version 2: use a fit: `xguess[index_guess] = 1.77835*pow(ba.Omega0_scf,-2./7.);
    * dxdy[index_guess] = -0.5081*pow(ba.Omega0_scf,-9./7.)`;
    *
    * - Version 3: use attractor solution */
    Omega_r = ba.Omega0_g;
    if(ba.Omega0_ur > 0) Omega_r += ba.Omega0_ur;
    Omega_m = ba.Omega0_b;
    if(ba.Omega0_cdm > 0) Omega_m += ba.Omega0_cdm;
    if(ba.Omega0_idm > 0) Omega_m += ba.Omega0_idm;
    if(ba.Omega0_dcdm > 0) Omega_m += ba.Omega0_dcdm;

        if (ba.scf_tuning_index == 0 && (ba.scf_potential == double_exp || ba.scf_potential == pol_times_exp) ){
          xguess[index_guess] = sqrt(3.0/ba.Omega0_scf);
          dxdy[index_guess] = -0.5*sqrt(3.0)*pow(ba.Omega0_scf,-1.5);
          // printf("index 0, x = Omega_scf_guess = %g, dxdy = %g\n",*xguess,*dxdy);

        }
        if (ba.scf_tuning_index == 1 && (ba.scf_potential == axionquad)){
          // if (ba.scf_parameters[0] <= 1e18) {
          // xguess[index_guess] = sqrt((6.0*ba.Omega0_scf)/pow(9*ba.Omega0_g,0.75)/pow(ba.scf_parameters[0],0.5));//ba.scf_parameters[0] is the ratio m/H0
           xguess[index_guess] = sqrt((6.0*ba.Omega0_scf)/pow(9*(Omega_r),0.75)/pow(ba.scf_parameters[0]*_eV_over_Mpc_/ba.H0,0.5));//ba.scf_parameters[0] is the ratio m/H0
          // xguess[index_guess] = sqrt((6.0*ba.Omega0_scf)/9*(ba.Omega0_b+ba.Omega0_cdm));//ba.scf_parameters[0] is the ratio m/H0
          // // xguess[index_guess] = 0.01*1e2*sqrt((6.0*ba.Omega0_scf*(pow(1.45e-42,0.5)))/((pow(ba.Omega0_g,0.75))*(pow((ba.scf_parameters[0]/1.5637e38),0.5))));
          // // xguess[index_guess] =1e-8;
          // dxdy[index_guess] =  2*xguess[index_guess]; //If this is negative, the field always move to positive values as x2 = k*f1*dxdy, even if it shouldn't
          // printf("index 0, x = %g, dxdy = %g\n",*xguess,*dxdy);
          // printf("Used Omega_scf = %e Omega_g = %e\n", ba.Omega0_scf, ba.Omega0_g);
          // }
          // else {
          dxdy[index_guess] =  10*xguess[index_guess]; //If this is negative, the field always move to positive values as x2 = k*f1*dxdy, even if it shouldn't

          // //xguess[index_guess] =1e-8;
          // dxdy[index_guess] = 0.1; //If this is negative, the field always move to positive values as x2 = k*f1*dxdy, even if it shouldn't
          // printf("index 0, x = %e, dxdy = %e ba.scf_parameters[0] %e\n",xguess[index_guess],dxdy[index_guess],ba.scf_parameters[0]);
          // printf("Used Omega_scf = %e Omega_g = %e\n", ba.Omega0_scf, ba.Omega0_g);
          // }

        }
        else if (ba.scf_tuning_index == 0 && (ba.scf_potential == axion) ){
          if(pfzw->input_verbose>15)printf("Guessing in scf_parameter[0]\n");
          // if(ba.scf_parameters[0]>1){
          //   xguess[index_guess] = _PI_*ba.scf_parameters[2];//set IC based on f_a.
          //   dxdy[index_guess] = 0.5*xguess[index_guess]; //If this is negative, the field always move to positive values as x2 = k*f1*dxdy, even if it shouldn't
          // }
          // else{
          // printf("here!!\n");
            // xguess[index_guess] = sqrt((6.0*ba.Omega0_scf)/((pow(9*(ba.Omega0_g+ba.Omega0_ur),0.75))*pow((ba.scf_parameters[1]),0.5)));
            if(ba.m_scf>1e6){ //should be updated with a better matching of m_scf and z_c
              xguess[index_guess] = sqrt((6.0*ba.Omega0_scf)/((pow(9*(Omega_r),0.75))*pow((ba.m_scf),0.5)));
              dxdy[index_guess] = xguess[index_guess]/ba.Omega0_scf ;
            }else{
              if(ba.n_axion==1){
                Omega_m += ba.Omega0_scf;
              }
              xguess[index_guess] = sqrt((6.0*ba.Omega0_scf)/(9*Omega_m)); //there should be a switch depending on the mass.
              dxdy[index_guess] = xguess[index_guess]/ba.Omega0_scf ;
            }
          // }
          // printf("index 0, x = %g, dxdy = %g\n",*xguess,*dxdy);
          // printf("Used Omega_scf = %e Omega_g = %e\n", ba.Omega0_scf, ba.Omega0_g);

        }
        else if (ba.scf_tuning_index == 2 && (ba.scf_potential == axion) ){
         //
         //  // class_test()
         // if(pfzw->input_verbose>10)printf("guess input: m_ax=%e, phi_ini (theta)=%e. Omega_ax=%e\n",ba.m_scf, ba.scf_parameters[0],pfzw->target_value[index_guess]);
         //
         // guess = pow(pfzw->target_value[index_guess]*pow(ba.scf_parameters[0]/0.5,2)*pow(ba.m_scf/1e10,0.5),0.5); // f_ax^2
         // // guess = pow(Omega_ax*pow(phi_initial/0.5,2)*pow(m_ax/1e10,0.5),0.5);
         //
         // xguess[index_guess] = log10(guess)-2;
         // dxdy[index_guess] =  - log10(pow(pfzw->target_value[index_guess],0.5));
         //
         // // xguess[index_guess] = guess;
         // // dxdy[index_guess] = guess*pow(Omega_ax,0.5);
         //  //if(pfzw->input_verbose>10)printf("get guess: m_ax %e \n",m_ax);
         //  if(pfzw->input_verbose>10)printf("get guess: Omega_scf %e log10_f_axion %e dxdy[index_guess] %e\n",pfzw->target_value[index_guess],xguess[index_guess],dxdy[index_guess]);


          // OLD
          xguess[index_guess] = 3*ba.Omega0_scf/(ba.m_scf*ba.m_scf*pow(1-cos(ba.scf_parameters[0]),ba.n_axion)); //set f_a^2 based on Om_scf, m_scf^2 and theta_i
          // xguess[index_guess] = ba.scf_parameters[ba.scf_tuning_index]; //set f_a^2 based on Om_scf, m_scf^2 and theta_i
          dxdy[index_guess] = 3 /(ba.m_scf*ba.m_scf*pow(1-cos(ba.scf_parameters[0]),ba.n_axion));
          // dxdy[index_guess] = xguess[index_guess]*0.1;
          // printf("index 0, x = %g, dxdy = %g\n",xguess[index_guess],dxdy[index_guess]);
        }
        else{
          /* Default: take the passed value as xguess and set dxdy to 1. */
          xguess[index_guess] = ba.scf_parameters[ba.scf_tuning_index];
          dxdy[index_guess] = 1.;
        // printf("x = Omega_scf_guess = %g, dxdy = %g\n",*xguess,*dxdy);

        }
        break;
        // printf("xguess = %g\n",xguess[index_guess]);


      case omega_ini_dcdm:
        Omega0_dcdmdr = 1./(ba.h*ba.h);
      // printf("om_ini, x = Omega_scf_guess = %g, dxdy = %g\n",*xguess,*dxdy);

      case Omega_ini_dcdm:
        /** - This works since correspondence is
            Omega_ini_dcdm -> Omega_dcdmdr and
            omega_ini_dcdm -> omega_dcdmdr */
        Omega0_dcdmdr *=pfzw->target_value[index_guess];

        Omega_M = ba.Omega0_cdm+ba.Omega0_idm+Omega0_dcdmdr+ba.Omega0_b;
        gamma = ba.Gamma_dcdm/ba.H0;
        if (gamma < 1)
          a_decay = 1.0;
        else
          a_decay = pow(1+(gamma*gamma-1.)/Omega_M,-1./3.);
        xguess[index_guess] = pfzw->target_value[index_guess]*a_decay;
        dxdy[index_guess] = a_decay;
        if (gamma > 100)
          dxdy[index_guess] *= gamma/100;


        //printf("x = Omega_ini_guess = %g, dxdy = %g\n",*xguess,*dxdy);
        break;
      case a_peak_eq:
        Omega_M = ba.Omega0_cdm+ba.Omega0_b;
        Omega_rad = ba.Omega0_g+ba.Omega0_ur;
        xguess[index_guess] = 0.94*Omega_rad/Omega_M;
        dxdy[index_guess] = 1.;
        //printf("Gave guess a_c_from_a_eq = %.2e", xguess[index_guess]);
        /* That is, currently, this is set up assuming you want the peak to match a_eq
        Our guess for a_c in that case, which is very close to a_peak is also a_eq */
        break;
      case sigma8:
        /* Assume linear relationship between A_s and sigma8 and fix coefficient
           according to vanilla LambdaCDM. Should be good enough... */
        xguess[index_guess] = 2.43e-9/0.87659*pfzw->target_value[index_guess];
        dxdy[index_guess] = 2.43e-9/0.87659;
        break;
=======
    case theta_s:
    case theta_s_100:
      xguess[index_guess] = 3.54*pow(pfzw->target_value[index_guess],2)-5.455*pfzw->target_value[index_guess]+2.548;
      dxdy[index_guess] = (7.08*pfzw->target_value[index_guess]-5.455);
      /** Update pb to reflect guess */
      ba.h = xguess[index_guess];
      ba.H0 = ba.h *  1.e5 / _c_;
      break;
    case Neff:
      for(index_ncdm=0;index_ncdm<ba.N_ncdm;++index_ncdm){
        N_nonur_guess += ba.deg_ncdm[index_ncdm]* 1.0132;
      }
      N_nonur_guess += ba.Omega0_idr/ba.Omega0_g/(7./8.)*pow(11./4.,(4./3.));
      xguess[index_guess] = pfzw->target_value[index_guess] - N_nonur_guess;
      dxdy[index_guess] = 1.;
      break;
    case Omega_dcdmdr:
      Omega_M = ba.Omega0_cdm+ba.Omega0_idm+ba.Omega0_dcdmdr+ba.Omega0_b;
      /* *
       * This formula is exact in a Matter + Lambda Universe, but only for Omega_dcdm,
       * not the combined.
       * sqrt_one_minus_M = sqrt(1.0 - Omega_M);
       * xguess[index_guess] = pfzw->target_value[index_guess]*
       *                       exp(2./3.*ba.Gamma_dcdm/ba.H0*
       *                       atanh(sqrt_one_minus_M)/sqrt_one_minus_M);
       * dxdy[index_guess] = 1.0;//exp(2./3.*ba.Gamma_dcdm/ba.H0*atanh(sqrt_one_minus_M)/sqrt_one_minus_M);
       * */
      gamma = ba.Gamma_dcdm/ba.H0;
      if (gamma < 1)
        a_decay = 1.0;
      else
        a_decay = pow(1+(gamma*gamma-1.)/Omega_M,-1./3.);
      xguess[index_guess] = pfzw->target_value[index_guess]/a_decay;
      dxdy[index_guess] = 1./a_decay;
      break;
    case omega_dcdmdr:
      Omega_M = ba.Omega0_cdm+ba.Omega0_idm+ba.Omega0_dcdmdr+ba.Omega0_b;
      gamma = ba.Gamma_dcdm/ba.H0;
      if (gamma < 1)
        a_decay = 1.0;
      else
        a_decay = pow(1+(gamma*gamma-1.)/Omega_M,-1./3.);
      xguess[index_guess] = pfzw->target_value[index_guess]/ba.h/ba.h/a_decay;
      dxdy[index_guess] = 1./a_decay/ba.h/ba.h;
      break;
    case Omega_scf:
      /* *
       * This guess is arbitrary, something nice using WKB should be implemented.
       * Version 2 uses a fit
       * xguess[index_guess] = 1.77835*pow(ba.Omega0_scf,-2./7.);
       * dxdy[index_guess] = -0.5081*pow(ba.Omega0_scf,-9./7.)`;
       * Version 3: use attractor solution
       * */
      if (ba.scf_tuning_index == 0){
        xguess[index_guess] = sqrt(3.0/ba.Omega0_scf);
        dxdy[index_guess] = -0.5*sqrt(3.0)*pow(ba.Omega0_scf,-1.5);
      }
      else{
        /* Default: take the passed value as xguess and set dxdy to 1. */
        xguess[index_guess] = ba.scf_parameters[ba.scf_tuning_index];
        dxdy[index_guess] = 1.;
      }
      break;
    case omega_ini_dcdm:
      Omega0_dcdmdr = 1./(ba.h*ba.h);
    case Omega_ini_dcdm:
      /* This works since correspondence is Omega_ini_dcdm -> Omega_dcdmdr and
         omega_ini_dcdm -> omega_dcdmdr */
      Omega0_dcdmdr *=pfzw->target_value[index_guess];
      Omega_M = ba.Omega0_cdm+ba.Omega0_idm+Omega0_dcdmdr+ba.Omega0_b;
      gamma = ba.Gamma_dcdm/ba.H0;
      if (gamma < 1)
        a_decay = 1.0;
      else
        a_decay = pow(1+(gamma*gamma-1.)/Omega_M,-1./3.);
      xguess[index_guess] = pfzw->target_value[index_guess]*a_decay;
      dxdy[index_guess] = a_decay;
      if (gamma > 100)
        dxdy[index_guess] *= gamma/100;
      break;

    case sigma8:
      /* Assume linear relationship between A_s and sigma8 and fix coefficient
         according to vanilla LambdaCDM. Should be good enough... */
      xguess[index_guess] = 2.43e-9/0.87659*pfzw->target_value[index_guess];
      dxdy[index_guess] = 2.43e-9/0.87659;
      break;
    case S8:
      /* Assume linear relationship between A_s and S8 and fix coefficient
         according to vanilla LambdaCDM. Should be good enough... */
      xguess[index_guess] = 2.43e-9/0.891*pfzw->target_value[index_guess];
      dxdy[index_guess] = 2.43e-9/0.891;
      break;
>>>>>>> 0ceb7a9a
    }
  }

  for (i=0; i<pfzw->fc.size; i++) {
    pfzw->fc.read[i] = _FALSE_;
  }

  /** - Deallocate everything allocated by input_read_parameters */
  background_free_input(&ba);
  thermodynamics_free_input(&th);
  perturbations_free_input(&pt);

  return _SUCCESS_;

}

/**
 * Related to 'shooting': when there is one or more targets, call
 * CLASS up to the highest needed computation stage, for a given set
 * of unknown parameters; obtain the corresponding target parameters;
 * and return the vector of each [target - targeted_value].
 *
 * @param unknown_parameter       Input: vector of unkownn parameters x
 * @param unknown_parameters_size Input: size of this vector
 * @param voidpfzw                Input: pointer to workspace containing targets, unkown parameters and other relevant information
 * @param output                  Output: vector of target parameters y
 * @param errmsg                  Input/Output: Error message
 * @return the error status
 */

int input_try_unknown_parameters(double * unknown_parameter,
                                 int unknown_parameters_size,
                                 void * voidpfzw,
                                 double * output,
                                 ErrorMsg errmsg){
  /** Summary */

  /** Define local variables */
  struct precision pr;        /* for precision parameters */
  struct background ba;       /* for cosmological background */
  struct thermodynamics th;           /* for thermodynamics */
  struct perturbations pt;         /* for source functions */
  struct transfer tr;        /* for transfer functions */
  struct primordial pm;       /* for primordial spectra */
  struct harmonic hr;          /* for output spectra */
  struct fourier fo;        /* for non-linear spectra */
  struct lensing le;          /* for lensed spectra */
  struct distortions sd;      /* for spectral distortions */
  struct output op;           /* for output files */

  int i;
  double rho_dcdm_today, rho_dr_today;
  struct fzerofun_workspace * pfzw;
  int input_verbose;
  int flag;
  int param;
  double ac;
  short compute_sigma8 = _FALSE_;

  /* Assume for now shooting did not fail */
  ba.shooting_failed = _FALSE_;

  pfzw = (struct fzerofun_workspace *) voidpfzw;
  /** Read input parameters */
  // This needs to be done with enough accuracy. A standard double has a relative
  // precision of around 1e-16, so 1e-20 should be good enough for the shooting
  for (i=0; i < unknown_parameters_size; i++) {
    class_sprintf(pfzw->fc.value[pfzw->unknown_parameters_index[i]],"%.20e",unknown_parameter[i]);
  }

  class_call(input_read_precisions(&(pfzw->fc),&pr,&ba,&th,&pt,&tr,&pm,&hr,&fo,&le,&sd,&op,
                                   errmsg),
             errmsg,
             errmsg);

  class_call(input_read_parameters(&(pfzw->fc),&pr,&ba,&th,&pt,&tr,&pm,&hr,&fo,&le,&sd,&op,
                                   errmsg),
             errmsg,
             errmsg);

  class_call(parser_read_int(&(pfzw->fc),"input_verbose",&param,&flag,errmsg),
             errmsg,
             errmsg);

  if (flag == _TRUE_)
    input_verbose = param;
  else
    input_verbose = 0;

  /** Optimise flags for sigma8 calculation.*/
  for (i=0; i < unknown_parameters_size; i++) {
    if (pfzw->target_name[i] == sigma8) {
      compute_sigma8 = _TRUE_;
    }
    if (pfzw->target_name[i] == S8) {
      compute_sigma8 = _TRUE_;
    }
  }

  /* Sigma8 depends on linear P(k), so no need to run anything except linear P(k) during shooting */
  if (compute_sigma8 == _TRUE_) {
    /* In June 2020 the k_max_for_pk was increased for higher precision,
       and in February 2022 the value was converted into a set of two precision parameters */
    pt.k_max_for_pk=
      MIN(MAX(pr.k_max_for_pk_sigma8_min, pt.k_max_for_pk),
          pr.k_max_for_pk_sigma8_max);
    pt.has_pk_matter=_TRUE_;
    pt.has_perturbations = _TRUE_;
    pt.has_cl_cmb_temperature = _FALSE_;
    pt.has_cls = _FALSE_;
    pt.has_cl_cmb_polarization = _FALSE_;
    pt.has_cl_cmb_lensing_potential = _FALSE_;
    pt.has_cl_number_count = _FALSE_;
    pt.has_cl_lensing_potential=_FALSE_;
    pt.has_density_transfers=_FALSE_;
    pt.has_velocity_transfers=_FALSE_;
    fo.has_pk_eq=_FALSE_;
    fo.method=nl_none;
  }

  /** Shoot forward into class up to required stage */
  if (pfzw->required_computation_stage >= cs_background){
    if (input_verbose>2)
      printf("Stage 1: background\n");
    ba.background_verbose = 0;
    class_call_except(background_init(&pr,&ba), ba.error_message, errmsg, background_free_input(&ba);thermodynamics_free_input(&th);perturbations_free_input(&pt););
  }

  if (pfzw->required_computation_stage >= cs_thermodynamics){
    if (input_verbose>2)
      printf("Stage 2: thermodynamics\n");
    pr.thermo_Nz_lin = 10000;
    pr.thermo_Nz_log = 500;
    th.thermodynamics_verbose = 0;
    th.hyrec_verbose = 0;
    class_call_except(thermodynamics_init(&pr,&ba,&th), th.error_message, errmsg, background_free(&ba);thermodynamics_free_input(&th);perturbations_free_input(&pt););
  }

  if (pfzw->required_computation_stage >= cs_perturbations){
    if (input_verbose>2)
      printf("Stage 3: perturbations\n");
    pt.perturbations_verbose = 0;
    class_call_except(perturbations_init(&pr,&ba,&th,&pt), pt.error_message, errmsg, thermodynamics_free(&th);background_free(&ba);perturbations_free_input(&pt););
  }

  if (pfzw->required_computation_stage >= cs_primordial){
    if (input_verbose>2)
      printf("Stage 4: primordial\n");
    pm.primordial_verbose = 0;
    class_call_except(primordial_init(&pr,&pt,&pm), pm.error_message, errmsg, perturbations_free(&pt);thermodynamics_free(&th);background_free(&ba));
  }

  if (pfzw->required_computation_stage >= cs_nonlinear){
    if (input_verbose>2)
      printf("Stage 5: nonlinear\n");
    fo.fourier_verbose = 0;
    class_call_except(fourier_init(&pr,&ba,&th,&pt,&pm,&fo), fo.error_message, errmsg, primordial_free(&pm);perturbations_free(&pt);thermodynamics_free(&th);background_free(&ba));
  }

  if (pfzw->required_computation_stage >= cs_transfer){
    if (input_verbose>2)
      printf("Stage 6: transfer\n");
    tr.transfer_verbose = 0;
    class_call_except(transfer_init(&pr,&ba,&th,&pt,&fo,&tr), tr.error_message, errmsg, fourier_free(&fo);primordial_free(&pm);perturbations_free(&pt);thermodynamics_free(&th);background_free(&ba));
  }

  if (pfzw->required_computation_stage >= cs_spectra){
    if (input_verbose>2)
      printf("Stage 7: spectra\n");
    hr.harmonic_verbose = 0;
    class_call_except(harmonic_init(&pr,&ba,&pt,&pm,&fo,&tr,&hr),hr.error_message, errmsg, transfer_free(&tr);fourier_free(&fo);primordial_free(&pm);perturbations_free(&pt);thermodynamics_free(&th);background_free(&ba));
  }

  /** Get the corresponding shoot variable and put into output */
  for (i=0; i < pfzw->target_size; i++) {
    switch (pfzw->target_name[i]) {
<<<<<<< HEAD
      case theta_s:
        output[i] = 100.*th.rs_rec/th.ra_rec-pfzw->target_value[i];
        if(input_verbose>10)printf(" pfzw->target_value[i] %e output[i] %e\n", pfzw->target_value[i],100.*th.rs_rec/th.ra_rec);
        break;
      case Omega_dcdmdr:
        rho_dcdm_today = ba.background_table[(ba.bt_size-1)*ba.bg_size+ba.index_bg_rho_dcdm];
        if (ba.has_dr == _TRUE_)
          rho_dr_today = ba.background_table[(ba.bt_size-1)*ba.bg_size+ba.index_bg_rho_dr];
        else
          rho_dr_today = 0.;
        output[i] = (rho_dcdm_today+rho_dr_today)/(ba.H0*ba.H0)-pfzw->target_value[i];
        break;
      case omega_dcdmdr:
        rho_dcdm_today = ba.background_table[(ba.bt_size-1)*ba.bg_size+ba.index_bg_rho_dcdm];
        if (ba.has_dr == _TRUE_)
          rho_dr_today = ba.background_table[(ba.bt_size-1)*ba.bg_size+ba.index_bg_rho_dr];
        else
          rho_dr_today = 0.;
        output[i] = (rho_dcdm_today+rho_dr_today)/(ba.H0*ba.H0)-pfzw->target_value[i]/ba.h/ba.h;
        break;
      case fraction_axion_ac: // TLS where to print out log10_fraction_axion_ac and axion_ac
        // output[i] = log10(ba.f_ede)-pfzw->target_value[i];
        output[i] = ba.f_ede-pfzw->target_value[i];
        if(input_verbose>10)printf("ba.f_ede %e  pfzw->target_value[i] %e output[i] %e\n", ba.f_ede,pfzw->target_value[i],output[i]);
        break;
      case log10_axion_ac:
        ac = 1./(pow(10,ba.log10_z_c)+1);
        output[i] = log10(ac)-pfzw->target_value[i];
         if(input_verbose>10)printf("ac %e  pfzw->target_value[i] %e output[i] %e\n", log10(ac),pfzw->target_value[i],output[i]);
        break;
      case log10_fraction_axion_ac_phi2n: // TLS where to print out log10_fraction_axion_ac and axion_ac
        output[i] = log10(ba.f_ede)-pfzw->target_value[i];
         // printf("ba.f_ede %e  pfzw->target_value[i] %e output[i] %e\n", log10(ba.f_ede),pfzw->target_value[i],output[i]);
        break;
      case Omega_scf_shoot_fa:
         output[i] = ba.background_table[(ba.bt_size-1)*ba.bg_size+ba.index_bg_rho_scf]/(ba.H0*ba.H0)
          -ba.Omega0_scf;
        pfzw->target_value[i] = ba.Omega0_scf;
        if(input_verbose>10){
            printf("Shooting in f_a for Omega_ax \n");
            printf("f_axion: %e\n", ba.f_axion);
            printf("rho_ax / rho_crit: %e\n",ba.background_table[(ba.bt_size-1)*ba.bg_size+ba.index_bg_rho_scf]/(ba.H0*ba.H0));
            printf("distance away from target: %e\n", ba.background_table[(ba.bt_size-1)*ba.bg_size+ba.index_bg_rho_scf]/(ba.H0*ba.H0) - ba.Omega0_scf);
          }
        break;
      case log10_axion_ac_phi2n:
        ac = 1./(pow(10,ba.log10_z_c)+1);
        output[i] = log10(ac)-pfzw->target_value[i];
         // printf("ac %e  pfzw->target_value[i] %e output[i] %e\n", log10(ac),pfzw->target_value[i],output[i]);
        break;

      case Omega_scf:
        /** - In case scalar field is used to fill, pba->Omega0_scf is not equal to pfzw->target_value[i].*/
      /*cjcomment is this the value of energy density used for matching in shooting? */
      /*COComment This must be updated to use value of rho from fluid equation */
        output[i] = ba.background_table[(ba.bt_size-1)*ba.bg_size+ba.index_bg_rho_scf]/(ba.H0*ba.H0)
          -ba.Omega0_scf;
        pfzw->target_value[i] = ba.Omega0_scf;
          // printf("output[i] for scalar field %e \n", output[i]);
          // COComment Old print statements for scalar field, not relevant now using fluid equations as phi no longer evolves to end
          // printf("Made up of minus : %e \n", -ba.Omega0_scf);
          // printf("background table [] %e where bt_size = %e, bg_size = %e and index_bg_rho_scf = %e \n", ba.background_table[(ba.bt_size-1)*ba.bg_size+ba.index_bg_rho_scf],ba.bt_size,ba.bg_size,ba.index_bg_rho_scf);
          // printf("backgroundtable[] / H0^2 = %e \n ", ba.background_table[(ba.bt_size-1)*ba.bg_size+ba.index_bg_rho_scf]/(ba.H0*ba.H0));
          if(input_verbose>10){
            printf("Where does the code end up? \n");
            printf("rho_ax / rho_crit: %e\n",ba.background_table[(ba.bt_size-1)*ba.bg_size+ba.index_bg_rho_scf]/(ba.H0*ba.H0));
            printf("distance away from target: %e\n", ba.background_table[(ba.bt_size-1)*ba.bg_size+ba.index_bg_rho_scf]/(ba.H0*ba.H0) - ba.Omega0_scf);
          }
          // printf("phi: %e\n", ba.background_table[(ba.bt_size-1)*ba.bg_size+ba.index_bg_phi_scf]);
          // printf("phidot: %e\n", ba.background_table[(ba.bt_size-1)*ba.bg_size+ba.index_bg_phi_prime_scf]);
          // printf("K.E (not divided by a, as a=1?): %e\n", ba.background_table[(ba.bt_size-1)*ba.bg_size+ba.index_bg_phi_prime_scf]*ba.background_table[(ba.bt_size-1)*ba.bg_size+ba.index_bg_phi_prime_scf]/2);
          // printf("potential: %e\n",ba.background_table[(ba.bt_size-1)*ba.bg_size+ba.index_bg_V_scf]);


        break;
      case Omega_ini_dcdm:
      case omega_ini_dcdm:
        rho_dcdm_today = ba.background_table[(ba.bt_size-1)*ba.bg_size+ba.index_bg_rho_dcdm];

        if (ba.has_dr == _TRUE_)
          rho_dr_today = ba.background_table[(ba.bt_size-1)*ba.bg_size+ba.index_bg_rho_dr];
        else
          rho_dr_today = 0.;
        output[i] = -(rho_dcdm_today+rho_dr_today)/(ba.H0*ba.H0)+ba.Omega0_dcdmdr;
        break;
      case a_peak_eq:
        output[i] = ba.a_peak-ba.a_eq;
        if(input_verbose>2) printf("a_peak from bg = %e \t a_peak - a_eq = %e\n", ba.a_peak, output[i]);
        break;
      case sigma8:
        output[i] = fo.sigma8[fo.index_pk_m];
        break;
=======
    case theta_s:
    case theta_s_100:
      output[i] = 100.*th.rs_rec/th.ra_rec-pfzw->target_value[i];
      break;
    case Neff:
      output[i] = ba.Neff-pfzw->target_value[i];
      break;
    case Omega_dcdmdr:
      rho_dcdm_today = ba.background_table[(ba.bt_size-1)*ba.bg_size+ba.index_bg_rho_dcdm];
      if (ba.has_dr == _TRUE_)
        rho_dr_today = ba.background_table[(ba.bt_size-1)*ba.bg_size+ba.index_bg_rho_dr];
      else
        rho_dr_today = 0.;
      output[i] = (rho_dcdm_today+rho_dr_today)/(ba.H0*ba.H0)-pfzw->target_value[i];
      break;
    case omega_dcdmdr:
      rho_dcdm_today = ba.background_table[(ba.bt_size-1)*ba.bg_size+ba.index_bg_rho_dcdm];
      if (ba.has_dr == _TRUE_)
        rho_dr_today = ba.background_table[(ba.bt_size-1)*ba.bg_size+ba.index_bg_rho_dr];
      else
        rho_dr_today = 0.;
      output[i] = (rho_dcdm_today+rho_dr_today)/(ba.H0*ba.H0)-pfzw->target_value[i]/ba.h/ba.h;
      break;
    case Omega_scf:
      /** In case scalar field is used to fill, pba->Omega0_scf is not equal to pfzw->target_value[i].*/
      output[i] = ba.background_table[(ba.bt_size-1)*ba.bg_size+ba.index_bg_rho_scf]/(ba.H0*ba.H0)-ba.Omega0_scf;
      break;
    case Omega_ini_dcdm:
    case omega_ini_dcdm:
      rho_dcdm_today = ba.background_table[(ba.bt_size-1)*ba.bg_size+ba.index_bg_rho_dcdm];
      if (ba.has_dr == _TRUE_)
        rho_dr_today = ba.background_table[(ba.bt_size-1)*ba.bg_size+ba.index_bg_rho_dr];
      else
        rho_dr_today = 0.;
      output[i] = -(rho_dcdm_today+rho_dr_today)/(ba.H0*ba.H0)+ba.Omega0_dcdmdr;
      break;
    case sigma8:
      output[i] = fo.sigma8[fo.index_pk_m];
      break;
    case S8:
      output[i] = fo.sigma8[fo.index_pk_m]*sqrt(ba.Omega0_m/0.3);
      break;
>>>>>>> 0ceb7a9a
    }
  }

  /** Free structures */
  if (pfzw->required_computation_stage >= cs_spectra){
    class_call(harmonic_free(&hr), hr.error_message, errmsg);
  }
  if (pfzw->required_computation_stage >= cs_transfer){
    class_call(transfer_free(&tr), tr.error_message, errmsg);
  }
  if (pfzw->required_computation_stage >= cs_nonlinear){
    class_call(fourier_free(&fo), fo.error_message, errmsg);
  }
  if (pfzw->required_computation_stage >= cs_primordial){
    class_call(primordial_free(&pm), pm.error_message, errmsg);
  }
  if (pfzw->required_computation_stage >= cs_perturbations){
    class_call(perturbations_free(&pt), pt.error_message, errmsg);
  }
  if (pfzw->required_computation_stage >= cs_thermodynamics){
    class_call(thermodynamics_free(&th), th.error_message, errmsg);
  }
  if (pfzw->required_computation_stage >= cs_background){
    class_call(background_free(&ba), ba.error_message, errmsg);
  }

  /** Set filecontent to unread */
  for (i=0; i<pfzw->fc.size; i++) {
    pfzw->fc.read[i] = _FALSE_;
  }

  /** Free pointers allocated on input if neccessary */
  if (pfzw->required_computation_stage < cs_perturbations) {
    /** Some pointers in ppt may not be allocated if has_perturbations is _FALSE_, but this is handled in perturbations_free_input as neccessary. */
    perturbations_free_input(&pt);
  }
  if (pfzw->required_computation_stage < cs_thermodynamics) {
    thermodynamics_free_input(&th);
  }
  if (pfzw->required_computation_stage < cs_background) {
    background_free_input(&ba);
  }
  return _SUCCESS_;

}

/**
 * Initialize the precision parameter structure.
 *
 * All precision parameters used in the other modules are listed here
 * and assigned here a default value.
 *
 * @param pfc     Input: pointer to local structure
 * @param ppr     Input: pointer to precision structure
 * @param pba     Input: pointer to background structure
 * @param pth     Input: pointer to thermodynamics structure
 * @param ppt     Input: pointer to perturbations structure
 * @param ptr     Input: pointer to transfer structure
 * @param ppm     Input: pointer to primordial structure
 * @param phr     Input: pointer to harmonic structure
 * @param pfo     Input: pointer to non-linear structure
 * @param ple     Input: pointer to lensing structure
 * @param pop     Input: pointer to output structure
 * @param psd     Input: pointer to distorsion structure
 * @param errmsg  Input: Error message
 * @return the error status
 */

int input_read_precisions(struct file_content * pfc,
                          struct precision * ppr,
                          struct background *pba,
                          struct thermodynamics *pth,
                          struct perturbations *ppt,
                          struct transfer *ptr,
                          struct primordial *ppm,
                          struct harmonic *phr,
                          struct fourier * pfo,
                          struct lensing *ple,
                          struct distortions *psd,
                          struct output *pop,
                          ErrorMsg errmsg){

  /** Summary: */

  /** - Define local variables */

  /** - Automatic estimate of machine precision */
  ppr->smallest_allowed_variation = DBL_EPSILON;

  class_test(ppr->smallest_allowed_variation < 0,
             ppr->error_message,
             "smallest_allowed_variation = %e < 0",
             ppr->smallest_allowed_variation);

  /* Assign the default precision settings (these very concise lines
     assign all precision parameters thanks to the macros defined in
     macros_precision.h) */
#define __ASSIGN_DEFAULT_PRECISION__
#include "precisions.h"
#undef __ASSIGN_DEFAULT_PRECISION__

  /** Read all precision parameters from input (these very concise
      lines parse all precision parameters thanks to the macros
      defined in macros_precision.h) */
#define __PARSE_PRECISION_PARAMETER__
#include "precisions.h"
#undef __PARSE_PRECISION_PARAMETER__

  return _SUCCESS_;

}


/**
 * If entries are passed in file_content structure, carefully read and
 * interpret each of them, and tune the relevant input parameters
 * accordingly
 *
 * @param pfc     Input: pointer to local structure
 * @param ppr     Input: pointer to precision structure
 * @param pba     Input: pointer to background structure
 * @param pth     Input: pointer to thermodynamics structure
 * @param ppt     Input: pointer to perturbation structure
 * @param ptr     Input: pointer to transfer structure
 * @param ppm     Input: pointer to primordial structure
 * @param phr     Input: pointer to harmonic structure
 * @param pfo     Input: pointer to fourier structure
 * @param ple     Input: pointer to lensing structure
 * @param psd     Input: pointer to distorsion structure
 * @param pop     Input: pointer to output structure
 * @param errmsg  Input: Error message
 * @return the error status
 */

int input_read_parameters(struct file_content * pfc,
                          struct precision * ppr,
                          struct background *pba,
                          struct thermodynamics *pth,
                          struct perturbations *ppt,
                          struct transfer *ptr,
                          struct primordial *ppm,
                          struct harmonic *phr,
                          struct fourier * pfo,
                          struct lensing *ple,
                          struct distortions *psd,
                          struct output *pop,
                          ErrorMsg errmsg){

  /** Summary: */

  /** Define local variables */
  int input_verbose=0;

  /** Set all input parameters to default values */
  class_call(input_default_params(pba,pth,ppt,ptr,ppm,phr,pfo,ple,psd,pop),
             errmsg,
             errmsg);

  /** Read verbose for input structure */
  class_read_int("input_verbose",input_verbose);

  /**
   * Read the general parameters of the
   *  background, thermodynamics, and perturbation structures
   * This function is exclusively for those parameters, NOT
   *  related to any physical species
   * */
  class_call(input_read_parameters_general(pfc,pba,pth,ppt,pfo,psd,
                                           errmsg),
             errmsg,
             errmsg);

  /** Read the parameters for each physical species (has to be called after the general read) */
  class_call(input_read_parameters_species(pfc,ppr,pba,pth,ppt,
                                           input_verbose,
                                           errmsg),
             errmsg,
             errmsg);

  /** Read parameters for exotic energy injection quantities */
  class_call(input_read_parameters_injection(pfc,ppr,pth,
                                             errmsg),
             errmsg,
             errmsg);

  /** Read parameters for nonlinear quantities */
  class_call(input_read_parameters_nonlinear(pfc,ppr,pba,pth,ppt,pfo,
                                             input_verbose,
                                             errmsg),
             errmsg,
             errmsg);

  /** Read parameters for primordial quantities */
  class_call(input_read_parameters_primordial(pfc,ppt,ppm,
                                              errmsg),
             errmsg,
             errmsg);

  /** Read parameters for spectra quantities */
  class_call(input_read_parameters_spectra(pfc,ppr,pba,ppm,ppt,ptr,phr,pop,
                                           errmsg),
             errmsg,
             errmsg);

  /** Read parameters for lensing quantities */
  class_call(input_read_parameters_lensing(pfc,ppr,ppt,ptr,ple,
                                           errmsg),
             errmsg,
             errmsg);

  /** Read parameters for distortions quantities */
  class_call(input_read_parameters_distortions(pfc,ppr,psd,
                                               errmsg),
             errmsg,
             errmsg);

  /** Read obsolete parameters */
  class_call(input_read_parameters_additional(pfc,ppr,pba,pth,
                                              errmsg),
             errmsg,
             errmsg);

  /** Read parameters for output quantities */
  class_call(input_read_parameters_output(pfc,pba,pth,ppt,ptr,ppm,phr,pfo,ple,psd,pop,
                                          errmsg),
             errmsg,
             errmsg);

  return _SUCCESS_;

}


/**
 * Read general parameters related to class, including
 *   - background, thermo, and perturbation quantities NOT associated to
 *     any particular species
 *   - calculationary quantities like the gauge/recombination code
 *   - output options
 *
 * @param pfc     Input: pointer to local structure
 * @param pba     Input: pointer to background structure
 * @param pth     Input: pointer to thermodynamics structure
 * @param ppt     Input: pointer to perturbation structure
 * @param pfo     Input: pointer to fourier structure
 * @param psd     Input: pointer to distorsion structure
 * @param errmsg  Input: Error message
 * @return the error status
 */

int input_read_parameters_general(struct file_content * pfc,
                                  struct background * pba,
                                  struct thermodynamics * pth,
                                  struct perturbations * ppt,
                                  struct fourier * pfo,
                                  struct distortions * psd,
                                  ErrorMsg errmsg){

  /** Summary: */

  /** - Define local variables */
  int flag1,flag2;
  double param1,param2;
  char string1[_ARGUMENT_LENGTH_MAX_];
  char * options_output[33] =  {"tCl","pCl","lCl","nCl","dCl","sCl","mPk","mTk","dTk","vTk","sd",
                                "TCl","PCl","LCl","NCl","DCl","SCl","MPk","MTk","DTk","VTk","Sd",
                                "TCL","PCL","LCL","NCL","DCL","SCL","MPK","MTK","DTK","VTK","SD"};
  char * options_temp_contributions[10] = {"tsw","eisw","lisw","dop","pol","TSW","EISW","LISW","Dop","Pol"};
  char * options_number_count[8] = {"density","dens","rsd","RSD","lensing","lens","gr","GR"};
  char * options_modes[6] = {"s","v","t","S","V","T"};
  char * options_ics[10] = {"ad","bi","cdi","nid","niv","AD","BI","CDI","NID","NIV"};

  /* Set local default values */
  ppt->has_perturbations = _FALSE_;
  ppt->has_cls = _FALSE_;
  psd->has_distortions = _FALSE_;

  /** 1) List of output spectra requested */
  /* Read */
  class_call(parser_read_string(pfc,"output",&string1,&flag1,errmsg),
             errmsg,
             errmsg);
  /* Complete set of parameters */
  if (flag1 == _TRUE_) {
    if ((strstr(string1,"tCl") != NULL) || (strstr(string1,"TCl") != NULL) || (strstr(string1,"TCL") != NULL)) {
      ppt->has_cl_cmb_temperature = _TRUE_;
      ppt->has_perturbations = _TRUE_;
      ppt->has_cls = _TRUE_;
    }
    if ((strstr(string1,"pCl") != NULL) || (strstr(string1,"PCl") != NULL) || (strstr(string1,"PCL") != NULL)) {
      ppt->has_cl_cmb_polarization = _TRUE_;
      ppt->has_perturbations = _TRUE_;
      ppt->has_cls = _TRUE_;
    }
    if ((strstr(string1,"lCl") != NULL) || (strstr(string1,"LCl") != NULL) || (strstr(string1,"LCL") != NULL)) {
      ppt->has_cl_cmb_lensing_potential = _TRUE_;
      ppt->has_perturbations = _TRUE_;
      ppt->has_cls = _TRUE_;



    }
    if ((strstr(string1,"nCl") != NULL) || (strstr(string1,"NCl") != NULL) || (strstr(string1,"NCL") != NULL) ||
        (strstr(string1,"dCl") != NULL) || (strstr(string1,"DCl") != NULL) || (strstr(string1,"DCL") != NULL)) {
      ppt->has_cl_number_count = _TRUE_;
      ppt->has_perturbations = _TRUE_;
      ppt->has_cls = _TRUE_;
    }
    if ((strstr(string1,"sCl") != NULL) || (strstr(string1,"SCl") != NULL) || (strstr(string1,"SCL") != NULL)) {
      ppt->has_cl_lensing_potential=_TRUE_;
      ppt->has_perturbations = _TRUE_;
      ppt->has_cls = _TRUE_;
    }
    if ((strstr(string1,"mPk") != NULL) || (strstr(string1,"MPk") != NULL) || (strstr(string1,"MPK") != NULL)) {
      ppt->has_pk_matter=_TRUE_;
      ppt->has_perturbations = _TRUE_;
    }
    if ((strstr(string1,"mTk") != NULL) || (strstr(string1,"MTk") != NULL) || (strstr(string1,"MTK") != NULL) ||
        (strstr(string1,"dTk") != NULL) || (strstr(string1,"DTk") != NULL) || (strstr(string1,"DTK") != NULL)) {
      ppt->has_density_transfers=_TRUE_;
      ppt->has_perturbations = _TRUE_;
    }
    if ((strstr(string1,"vTk") != NULL) || (strstr(string1,"VTk") != NULL) || (strstr(string1,"VTK") != NULL)) {
      ppt->has_velocity_transfers=_TRUE_;
      ppt->has_perturbations = _TRUE_;
    }
    if ((strstr(string1,"Sd") != NULL) || (strstr(string1,"sd") != NULL) || (strstr(string1,"SD") != NULL)) {
      ppt->has_perturbations = _TRUE_;
      psd->has_distortions=_TRUE_;
      pth->compute_damping_scale=_TRUE_;
    }

    /* Test */
    class_call(parser_check_options(string1, options_output, 33, &flag1),
               errmsg,
               errmsg);
    class_test(flag1==_FALSE_,
               errmsg, "The options for output are {'tCl','pCl','lCl','nCl','dCl','sCl','mPk','mTk','dTk','vTk','Sd'}, you entered '%s'",string1);
  }

  /** 1.a) Terms contributing to the temperature spectrum */
  if (ppt->has_cl_cmb_temperature == _TRUE_) {
    /* Read */
    class_call(parser_read_string(pfc,"temperature_contributions",&string1,&flag1,errmsg),
               errmsg,
               errmsg);
    /* Compatibility code BEGIN */
    if (flag1 == _FALSE_){
      class_call(parser_read_string(pfc,"temperature contributions",&string1,&flag1,errmsg),
                 errmsg,
                 errmsg);
    }
    /* Compatibility code END */
    /* Complete set of parameters */
    if (flag1 == _TRUE_){
      ppt->switch_sw = 0;
      ppt->switch_eisw = 0;
      ppt->switch_lisw = 0;
      ppt->switch_dop = 0;
      ppt->switch_pol = 0;
      if ((strstr(string1,"tsw") != NULL) || (strstr(string1,"TSW") != NULL)){
        ppt->switch_sw = 1;
      }
      if ((strstr(string1,"eisw") != NULL) || (strstr(string1,"EISW") != NULL)){
        ppt->switch_eisw = 1;
      }
      if ((strstr(string1,"lisw") != NULL) || (strstr(string1,"LISW") != NULL)){
        ppt->switch_lisw = 1;
      }
      if ((strstr(string1,"dop") != NULL) || (strstr(string1,"Dop") != NULL)){
        ppt->switch_dop = 1;
      }
      if ((strstr(string1,"pol") != NULL) || (strstr(string1,"Pol") != NULL)){
        ppt->switch_pol = 1;
      }
      /* Test */
      class_call(parser_check_options(string1, options_temp_contributions, 10, &flag1),
                 errmsg,
                 errmsg);
      class_test(flag1==_FALSE_,
                 errmsg, "The options for 'temperature_contributions' are {'tsw','eisw','lisw','dop','pol'}, you entered '%s'",string1);
      class_test((ppt->switch_sw == 0) && (ppt->switch_eisw == 0) && (ppt->switch_lisw == 0) && (ppt->switch_dop == 0) && (ppt->switch_pol == 0),
                 errmsg,
                 "You specified 'temperature_contributions' as '%s'. It has to contain some of {'tsw','eisw','lisw','dop','pol'}.",string1);

      /** 1.a.1) Split value of redshift z at which the isw is considered as late or early */
      /* Read */
      class_read_double("early/late isw redshift",ppt->eisw_lisw_split_z); //Deprecated parameter
      class_read_double("early_late_isw_redshift",ppt->eisw_lisw_split_z);
    }
  }

  /** 1.b) Obsevable number count fluctuation spectrum */
  if (ppt->has_cl_number_count == _TRUE_){
    /* Read */
    class_call(parser_read_string(pfc,"number_count_contributions",&string1,&flag1,errmsg),
               errmsg,
               errmsg);
    /* Compatibility code BEGIN */
    if (flag1 == _FALSE_){
      class_call(parser_read_string(pfc,"number count contributions",&string1,&flag1,errmsg),
                 errmsg,
                 errmsg);
    }
    /* Compatibility code END */
    /* Complete set of parameters */
    if (flag1 == _TRUE_) {
      if (strstr(string1,"density") != NULL || strstr(string1,"dens") != NULL){
        ppt->has_nc_density = _TRUE_;
      }
      if (strstr(string1,"rsd") != NULL || strstr(string1,"RSD") != NULL){
        ppt->has_nc_rsd = _TRUE_;
      }
      if (strstr(string1,"lensing") != NULL || strstr(string1,"lens") != NULL){
        ppt->has_nc_lens = _TRUE_;
      }
      if (strstr(string1,"gr") != NULL || strstr(string1,"GR") != NULL){
        ppt->has_nc_gr = _TRUE_;
      }
      /* Test */
      class_call(parser_check_options(string1, options_number_count, 8, &flag1),
                 errmsg,
                 errmsg);
      class_test(flag1==_FALSE_,
                 errmsg, "The options for 'number_count_contributions' are {'density','rsd','lensing','gr'}, you entered '%s'",string1);
      class_test((ppt->has_nc_density == _FALSE_) && (ppt->has_nc_rsd == _FALSE_) && (ppt->has_nc_lens == _FALSE_) && (ppt->has_nc_gr == _FALSE_),
                 errmsg,
                 "You specified 'number_count_contributions' as '%s'. It has to contain some of {'density','rsd','lensing','gr'}.",string1);
    }
    else {
      /* Set default value */
      ppt->has_nc_density = _TRUE_;
    }
  }

  /** 1.c) Transfer function of additional metric fluctuations */
  if (ppt->has_density_transfers == _TRUE_) {
    /* Read */
    class_read_flag_or_deprecated("extra_metric_transfer_functions","extra metric transfer functions",ppt->has_metricpotential_transfers);
  }

  if (ppt->has_perturbations == _TRUE_) {

    /** 2) Perturbed recombination */
    /* Read */
    class_read_flag_or_deprecated("perturbed_recombination","perturbed recombination",ppt->has_perturbed_recombination);

    /** 3) Modes */
    /* Read */
    class_call(parser_read_string(pfc,"modes",&string1,&flag1,errmsg),
               errmsg,
               errmsg);
    /* Complete set of parameters */
    if (flag1 == _TRUE_) {
      /* if no modes are specified, the default is has_scalars=_TRUE_;
         but if they are specified we should reset has_scalars to _FALSE_ before reading */
      ppt->has_scalars=_FALSE_;
      if ((strstr(string1,"s") != NULL) || (strstr(string1,"S") != NULL)){
        ppt->has_scalars=_TRUE_;
      }
      if ((strstr(string1,"v") != NULL) || (strstr(string1,"V") != NULL)){
        ppt->has_vectors=_TRUE_;
      }
      if ((strstr(string1,"t") != NULL) || (strstr(string1,"T") != NULL)){
        ppt->has_tensors=_TRUE_;
      }
      /* Test */
      class_call(parser_check_options(string1, options_modes, 6, &flag1),
                 errmsg,
                 errmsg);
      class_test(flag1==_FALSE_,
                 errmsg, "The options for 'modes' are {'s','v','t'}, you entered '%s'",string1);
      class_test(class_none_of_three(ppt->has_scalars,ppt->has_vectors,ppt->has_tensors),
                 errmsg,
                 "You specified 'modes' as '%s'. It has to contain some of {'s','v','t'}.",string1);
    }
    /* Test */
    if (ppt->has_vectors == _TRUE_){
      class_test((ppt->has_cl_cmb_temperature == _FALSE_) && (ppt->has_cl_cmb_polarization == _FALSE_),
                 errmsg,
                 "Inconsistent input: you asked for vectors, so you should have at least one non-zero tensor source type (temperature or polarization). Please adjust your input.");
    }
    if (ppt->has_tensors == _TRUE_){
      class_test((ppt->has_cl_cmb_temperature == _FALSE_) && (ppt->has_cl_cmb_polarization == _FALSE_),
                 errmsg,
                 "Inconsistent input: you asked for tensors, so you should have at least one non-zero tensor source type (temperature or polarization). Please adjust your input.");
    }

    /** 3.a) List of initial conditions for scalars */
    if (ppt->has_scalars == _TRUE_) {
      /* Read */
      class_call(parser_read_string(pfc,"ic",&string1,&flag1,errmsg),
                 errmsg,
                 errmsg);
      /* Complete set of parameters */
      if (flag1 == _TRUE_) {
        /* if no initial conditions are specified, the default is has_ad=_TRUE_;
           but if they are specified we should reset has_ad to _FALSE_ before reading */
        ppt->has_ad=_FALSE_;
        if ((strstr(string1,"ad") != NULL) || (strstr(string1,"AD") != NULL)){
          ppt->has_ad=_TRUE_;
        }
        if ((strstr(string1,"bi") != NULL) || (strstr(string1,"BI") != NULL)){
          ppt->has_bi=_TRUE_;
        }
        if ((strstr(string1,"cdi") != NULL) || (strstr(string1,"CDI") != NULL)){
          ppt->has_cdi=_TRUE_;
        }
        if ((strstr(string1,"nid") != NULL) || (strstr(string1,"NID") != NULL)){
          ppt->has_nid=_TRUE_;
        }
        if ((strstr(string1,"niv") != NULL) || (strstr(string1,"NIV") != NULL)){
          ppt->has_niv=_TRUE_;
        }
        /* Test */
        class_call(parser_check_options(string1, options_ics, 10, &flag1),
                   errmsg,
                   errmsg);
        class_test(flag1==_FALSE_,
                   errmsg, "The options for 'ic' are {'ad','bi','cdi','nid','niv'}, you entered '%s'",string1);
        class_test(ppt->has_ad==_FALSE_ && ppt->has_bi ==_FALSE_ && ppt->has_cdi ==_FALSE_ && ppt->has_nid ==_FALSE_ && ppt->has_niv ==_FALSE_,
                   errmsg,
                   "You specified 'ic' as '%s'. It has to contain some of {'ad','bi','cdi','nid','niv'}.",string1);
      }
    }
    else {
      /* Test */
      class_test(ppt->has_cl_cmb_lensing_potential == _TRUE_,
                 errmsg,
                 "Inconsistency: you want C_l's for cmb lensing potential, but no scalar modes\n");
      class_test(ppt->has_cl_number_count == _TRUE_,
                 errmsg,
                 "Inconsistency: you want C_l's for number count, but no scalar modes\n");
      class_test(ppt->has_cl_lensing_potential == _TRUE_,
                 errmsg,
                 "Inconsistency: you want C_l's for cosmic shear, but no scalar modes\n");
      class_test(ppt->has_pk_matter == _TRUE_,
                 errmsg,
                 "Inconsistency: you want P(k) of matter, but no scalar modes\n");
      class_test(ppt->has_density_transfers == _TRUE_,
                 errmsg,
                 "Inconsistency: you want density transfer functions, but no scalar modes\n");
      class_test(ppt->has_velocity_transfers == _TRUE_,
                 errmsg,
                 "Inconsistency: you want density transfer functions, but no scalar modes\n");
    }

    /** 3.b) List of initial conditions for scalars */
    if (ppt->has_tensors == _TRUE_) {
      /* Read */
      class_call(parser_read_string(pfc,"tensor_method",&string1,&flag1,errmsg),
                 errmsg,
                 errmsg);
      /* Compatibility code BEGIN */
      if (flag1 == _FALSE_){
        class_call(parser_read_string(pfc,"tensor method",&string1,&flag1,errmsg),
                   errmsg,
                   errmsg);
      }
      /* Compatibility code END */
      /* Complete set of parameters */
      if (flag1 == _TRUE_) {
        if (strstr(string1,"photons") != NULL){
          ppt->tensor_method = tm_photons_only;
        }
        else if (strstr(string1,"massless") != NULL){
          ppt->tensor_method = tm_massless_approximation;
        }
        else if (strstr(string1,"exact") != NULL){
          ppt->tensor_method = tm_exact;
        }
        else{
          class_stop(errmsg,"incomprehensible input '%s' for the field 'tensor_method'",string1);
        }
      }
    }
  }


  /** 4) Gauge */
  /** 4.a) Set gauge */
  /* Read */
  class_call(parser_read_string(pfc,"gauge",&string1,&flag1,errmsg),
             errmsg,
             errmsg);
  /* Complete set of parameters */
  if (flag1 == _TRUE_) {
    if ((strstr(string1,"newtonian") != NULL) || (strstr(string1,"Newtonian") != NULL) || (strstr(string1,"new") != NULL)) {
      ppt->gauge = newtonian;
    }
    else if ((strstr(string1,"synchronous") != NULL) || (strstr(string1,"sync") != NULL) || (strstr(string1,"Synchronous") != NULL)) {
      ppt->gauge = synchronous;
    }
    else{
      class_stop(errmsg,
                 "You specified the gauge as '%s'. It has to be one of {'newtonian','synchronous'}.");
    }
  }

  /** 4.b) Do we want density and velocity transfer functions in Nbody gauge? */
  if ((ppt->has_density_transfers == _TRUE_) || (ppt->has_velocity_transfers == _TRUE_)){

    /* Read */
    class_read_flag_or_deprecated("nbody_gauge_transfer_functions","Nbody gauge transfer functions",ppt->has_Nbody_gauge_transfers);

  }

  /** 4.c) Do we want matter and baryon+CDM sources in current gauge, instead of automatic conversion to gauge-invariant variables? */
  class_read_flag("matter_source_in_current_gauge",ppt->has_matter_source_in_current_gauge);

  /** 4.d) Do we want output perturbations in current gauge, instead of automatic conversion to Newtonian variables? */
  class_read_flag("get_perturbations_in_current_gauge",ppt->get_perturbations_in_current_gauge);

  /** 5) h in [-] and H_0/c in [1/Mpc = h/2997.9 = h*10^5/c] */
  /* Read */
  class_call(parser_read_double(pfc,"H0",&param1,&flag1,errmsg),
             errmsg,
             errmsg);
  class_call(parser_read_double(pfc,"h",&param2,&flag2,errmsg),
             errmsg,
             errmsg);
  /* Test */
  class_test((flag1 == _TRUE_) && (flag2 == _TRUE_),
             errmsg,
             "You can only enter one of 'h' or 'H0'.");
  /* Complete set of parameters */
  if (flag1 == _TRUE_){
    pba->H0 = param1*1.e3/_c_;
    pba->h = param1/100.;
  }
  if (flag2 == _TRUE_){
    pba->H0 = param2*1.e5/_c_;
    pba->h = param2;
  }


  /** 6) Primordial helium fraction */
  /* Read */
  class_call(parser_read_string(pfc,"YHe",&string1,&flag1,errmsg),
             errmsg,
             errmsg);
  /* Complete set of parameters */
  if (flag1 == _TRUE_) {
    if ((strstr(string1,"BBN") != NULL) || (strstr(string1,"bbn") != NULL)){
      pth->YHe = _YHE_BBN_;
    }
    else {
      class_read_double("YHe",pth->YHe);
    }
  }


  /** 7) Recombination parameters */
  /* Read */
  class_call(parser_read_string(pfc,"recombination",&string1,&flag1,errmsg),
             errmsg,
             errmsg);
  /* Complete set of parameters */
  if (flag1 == _TRUE_){
    if ((strstr(string1,"RECFAST") != NULL) || (strstr(string1,"recfast") != NULL) || (strstr(string1,"Recfast") != NULL)){
      pth->recombination = recfast;
    }
    else if ((strstr(string1,"HYREC") != NULL) || (strstr(string1,"hyrec") != NULL) || (strstr(string1,"HyRec") != NULL)){
      pth->recombination = hyrec;
    }
    else{
      class_stop(errmsg,
                 "You specified 'recombination' as '%s'. It has to be one of {'recfast','hyrec'}.",string1);
    }
  }

  /** 7.a) Photo-ionization dependence for recfast */
  /* Read */
  if (pth->recombination == recfast){
    class_call(parser_read_string(pfc,"recfast_photoion_dependence",&string1,&flag1,errmsg),
               errmsg,
               errmsg);
    if (flag1 == _TRUE_){
      if ((strstr(string1,"Tmat") != NULL) || (strstr(string1,"tmat") != NULL ) || (strstr(string1,"TMAT") !=NULL)){
        pth->recfast_photoion_mode = recfast_photoion_Tmat;
      }
      else if ((strstr(string1,"Trad") != NULL) || (strstr(string1,"trad") != NULL ) || (strstr(string1,"TRAD") !=NULL)){
        pth->recfast_photoion_mode = recfast_photoion_Trad;
      }
      else{
        class_stop(errmsg,
                   "You specified 'recfast_photoion_dependence' as '%s'. It has to be one of {'Tmat','Trad'}.",string1);
      }
    }
  }

  /** 8) Reionization parametrization */
  /* Read */
  class_call(parser_read_string(pfc,"reio_parametrization",&string1,&flag1,errmsg),
             errmsg,
             errmsg);
  /* Complete set of parameters */
  if (flag1 == _TRUE_){
    if (strcmp(string1,"reio_none") == 0){
      pth->reio_parametrization = reio_none;
    }
    else if (strcmp(string1,"reio_camb") == 0){
      pth->reio_parametrization = reio_camb;
    }
    else if (strcmp(string1,"reio_bins_tanh") == 0){
      pth->reio_parametrization = reio_bins_tanh;
    }
    else if (strcmp(string1,"reio_half_tanh") == 0){
      pth->reio_parametrization = reio_half_tanh;
    }
    else if (strcmp(string1,"reio_many_tanh") == 0){
      pth->reio_parametrization = reio_many_tanh;
    }
    else if (strcmp(string1,"reio_inter") == 0){
      pth->reio_parametrization = reio_inter;
    }
    else{
      class_stop(errmsg,
                 "You specified 'reio_parametrization' as '%s'. It has to be one of {'reio_none','reio_camb','reio_bins_tanh','reio_half_tanh','reio_many_tanh','reio_inter'}.",string1);
    }
  }

  switch (pth->reio_parametrization) {

  case reio_none:
    /* nothing to be read*/
    break;

    /** 8.a) Reionization parameters if reio_parametrization=reio_camb */
  case reio_camb:
  case reio_half_tanh:
    /* Read */
    class_call(parser_read_double(pfc,"z_reio",&param1,&flag1,errmsg),
               errmsg,
               errmsg);
    class_call(parser_read_double(pfc,"tau_reio",&param2,&flag2,errmsg),
               errmsg,
               errmsg);
    class_read_double("reionization_exponent",pth->reionization_exponent);
    class_read_double("reionization_width",pth->reionization_width);
    class_read_double("helium_fullreio_redshift",pth->helium_fullreio_redshift);
    class_read_double("helium_fullreio_width",pth->helium_fullreio_width);
    /* Test */
    class_test(((flag1 == _TRUE_) && (flag2 == _TRUE_)),
               errmsg,
               "You can only enter one of 'z_reio' or 'tau_reio'.");
    /* Complete set of parameters */
    if (flag1 == _TRUE_){
      pth->z_reio=param1;
      pth->reio_z_or_tau=reio_z;
    }
    if (flag2 == _TRUE_){
      pth->tau_reio=param2;
      pth->reio_z_or_tau=reio_tau;
    }
    break;

    /** 8.b) Reionization parameters if reio_parametrization=reio_bins_tanh */
  case reio_bins_tanh:
    /* Read */
    class_read_int("binned_reio_num",pth->binned_reio_num);
    class_read_list_of_doubles("binned_reio_z",pth->binned_reio_z,pth->binned_reio_num);
    class_read_list_of_doubles("binned_reio_xe",pth->binned_reio_xe,pth->binned_reio_num);
    class_read_double("binned_reio_step_sharpness",pth->binned_reio_step_sharpness);
    break;

    /** 8.c) reionization parameters if reio_parametrization=reio_many_tanh */
  case reio_many_tanh:
    /* Read */
    class_read_int("many_tanh_num",pth->many_tanh_num);
    class_read_list_of_doubles("many_tanh_z",pth->many_tanh_z,pth->many_tanh_num);
    class_read_list_of_doubles("many_tanh_xe",pth->many_tanh_xe,pth->many_tanh_num);
    class_read_double("many_tanh_width",pth->many_tanh_width);
    break;

    /** 8.d) reionization parameters if reio_parametrization=reio_many_tanh */
  case reio_inter:
    /* Read */
    class_read_int("reio_inter_num",pth->reio_inter_num);
    class_read_list_of_doubles("reio_inter_z",pth->reio_inter_z,pth->reio_inter_num);
    class_read_list_of_doubles("reio_inter_xe",pth->reio_inter_xe,pth->reio_inter_num);
    break;

  default:
    class_stop(pth->error_message,"pth->recombination=%d different from all known cases",pth->recombination);
    break;
  }

  /** 9) Damping scale */
  /* Read */
  class_read_flag_or_deprecated("compute_damping_scale","compute damping scale",pth->compute_damping_scale);

  /** 10) Varying fundamental constants */
  class_call(parser_read_string(pfc,"varying_fundamental_constants",&string1,&flag1,errmsg),
             errmsg,
             errmsg);
  /* Complete set of parameters */
  if (flag1 == _TRUE_){
    if (strstr(string1,"none") != NULL){
      pba->varconst_dep = varconst_none;
    }
    else if (strstr(string1,"instant") != NULL){
      pba->varconst_dep = varconst_instant;
    }
    else{
      class_stop(errmsg,
                 "You specified 'varying_fundamental_constants' as '%s'. It has to be one of {'none','instantaneous'}.",string1);
    }
  }
  switch(pba->varconst_dep){
  case varconst_none:
    /* nothing to be read*/
    break;
    /* 10.a) Instantaneous transition from specified values to unity at given transition redshift */
  case varconst_instant:
    class_read_double("varying_alpha",pba->varconst_alpha);
    class_read_double("varying_me",pba->varconst_me);
    class_read_double("varying_transition_redshift",pba->varconst_transition_redshift);
    break;
  }

  if (pba->varconst_dep!=varconst_none){
    /* 10.b) Sensitivity of bbn to a variation of the fine structure constant */
    class_read_double("bbn_alpha_sensitivity",pth->bbn_alpha_sensitivity);
  }


  /**VP: do we calculate the phase shift a la Baumann ? **/
  class_call(parser_read_string(pfc,"compute_phase_shift",&string1,&flag1,errmsg),
             errmsg,
             errmsg);

  if ((flag1 == _TRUE_) && ((strstr(string1,"y") != NULL) || (strstr(string1,"Y") != NULL))) {

    ppt->compute_phase_shift = _TRUE_;

  }
  else{
    ppt->compute_phase_shift = _FALSE_;
  }


  return _SUCCESS_;

}


/**
 * Read the parameters for each physical species
 *
 * @param pfc            Input: pointer to local structure
 * @param ppr            Input: pointer to precision structure
 * @param pba            Input: pointer to background structure
 * @param pth            Input: pointer to thermodynamics structure
 * @param ppt            Input: pointer to perturbation structure
 * @param input_verbose  Input: verbosity of input
 * @param errmsg         Input: Error message
 * @return the error status
 */

int input_read_parameters_species(struct file_content * pfc,
                                  struct precision * ppr,
                                  struct background * pba,
                                  struct thermodynamics * pth,
                                  struct perturbations * ppt,
                                  int input_verbose,
                                  ErrorMsg errmsg){

  /** Summary: */

  /** - Define local variables */
  int flag1,flag2,flag3,flag4,flag5,flag6;
  double param1, param2, param3,param4,param5,param6;
  char string1[_ARGUMENT_LENGTH_MAX_];
  int fileentries;
  int N_ncdm=0, n, entries_read;
  double rho_ncdm;
  double scf_lambda;
  double fnu_factor;
  double wn, wi,powac,Omega_tot_ac, Omega0_rad,Omega_m, Omega_r;
  double Omega_tot;
  double sigma_B; // Stefan-Boltzmann constant
  double stat_f_idr = 7./8.;
  double f_cdm=1., f_idm=0.;
  short has_m_budget = _FALSE_, has_cdm_userdefined = _FALSE_;
  double Omega_m_remaining = 0.;


  sigma_B = 2.*pow(_PI_,5.)*pow(_k_B_,4.)/15./pow(_h_P_,3.)/pow(_c_,2);  // [W/(m^2 K^4) = Kg/(K^4 s^3)]

  /** 1) Omega_0_g (photons) and T_cmb */
  /* Read */
  class_call(parser_read_double(pfc,"T_cmb",&param1,&flag1,errmsg),
             errmsg,
             errmsg);
  class_call(parser_read_double(pfc,"Omega_g",&param2,&flag2,errmsg),
             errmsg,
             errmsg);
  class_call(parser_read_double(pfc,"omega_g",&param3,&flag3,errmsg),
             errmsg,
             errmsg);
  class_test(class_at_least_two_of_three(flag1,flag2,flag3),
             errmsg,
             "You can only enter one of 'T_cmb', 'Omega_g' or 'omega_g'.");
  /* Complete set of parameters
     Note:  Omega0_g = rho_g/rho_c0, each of them expressed in [Kg/(m s^2)]
     rho_g = (4 sigma_B/c) T^4
     rho_c0 = 3 c^2 H_0^2/(8 \pi G) */
  if (class_none_of_three(flag1,flag2,flag3)){
    pba->Omega0_g = (4.*sigma_B/_c_*pow(pba->T_cmb,4.))/(3.*_c_*_c_*1.e10*pba->h*pba->h/_Mpc_over_m_/_Mpc_over_m_/8./_PI_/_G_);
  }
  else {
    if (flag1 == _TRUE_){
      pba->Omega0_g = (4.*sigma_B/_c_*pow(param1,4.))/(3.*_c_*_c_*1.e10*pba->h*pba->h/_Mpc_over_m_/_Mpc_over_m_/8./_PI_/_G_);
      pba->T_cmb=param1;
    }
    if (flag2 == _TRUE_){
      pba->Omega0_g = param2;
      pba->T_cmb = pow(pba->Omega0_g*(3.*_c_*_c_*1.e10*pba->h*pba->h/_Mpc_over_m_/_Mpc_over_m_/8./_PI_/_G_)/(4.*sigma_B/_c_),0.25);
    }
    if (flag3 == _TRUE_){
      pba->Omega0_g = param3/pba->h/pba->h;
      pba->T_cmb = pow(pba->Omega0_g*(3.*_c_*_c_*1.e10*pba->h*pba->h/_Mpc_over_m_/_Mpc_over_m_/8./_PI_/_G_)/(4.*sigma_B/_c_),0.25);
    }
  }
  class_test(pba->Omega0_g<0,errmsg,"You cannot set the photon density to negative values.");


  /** 2) Omega_0_b (baryons) */
  /* Read */
  class_call(parser_read_double(pfc,"Omega_b",&param1,&flag1,errmsg),
             errmsg,
             errmsg);
  class_call(parser_read_double(pfc,"omega_b",&param2,&flag2,errmsg),
             errmsg,
             errmsg);
  /* Test */
  class_test(((flag1 == _TRUE_) && (flag2 == _TRUE_)),
             errmsg,
             "You can only enter one of 'Omega_b' or 'omega_b'.");
  /* Complete set of parameters */
  if (flag1 == _TRUE_){
    pba->Omega0_b = param1;
  }
  if (flag2 == _TRUE_){
    pba->Omega0_b = param2/pba->h/pba->h;
  }
  class_test(pba->Omega0_b<0,errmsg,"You cannot set the baryon density to negative values.");


  /** 3) Omega_0_ur (ultra-relativistic species / massless neutrino) */
  /* Read */
  class_call(parser_read_double(pfc,"N_ur",&param1,&flag1,errmsg),
             errmsg,
             errmsg);
  /* Compability code END */
  class_call(parser_read_double(pfc,"Omega_ur",&param2,&flag2,errmsg),
             errmsg,
             errmsg);
  class_call(parser_read_double(pfc,"omega_ur",&param3,&flag3,errmsg),
             errmsg,
             errmsg);
  /* Test */
  class_test(class_at_least_two_of_three(flag1,flag2,flag3),
             errmsg,
             "You can only enter one of 'N_ur', 'Omega_ur' or 'omega_ur'.");
  /* Complete set of parameters assuming as default value N_eff=3.044
     (see 2008.01074 and 2012.02726. This value is more accurate than
     the previous default value of 3.046) */
  if (class_none_of_three(flag1,flag2,flag3)) {
    pba->Omega0_ur = 3.044*7./8.*pow(4./11.,4./3.)*pba->Omega0_g;
  }
  else {
    if (flag1 == _TRUE_) {
      pba->Omega0_ur = param1*7./8.*pow(4./11.,4./3.)*pba->Omega0_g;
    }
    if (flag2 == _TRUE_) {
      pba->Omega0_ur = param2;
    }
    if (flag3 == _TRUE_) {
      pba->Omega0_ur = param3/pba->h/pba->h;
    }
  }
  class_test(pba->Omega0_ur<0,errmsg,"You cannot set the density of ultra-relativistic relics (dark radiation/neutrinos) to negative values. You might have input a total Neff smaller than what your massive neutrinos require minimally (around 1.02 * N_ncdm * deg_ncdm).");

  /** 3.a) Case of non-standard properties */
  /* Read */
  class_call(parser_read_double(pfc,"ceff2_ur",&param1,&flag1,errmsg),
             errmsg,
             errmsg);
  class_call(parser_read_double(pfc,"cvis2_ur",&param2,&flag2,errmsg),
             errmsg,
             errmsg);
  /* Complete set of parameters */
  if (flag1 == _TRUE_){
    ppt->three_ceff2_ur = 3.*param1;
  }
  if (flag2 == _TRUE_){
    ppt->three_cvis2_ur = 3.*param2;
  }


  /** 4) Omega_0_cdm (CDM) */
  /* Read */
  class_call(parser_read_double(pfc,"Omega_cdm",&param1,&flag1,errmsg),
             errmsg,
             errmsg);
  class_call(parser_read_double(pfc,"omega_cdm",&param2,&flag2,errmsg),
             errmsg,
             errmsg);
  /* Test */
  class_test(((flag1 == _TRUE_) && (flag2 == _TRUE_)),
             errmsg,
             "You can only enter one of 'Omega_cdm' or 'omega_cdm'.");
  /* Complete set of parameters */
  if (flag1 == _TRUE_){
    pba->Omega0_cdm = param1;
    has_cdm_userdefined = _TRUE_;
  }
  if (flag2 == _TRUE_){
    pba->Omega0_cdm = param2/pba->h/pba->h;
    has_cdm_userdefined = _TRUE_;
  }
  class_test(pba->Omega0_cdm<0,errmsg, "You cannot set the cold dark matter density to negative values.");

  /** 4) (Second part) Omega_0_m (total non-relativistic) */
  class_call(parser_read_double(pfc,"Omega_m",&param1,&flag1,errmsg),
             errmsg,
             errmsg);
  class_call(parser_read_double(pfc,"omega_m",&param2,&flag2,errmsg),
             errmsg,
             errmsg);
  /* Read */
  class_test(((flag1 == _TRUE_) && (flag2 == _TRUE_)),
             errmsg,
             "You can only enter one of 'Omega_m' or 'omega_m'.");
  /* Complete set of parameters */
  if (flag1 == _TRUE_){
    Omega_m_remaining = param1;
    has_m_budget = _TRUE_;
  }
  if (flag2 == _TRUE_){
    Omega_m_remaining = param2/pba->h/pba->h;
    has_m_budget = _TRUE_;
  }
  class_test(Omega_m_remaining<0,errmsg, "You cannot set the total matter density to negative values.");
  class_test(has_cdm_userdefined == _TRUE_ && has_m_budget == _TRUE_, errmsg, "If you want to use 'Omega_m' you cannot fix 'Omega_cdm' simultaneously. Please remove either 'Omega_cdm' or 'Omega_m' from the input file.");
  if (has_m_budget == _TRUE_) {
    class_test(Omega_m_remaining < pba->Omega0_b, errmsg, "Too much energy density from matter species. At this point only %e is left for Omega_m, but requested 'Omega_b = %e'",Omega_m_remaining, pba->Omega0_b);
    Omega_m_remaining-= pba->Omega0_b;
  }

  /** 5) Non-cold relics (ncdm) */
  /** 5.a) Number of non-cold relics */
  /* Read */
  class_read_int("N_ncdm",N_ncdm);
  /* Complete set of parameters */
  if (N_ncdm > 0){
    pba->N_ncdm = N_ncdm;
    if (ppt->gauge == synchronous){
      ppr->tol_ncdm = ppr->tol_ncdm_synchronous;
    }
    if (ppt->gauge == newtonian){
      ppr->tol_ncdm = ppr->tol_ncdm_newtonian;
    }

    /** 5.b) Check if filenames for interpolation tables are given */
    /* Read */
    class_read_list_of_integers_or_default("use_ncdm_psd_files",pba->got_files,_FALSE_,N_ncdm);
    /* Complete set of parameters */
    for (n=0,fileentries=0; n<N_ncdm; n++){
      if (pba->got_files[n] == _TRUE_){
        fileentries++;
      }
    }
    if (fileentries > 0) {

      /** 5.b.1) Check if filenames for interpolation tables are given */
      /* Read */
      class_call(parser_read_list_of_strings(pfc,"ncdm_psd_filenames",&entries_read,&(pba->ncdm_psd_files),&flag1,errmsg),
                 errmsg,
                 errmsg);
      /* Test */
      class_test(flag1 == _FALSE_,errmsg,
                 "Entry 'use_ncdm_files' is found, but no corresponding 'ncdm_psd_filenames' were found.");
      class_test(entries_read != fileentries,errmsg,
                 "Number of filenames found (%d) does not match number of _TRUE_ values in use_ncdm_files (%d).",
                 entries_read,fileentries);
    }

    /** 5.c) (optional) p.s.d.-parameters */
    /* Read */
    class_call(parser_read_list_of_doubles(pfc,"ncdm_psd_parameters",&entries_read,&(pba->ncdm_psd_parameters),&flag1,errmsg),
               errmsg,
               errmsg);

    /** 5.d) Mass and/or Omega of each ncdm species */
    /* Read */
    class_read_list_of_doubles_or_default("m_ncdm",pba->m_ncdm_in_eV,0.0,N_ncdm);
    for (n=0; n<N_ncdm; n++){
      class_test(pba->m_ncdm_in_eV[n]<0,
                 errmsg,
                 "You entered a negative non-CDM mass m_ncdm[%d], which makes no sense. This error was not caught in previous CLASS versions because the mass is always squared in the code, so CLASS returned the exact same results form +m_ncdm and -m_ncdm. If you want to define an 'effective negative neutrino mass' in the sense of e.g. 2405.00836 or 2407.10965, you can implement it in a python script following e.g. eq.(3) of 2407.10965",n);
    }

    class_read_list_of_doubles_or_default("Omega_ncdm",pba->Omega0_ncdm,0.0,N_ncdm);
    // the name M_ncdm is borrowed temporarily to store omega_ncdm
    class_read_list_of_doubles_or_default("omega_ncdm",pba->M_ncdm,0.0,N_ncdm);
    if (N_ncdm>0) {
      //VP add a check to run with log10mncdm
       class_call(parser_read_string(pfc,"mncdm_is_log10",&string1,&flag1,errmsg),
                    errmsg,
                    errmsg);

       if ((flag1 == _TRUE_) && ((strstr(string1,"y") != NULL) || (strstr(string1,"Y") != NULL))) {
         //if mncdm_is_log10 is true it means we are running on log10_mncdm so we update it.
         pba->m_ncdm_in_eV[0]=pow(10,pba->m_ncdm_in_eV[0]);
         // printf("pba->m_ncdm_in_eV[0]= %e\n", pba->m_ncdm_in_eV[0]);
       }
    }

    for (n=0; n<N_ncdm; n++){
      if (pba->M_ncdm[n]!=0.0){
        /* Test */
        class_test(pba->Omega0_ncdm[n]!=0,errmsg,
                   "You can only enter one of 'Omega_ncdm' or 'omega_ncdm' for ncdm species %d.",n);
        /* Complete set of parameters: if the user passed either
           Omega_ncdm or omega_ncdm, now it's stored anyway as
           Omega_0_ncdm */
        pba->Omega0_ncdm[n] = pba->M_ncdm[n]/pba->h/pba->h;
        // the name M_ncdm is now available for its real destination
      }
      /* Set default value
         this is the right place for passing the default value of the mass
         (all parameters must have a default value; most of them are defined
         in input_default_params, but the ncdm mass is a bit special and
         there is no better place for setting its default value). We put an
         arbitrary value m << 10^-3 eV, i.e. the ultra-relativistic limit. */
      if ((pba->Omega0_ncdm[n]==0.0) && (pba->m_ncdm_in_eV[n]==0.0)) {
        pba->m_ncdm_in_eV[n]=1.e-5;
      }
    }

    /** 5.e) Temperatures */
    /* Read */
    class_read_list_of_doubles_or_default("T_ncdm",pba->T_ncdm,pba->T_ncdm_default,N_ncdm);

    /** 5.f) Chemical potentials */
    /* Read */
    class_read_list_of_doubles_or_default("ksi_ncdm",pba->ksi_ncdm,pba->ksi_ncdm_default,N_ncdm);

    /** 5.g) Degeneracy of each ncdm species */
    /* Read */
    class_read_list_of_doubles_or_default("deg_ncdm",pba->deg_ncdm,pba->deg_ncdm_default,N_ncdm);

    /** 5.h) Quadrature modes, 0 is qm_auto */
    /* Read */
    class_call(parser_read_list_of_integers(pfc, "Quadrature strategy", &entries_read, &(pba->ncdm_quadrature_strategy), &flag1, errmsg),
               errmsg, errmsg); //Deprecated parameter, still read to keep compatibility
    if (flag1 == _TRUE_) {
      class_test(entries_read != N_ncdm, errmsg, "Number of entries in Quadrature strategy, %d, is different from the number of N_cdm species, %d", entries_read, N_ncdm);
    }
    else {
      class_read_list_of_integers_or_default("ncdm_quadrature_strategy", pba->ncdm_quadrature_strategy, 0, N_ncdm);
    }

    /** 5.h.1) qmax, if relevant */
    /* Read */
    class_call(parser_read_list_of_doubles(pfc, "Maximum_q", &entries_read, &(pba->ncdm_qmax), &flag1, errmsg),
               errmsg, errmsg); //Deprecated parameter, still read to keep compatibility
    if (flag1 == _TRUE_) {
      class_test(entries_read != N_ncdm, errmsg, "Number of entries in Maximum_q, %d, is different from the number of N_cdm species, %d", entries_read, N_ncdm);
    }
    else {
      class_read_list_of_doubles_or_default("ncdm_maximum_q", pba->ncdm_qmax, 15, N_ncdm);
    }

    /** 5.h.2) Number of momentum bins */
    class_call(parser_read_list_of_integers(pfc, "Number of momentum bins", &entries_read, &(pba->ncdm_input_q_size), &flag1, errmsg),
               errmsg, errmsg); //Deprecated parameter, still read to keep compatibility
    if (flag1 == _TRUE_) {
      class_test(entries_read != N_ncdm, errmsg, "Number of entries in Number of momentum bins, %d, is different from the number of N_cdm species, %d", entries_read, N_ncdm);
    }
    else {
      class_read_list_of_integers_or_default("ncdm_N_momentum_bins", pba->ncdm_input_q_size, 150, N_ncdm);
    }

    /** Last step of 5) (i.e. NCDM) -- Calculate the masses and momenta */
    class_call(background_ncdm_init(ppr,pba),
               pba->error_message,
               errmsg);
    /* Complete set of parameters
       We must calculate M from omega or vice versa if one of them is missing.
       If both are present, we must update the degeneracy parameter to
       reflect the implicit normalization of the distribution function. */
    for (n=0; n < N_ncdm; n++){
      if (pba->m_ncdm_in_eV[n] != 0.0){
        /* Case of only mass or mass and Omega/omega: */
        pba->M_ncdm[n] = pba->m_ncdm_in_eV[n]/_k_B_*_eV_/pba->T_ncdm[n]/pba->T_cmb;
        class_call(background_ncdm_momenta(pba->q_ncdm_bg[n],
                                           pba->w_ncdm_bg[n],
                                           pba->q_size_ncdm_bg[n],
                                           pba->M_ncdm[n],
                                           pba->factor_ncdm[n],
                                           0.,
                                           NULL,
                                           &rho_ncdm,
                                           NULL,
                                           NULL,
                                           NULL),
                   pba->error_message,
                   errmsg);
        if (pba->Omega0_ncdm[n] == 0.0){
          pba->Omega0_ncdm[n] = rho_ncdm/pba->H0/pba->H0;
        }
        else{
          fnu_factor = (pba->H0*pba->H0*pba->Omega0_ncdm[n]/rho_ncdm);
          pba->factor_ncdm[n] *= fnu_factor;
          /* dlnf0dlnq is already computed, but it is independent of any
             normalization of f0. We don't need the factor anymore, but we
             store it nevertheless */
          pba->deg_ncdm[n] *=fnu_factor;
        }
      }
      else{
        /* Case of only Omega/omega: */
        class_call(background_ncdm_M_from_Omega(ppr,pba,n),
                   pba->error_message,
                   errmsg);
        pba->m_ncdm_in_eV[n] = _k_B_/_eV_*pba->T_ncdm[n]*pba->M_ncdm[n]*pba->T_cmb;
      }
      pba->Omega0_ncdm_tot += pba->Omega0_ncdm[n];
    }

  }
  class_test(pba->Omega0_ncdm_tot<0,errmsg,"You cannot set the NCDM density to negative values.");
  class_read_double("max_fraction_ncdm",pba->max_fraction_ncdm);//VP: to test whether the fraction of ncdm over cdm is too large. default is never too large.

  if (has_m_budget == _TRUE_) {
    class_test(Omega_m_remaining < pba->Omega0_ncdm_tot, errmsg, "Too much energy density from massive species. At this point only %e is left for Omega_m, but requested 'Omega_ncdm = %e' (summed over all species)",Omega_m_remaining, pba->Omega0_ncdm_tot);
    Omega_m_remaining-= pba->Omega0_ncdm_tot;
  }

  /** 6) Omega_0_k (effective fractional density of curvature) */
  /* Read */
  class_read_double("Omega_k",pba->Omega0_k);
  /* Complete set of parameters */
  pba->K = -pba->Omega0_k*pow(pba->H0,2);
  if (pba->K > 0.){
    pba->sgnK = 1;
  }
  else if (pba->K < 0.){
    pba->sgnK = -1;
  }


  /* 7) ** ADDITIONAL SPECIES ** --> Add your species here */

  /** 7.1) Decaying DM into DR */
  /** 7.1.a) Omega_0_dcdmdr (DCDM, i.e. decaying CDM) */
  /* Read */
  class_call(parser_read_double(pfc,"Omega_dcdmdr",&param1,&flag1,errmsg),
             errmsg,
             errmsg);
  class_call(parser_read_double(pfc,"omega_dcdmdr",&param2,&flag2,errmsg),
             errmsg,
             errmsg);
  class_test(((flag1 == _TRUE_) && (flag2 == _TRUE_)),
             errmsg,
             "You can only enter one of 'Omega_dcdmdr' or 'omega_dcdmdr'.");

  /* ---> if user passes directly the density of dcdmdr */
  if (flag1 == _TRUE_)
    pba->Omega0_dcdmdr = param1;
  if (flag2 == _TRUE_)
    pba->Omega0_dcdmdr = param2/pba->h/pba->h;
  class_test(pba->Omega0_dcdmdr<0,errmsg,"You cannot set the dcdmdr density to negative values.");

  /** 7.1.b) Omega_ini_dcdm or omega_ini_dcdm */
  /* Read */
  class_call(parser_read_double(pfc,"Omega_ini_dcdm",&param1,&flag1,errmsg),
             errmsg,
             errmsg);
  class_call(parser_read_double(pfc,"omega_ini_dcdm",&param2,&flag2,errmsg),
             errmsg,
             errmsg);
  /* Test */
  class_test(((flag1 == _TRUE_) && (flag2 == _TRUE_)),
             errmsg,
             "You can only enter one of 'Omega_ini_dcdm' or 'omega_ini_dcdm'.");
  /* Complete set of parameters */
  if (flag1 == _TRUE_){
    pba->Omega_ini_dcdm = param1;
  }
  if (flag2 == _TRUE_){
    pba->Omega_ini_dcdm = param2/pba->h/pba->h;
  }
  class_test(pba->Omega_ini_dcdm<0,errmsg,"You cannot set the initial dcdm density to negative values.");

  if (pba->Omega0_dcdmdr > 0 || (pba->Omega_ini_dcdm > 0.)) {

    /** 7.1.c) Gamma in same units as H0, i.e. km/(s Mpc)*/
    /* Read */
    class_call(parser_read_double(pfc,"Gamma_dcdm",&param1,&flag1,errmsg),                          // [km/(s Mpc)]
               errmsg,
               errmsg);
    class_call(parser_read_double(pfc,"tau_dcdm",&param2,&flag2,errmsg),                            // [s]
               errmsg,
               errmsg);
    /* Test */
    class_test(((flag1 == _TRUE_) && (flag2 == _TRUE_)),
               errmsg,
               "In input file, you can only enter one of Gamma_dcdm or tau_dcdm, choose one");
    /* Complete set of parameters */
    if (flag1 == _TRUE_){
      pba->Gamma_dcdm = param1*(1.e3/_c_);                                                          // [Mpc]
      pba->tau_dcdm = _Mpc_over_m_*1e-3/param1;                                                     // [s]
    }
    if (flag2 == _TRUE_){
      pba->Gamma_dcdm = _Mpc_over_m_/(param2*_c_);                                                  // [Mpc]
      pba->tau_dcdm = param2;                                                                       // [s]
    }
    /* Test */
    class_test(pba->tau_dcdm<0.,
               errmsg,
               "You need to enter a lifetime for the decaying DM 'tau_dcdm > 0.'");
    class_test(pba->Gamma_dcdm<0.,
               errmsg,
               "You need to enter a decay constant for the decaying DM 'Gamma_dcdm > 0.'");
  }
  if (has_m_budget == _TRUE_) {
    class_test(Omega_m_remaining < pba->Omega0_dcdmdr, errmsg, "Too much energy density from massive species. At this point only %e is left for Omega_m, but requested 'Omega_dcdmdr = %e'",Omega_m_remaining, pba->Omega0_dcdmdr);
    Omega_m_remaining-= pba->Omega0_dcdmdr;
  }

  /** 7.2) Multi-interacting dark matter (idm) */
  /** 7.2.1) Global parameters for all interacting Dark Matter components */

  /** 7.2.1.a) Amount of interacting dark matter*/
  /* Read fraction or density */
  class_call(parser_read_double(pfc,"Omega_idm",&param1,&flag1,errmsg),
             errmsg,
             errmsg);
  class_call(parser_read_double(pfc,"omega_idm",&param2,&flag2,errmsg),
             errmsg,
             errmsg);
  class_call(parser_read_double(pfc,"f_idm",&param3,&flag3,errmsg),
             errmsg,
             errmsg);
  class_test(class_at_least_two_of_three(flag1,flag2,flag3),
             errmsg,
             "In input file, you can only enter one of {Omega_idm, omega_idm, f_idm}, choose one");

  /* ---> if user passes directly the density of idm */
  if (flag1 == _TRUE_)
    pba->Omega0_idm = param1;
  if (flag2 == _TRUE_)
    pba->Omega0_idm = param2/pba->h/pba->h;
  if (flag3 == _TRUE_)
    f_idm = param3;

  /* ---> if user passes density of idm as a fraction of the CDM one */
  /* Find Omega_idm from Omega_cdm and f_idm */
  if (flag3 == _TRUE_) {
    class_test((f_idm < 0.) || (f_idm > 1.),
               errmsg,
               "The fraction of interacting DM must be between 0 and 1, you asked for f_idm=%e",param3);

    /* Test if there is enough dark matter left to be converted into idm */
    class_test(f_idm > f_cdm,
               errmsg,
               "There is not enough cold dark matter left (f_cdm = %.10e) that should be treated as idm, is the sum of the {f_idm=%.10e} parameters less or equal to 1?", f_cdm, f_idm);

    f_cdm -= f_idm;
  }

  /** 7.2.1.b) Mass of interacting dark matter*/
  /* Read */
  if (pba->Omega0_idm > 0.  || f_idm > 0) {
    class_read_double("m_idm",pth->m_idm);

    class_test(pth->m_idm <= 0.,
               errmsg,
               "m_idm must be positive.");
    class_test(pth->m_idm < 1.e6,
               errmsg,
               "Note that the idm formalism assumes the DM to be cold. You have chosen a low mass of m_idm=%e, which is beyond the regime in which the code has been tested.", pth->m_idm);

    ppt->has_idm_soundspeed = _TRUE_;

    class_read_flag("idm_soundspeed",ppt->has_idm_soundspeed);
  }

  /** 7.2.2) Dark Matter interacting with Dark Radiation, ETHOS-parametrization/NADM parametrization, see explanatory.ini */

  /** 7.2.2.a) Amount of idr  */
  /* Read */
  class_call(parser_read_double(pfc,"N_idr",&param1,&flag1,errmsg),
             errmsg,
             errmsg);
  class_call(parser_read_double(pfc,"N_dg",&param2,&flag2,errmsg),
             errmsg,
             errmsg);
  class_call(parser_read_double(pfc,"xi_idr",&param3,&flag3,errmsg),
             errmsg,
             errmsg);
  class_test(class_at_least_two_of_three(flag1,flag2,flag3),
             errmsg,
             "In input file, you can only enter one of {N_idr, N_dg, xi_idr}, choose one");

  /** 7.2.2.b) stat_f_idr  */
  class_read_double("stat_f_idr",stat_f_idr);

  if (flag1 == _TRUE_) {
    pba->T_idr = pow(param1/stat_f_idr*(7./8.)/pow(11./4.,(4./3.)),(1./4.)) * pba->T_cmb;
    if (input_verbose > 1)
      printf("You passed N_idr = N_dg = %e, this is equivalent to xi_idr = %e in the ETHOS notation. \n", param1, pba->T_idr/pba->T_cmb);
  }
  else if (flag2 == _TRUE_) {
    pba->T_idr = pow(param2/stat_f_idr*(7./8.)/pow(11./4.,(4./3.)),(1./4.)) * pba->T_cmb;
    if (input_verbose > 2)
      printf("You passed N_dg = N_idr = %e, this is equivalent to xi_idr = %e in the ETHOS notation. \n", param2, pba->T_idr/pba->T_cmb);
  }
  else if (flag3 == _TRUE_) {
    pba->T_idr = param3 * pba->T_cmb;
    if (input_verbose > 1)
      printf("You passed xi_idr = %e, this is equivalent to N_idr = N_dg = %e in the NADM notation. \n", param3, stat_f_idr*pow(param3,4.)/(7./8.)*pow(11./4.,(4./3.)));
  }
  if (flag1 == _TRUE_ || flag2 == _TRUE_ || flag3 == _TRUE_)
    pba->Omega0_idr = stat_f_idr*pow(pba->T_idr/pba->T_cmb,4.)*pba->Omega0_g;

  /** 7.2.2.c) idm_dr coupling */
  /* Read */
  if (pba->Omega0_idm > 0. || f_idm > 0) {
    class_call(parser_read_double(pfc,"a_idm_dr",&param1,&flag1,errmsg),
               errmsg,
               errmsg);
    /* Deprecated input parameter, read for backwards compatibility) */
    class_call(parser_read_double(pfc,"a_dark",&param2,&flag2,errmsg),
               errmsg,
               errmsg);
    class_call(parser_read_double(pfc,"Gamma_0_nadm",&param3,&flag3,errmsg),
               errmsg,
               errmsg);
    class_test(class_at_least_two_of_three(flag1,flag2,flag3),
               errmsg,
               "In input file, you can only enter one of {a_idm_dr, a_dark, Gamma_0_nadm}, choose one");

    /* Consistency checks */
    if (flag1 == _TRUE_){
      pth->a_idm_dr = param1;
      if (input_verbose > 1)
        printf("You passed a_idm_dr = a_dark = %e, this is equivalent to Gamma_0_nadm = %e in the NADM notation. \n", param1, param1*(4./3.)*(pba->h*pba->h*pba->Omega0_idr));
    }
    else if (flag2 == _TRUE_){
      pth->a_idm_dr = param2;
      if (input_verbose > 1)
        printf("You passed a_dark = a_idm_dr = %e, this is equivalent to Gamma_0_nadm = %e in the NADM notation. \n", param2, param2*(4./3.)*(pba->h*pba->h*pba->Omega0_idr));
    }
    else if (flag3 == _TRUE_){
      pth->a_idm_dr = param3*(3./4.)/(pba->h*pba->h*pba->Omega0_idr);
      if (input_verbose > 1)
        printf("You passed Gamma_0_nadm = %e, this is equivalent to a_idm_dr = a_dark = %e in the ETHOS notation. \n", param3, pth->a_idm_dr);
    }

    class_test(pth->a_idm_dr > 0 && pba->Omega0_idr == 0.0,
               errmsg,
               "You have requested interacting DM ith DR, this requires a non-zero density of interacting DR. Please set either N_idr or xi_idr");

    /* If the user passed Gamma_0_nadm, assume they want nadm parameterisation*/
    if (flag3 == _TRUE_){
      /* Set 7.2.2.d and 7.2.2.e */
      pth->n_index_idm_dr = 0;
      ppt->idr_nature = idr_fluid;
      if (input_verbose > 1)
        printf("NADM requested. Defaulting on n_index_idm_dr = %e and idr_nature = fluid \n", pth->n_index_idm_dr);
    }

    /* If the user passed something else, assume they want ETHOS parameterisation*/
    else{
      /** 7.2.2.d) n_index_idm_dr */
      class_call(parser_read_double(pfc,"n_index_idm_dr",&param1,&flag1,errmsg),
                 errmsg,
                 errmsg);
      /* Deprecated input parameters, read for backwards compatibility) */
      class_call(parser_read_double(pfc,"nindex_idm_dr",&param3,&flag3,errmsg),
                 errmsg,
                 errmsg);
      class_call(parser_read_double(pfc,"nindex_dark",&param2,&flag2,errmsg),
                 errmsg,
                 errmsg);
      class_test(class_at_least_two_of_three(flag1,flag2,flag3),
                 errmsg,
                 "In input file, you can only enter one of {n_index_idm_dr, nindex_idm_dr, nindex_dark}, choose one");
      if (flag1 == _TRUE_){
        pth->n_index_idm_dr = param1;
      }
      if (flag2 == _TRUE_){
        pth->n_index_idm_dr = param2;
      }
      if (flag3 == _TRUE_){
        pth->n_index_idm_dr = param3;
      }

    }

    /** 7.2.2.e) Strength of self interactions */
    class_read_double_one_of_two("b_dark","b_idr",pth->b_idr);

    /** 7.2.2.f) Read alpha_idm_dr or alpha_dark */
    class_call(parser_read_list_of_doubles(pfc,"alpha_idm_dr",&entries_read,&(ppt->alpha_idm_dr),&flag1,errmsg),
               errmsg,
               errmsg);
    /* try with the other syntax */
    if (flag1 == _FALSE_) {
      class_call(parser_read_list_of_doubles(pfc,"alpha_dark",&entries_read,&(ppt->alpha_idm_dr),&flag1,errmsg),
                 errmsg,
                 errmsg);
    }

    /* At this point these quantities may or may not be allocated */
    /* If we have perturbations, everything is alright, go ahead and allocate default values */
    if (ppt->has_perturbations) {
      if (flag1 == _TRUE_){
        if (ppt->perturbations_verbose > 0) {
          class_test(entries_read > ppr->l_max_idr-1,
                     errmsg,
                     "The number of alpha_idm_dr parameters passed (%d) is bigger than l_max_idr-1=%d", entries_read, ppr->l_max_idr-1);
        }
        /* If less input than expected -> fill up with last value, otherwise nothing to do */
        if (entries_read < (ppr->l_max_idr-1)){
          if (ppt->perturbations_verbose > 0) {
            printf("WARNING: only %i entries of alpha_idm_dr were provided for %i moments, filling up the rest with the last entry provided\n", entries_read, ppr->l_max_idr-1);
          }
          class_realloc(ppt->alpha_idm_dr,(ppr->l_max_idr-1)*sizeof(double),errmsg);
          for (n=entries_read; n<(ppr->l_max_idr-1); n++) ppt->alpha_idm_dr[n] = ppt->alpha_idm_dr[entries_read-1];
        }
      }
      else{
        /* Allocate default values if we have idm, but the user doesn't provide input */
        class_alloc(ppt->alpha_idm_dr,(ppr->l_max_idr-1)*sizeof(double),errmsg);
        for (n=0; n<(ppr->l_max_idr-1); n++) ppt->alpha_idm_dr[n] = 1.5;
      }
    }
    /* If we don't have perturbations, we should free the arrays again if necessary */
    else if (ppt->alpha_idm_dr != NULL) {
      free(ppt->alpha_idm_dr);
    }
  }

  /** 7.2.2.g) idr_nature */
  if (pba->T_idr > 0) {
    class_call(parser_read_string(pfc,"idr_nature",&string1,&flag1,errmsg),
               errmsg,
               errmsg);
    if (flag1 == _TRUE_) {
      if ((strstr(string1,"free_streaming") != NULL) || (strstr(string1,"Free_Streaming") != NULL) || (strstr(string1,"Free_streaming") != NULL) || (strstr(string1,"FREE_STREAMING") != NULL)) {
        ppt->idr_nature = idr_free_streaming;
      }
      else if ((strstr(string1,"fluid") != NULL) || (strstr(string1,"Fluid") != NULL) || (strstr(string1,"FLUID") != NULL)) {
        ppt->idr_nature = idr_fluid;
      }
      else {
        class_stop(errmsg, "idr_nature has to be either free_streaming or fluid, but you entered %s.", string1);
      }
    }
  }

  /** 7.2.2.h) beta_idr */
  if ((pba->Omega0_idm > 0 || f_idm > 0) && pba->Omega0_idr > 0) {
    /* Read */
    class_call(parser_read_list_of_doubles(pfc,"beta_idr",&entries_read,&(ppt->beta_idr),&flag1,errmsg),
               errmsg,
               errmsg);
    /* try with the other syntax */
    if (flag1 == _FALSE_) {
      class_call(parser_read_list_of_doubles(pfc,"beta_dark",&entries_read,&(ppt->beta_idr),&flag1,errmsg),
                 errmsg,
                 errmsg);
    }

    /* At this point these quantities might or might not be allocated */
    /* If we have perturbations, everything is alright, go ahead and allocate default values */
    if (ppt->has_perturbations == _TRUE_) {
      if (flag1 == _TRUE_){
        /* If less input than expected -> fill up with last value, otherwise nothing to do */
        if (ppt->perturbations_verbose > 0) {
          class_test(entries_read > ppr->l_max_idr-1,
                     errmsg,
                     "The number of beta_idr parameters passed (%d) is bigger than l_max_idr-1=%d", entries_read, ppr->l_max_idr-1);
        }
        if (entries_read < (ppr->l_max_idr-1)){
          if (ppt->perturbations_verbose > 0) {
            printf("WARNING: only %i entries of beta_idr were provided for %i moments, filling up the rest with the last entry provided\n", entries_read, ppr->l_max_idr-1);
          }
          class_realloc(ppt->beta_idr,(ppr->l_max_idr-1)*sizeof(double),errmsg);
          for (n=entries_read; n<(ppr->l_max_idr-1); n++)
            ppt->beta_idr[n] = ppt->beta_idr[entries_read-1];
        }
      }
      else {
        /* Allocate default values if we have idm, but the user doesn't provide input */
        class_alloc(ppt->beta_idr,(ppr->l_max_idr-1)*sizeof(double),errmsg);
        for (n=0; n<(ppr->l_max_idr-1); n++)
          ppt->beta_idr[n] = 1.5;
      }
    }
    /* If we don't have perturbations, we should free the arrays again if necessary */
    else if (ppt->beta_idr != NULL) {
      free(ppt->beta_idr);
    }
  }

  /** 7.2.3) Dark Matter interacting with baryons */
  /** 7.2.3.a) idm_b coupling stregth */
  if (pba->Omega0_idm > 0 || f_idm > 0) {
    class_read_double("cross_idm_b",pth->cross_idm_b);

    /** 7.2.3.b) idm_b temperature dependence */
    /* Read */
    if (pth->cross_idm_b > 0) {
      class_read_int("n_index_idm_b",pth->n_index_idm_b);

      /* Consistency checks */
      class_test(((pth->n_index_idm_b > 4)||(pth->n_index_idm_b < -4)),
                 errmsg,
                 "The index for the DM-baryon interaction must be an integer between -4 and 4, you passed n_index_idm_b = %d.", pth->n_index_idm_b);
      /* The following formula is taken from Dvorkin et al. (2013) */
      pth->n_coeff_idm_b = (pow(2.,(pth->n_index_idm_b+5.)/2.)*tgamma(3.+pth->n_index_idm_b/2.))/(3.*sqrt(_PI_));
    }
  }

  /** 7.2.4) Dark Matter interacting with photons */
  /** 7.2.4.a) idm_g coupling stregth */
  if (pba->Omega0_idm > 0.0 || f_idm > 0){
    /* Read */
    class_call(parser_read_double(pfc,"u_idm_g",&param1,&flag1,errmsg),
               errmsg,
               errmsg);
    class_call(parser_read_double(pfc,"cross_idm_g",&param2,&flag2,errmsg),
               errmsg,
               errmsg);
    class_test((flag1 ==_TRUE_) && (flag2 == _TRUE_),
               errmsg,
               "Only one of two idm_g parameters {u_idm_g, cross_idm_g} can be specified at the same time");

    /* Set values */
    if (flag1 == _TRUE_){
      pth->u_idm_g = param1;
      pth->cross_idm_g = pth->u_idm_g * _sigma_ * pth->m_idm/1e11 ;
    }
    if (flag2 == _TRUE_) {
      pth->cross_idm_g = param2;
      pth->u_idm_g = pth->cross_idm_g / _sigma_ * (1e11/pth->m_idm);
    }

    /** 7.2.4.b) idm_g temperature dependence */
    if (pth->u_idm_g > 0) {
      class_read_double("n_index_idm_g",pth->n_index_idm_g);
    }
  }
  /* Checks on budget equation */
  if (has_m_budget == _TRUE_) {
    class_test(Omega_m_remaining < pba->Omega0_idm, errmsg, "Too much energy density from massive species. At this point only %e is left for Omega_m, but requested 'Omega_idm = %e'",Omega_m_remaining, pba->Omega0_idm);
    Omega_m_remaining -= pba->Omega0_idm;
  }

  /* We enforce the tight coupling approximation to be first order whenever idm interacts with baryons */
  if (pth->cross_idm_b >0 && (ppr->tight_coupling_approximation != (int)first_order_CLASS)) {
    if (ppt->perturbations_verbose > 0)
      printf("Warning: Setting the tight_coupling_approximation = first_order_CLASS, since you selected idm-b!\n");
    ppr->tight_coupling_approximation = first_order_CLASS;
  }
  else if (pth->u_idm_g > 0 && (ppr->tight_coupling_approximation != (int)first_order_CLASS && ppr->tight_coupling_approximation != (int)compromise_CLASS)) {
    if (ppt->perturbations_verbose > 0)
      printf("Warning: Setting the tight_coupling_approximation = compromise_CLASS, since you selected idm-g!\n");
    ppr->tight_coupling_approximation = compromise_CLASS;
  }

  /* ** ADDITIONAL SPECIES ** */


  /** 7.3) Final consistency checks for dark matter species */

  class_test(fabs(f_cdm + f_idm - 1.) > 1e-10,
             errmsg,
             "The dark matter species do not add up to the expected value");

  /* After all the other possibly non-relativistic species have been determined, we can fianlly compute the CDM density */
  if (has_m_budget == _TRUE_) {
    pba->Omega0_cdm = Omega_m_remaining;
  }

  /* When the CDM density is determined we can use the previously collected fractions to determine the corresponding densities. First, make sure everything is reasonable*/
  class_test((f_idm > 0.) && (pba->Omega0_cdm == 0.),
             errmsg,
             "If you want a fraction of interacting, to be consistent, you should not set the fraction of CDM to zero");
  class_test(fabs(f_cdm + f_idm - 1.) > ppr->tol_fraction_accuracy,
             errmsg,
             "The dark matter species do not add up to the expected value");
  if ( f_idm > 0. )
    pba->Omega0_idm = f_idm * pba->Omega0_cdm;
  if ( f_cdm < 1. )
    pba->Omega0_cdm = f_cdm * pba->Omega0_cdm;

  /* When the fraction f_idm is about one, Omega0_cdm can
     be close to zero, but due to rounding errors it could be slightly
     negative; correct for this: */
  if (pba->Omega0_cdm < 0.)
    pba->Omega0_cdm = 0.;

  /* avoid Omega0_cdm exactly zero in synchronous gauge */
  if ((ppt->gauge == synchronous) && (pba->Omega0_cdm < ppr->Omega0_cdm_min_synchronous)) {
    pba->Omega0_cdm = ppr->Omega0_cdm_min_synchronous;
  }

  /* At this point all the species should be set, and used for the budget equation below */


         // Next read in what was input for energy density of EDE
         // Ensuring we satisfy closure conditions



    class_call(parser_read_string(pfc,"fluid_equation_of_state",&string1,&flag1,errmsg),
              errmsg,
              errmsg);
    if (flag1 == _TRUE_) {
      if ((strstr(string1,"EDE") != NULL) || (strstr(string1,"ede") != NULL)) {
       pba->fluid_equation_of_state = EDE;
     }
     //we have detected EDE in your computation.
   }



       if(pba->fluid_equation_of_state == EDE){
       /**
       *  To add early dark energy (EDE) of the form in Poulin et al. 1811.04083,
       *  we often set the Omega0_fld based on Omega_fld(z_c),
       *  where z_c is some 'critical redshift' of the EDE.
       *  That is, Omega0_fld is set not by reading in Omega_fld, but frac_fld_ac
       *  or some similar aptly named parameter.
       *  Omega0_fld is then calculated based on the other EDE parameters read in.
       *  Therefore, the fld parameters need to first be read in before adding Omega0_fld to Omega0_total
       *  or setting either of the other quantities Omega0_scf of Omega0_Lambda.
       *  Then, checks of whether too many of them are defined are postponed to later.
       *  Right now, we just read in whether fluid exists and what its parameters are.
       */




                  /** - Omega0_fld (dark energy fluid) */

                  /** We first read in whether ede_parametrization has been defined,
                  *  in which case we would read in its parameters and set Omega0_fld accordingly */
                  class_call(parser_read_string(pfc,"ede_parametrization",&string1,&flag1,errmsg),
                            errmsg,
                            errmsg);
                  if (flag1 == _TRUE_) {
                    if ((strstr(string1,"tracker") != NULL) ) pba->ede_parametrization = tracker;
                    else if ((strstr(string1,"pheno_axion") != NULL)) pba->ede_parametrization = pheno_axion;
                    else if ((strstr(string1,"pheno_ADE") != NULL)) pba->ede_parametrization = pheno_ADE;
                    else if ((strstr(string1,"EDE_is_DR") != NULL)) pba->ede_parametrization = EDE_is_DR;
                    else class_stop(errmsg,"incomprehensible input '%s' for the field 'ede_parametrization'",string1);
                  }




                    if ( pba->ede_parametrization == tracker){
                      class_stop(errmsg,"ede tracker is not working yet!!");

                      class_read_double("w0_fld",pba->w0_fld);
                      class_read_double("Omega_EDE",pba->Omega_EDE);
                      class_read_double("cs2_fld",pba->cs2_fld);
                    }

                    /** Read in EDE parameters and set appropriate quantities here
                    *  Based on Poulin et al. 1811.04083
                    *  and a bit of Lin et al. 1905.12618*/
                    else if (pba->ede_parametrization == pheno_axion || pba->ede_parametrization == pheno_ADE) {

                      // First read in EDE parameters
                      if(input_verbose > 5)printf("Reading in EDE pheno_axion / ADE parameters: \n");

                      // Read in the value of the critical redshift of the EDE or understand that it needs to be shooted for
                      class_call(parser_read_double(pfc,"a_c",&param1,&flag1,errmsg),
                                  errmsg,
                                  errmsg);
                      class_call(parser_read_double(pfc,"a_peak_eq",&param2,&flag2,errmsg),
                                  errmsg,
                                  errmsg);
                      class_call(parser_read_double(pfc,"log10_a_c",&param3,&flag3,errmsg),
                      errmsg,
                                  errmsg);
                      class_test(flag1==_TRUE_&&flag3==_TRUE_,errmsg,"You have passed both 'a_c' and 'log10(a_c)'. You cannot define a_c twice, pick one method of input.\n");
                      class_test(flag1==_TRUE_&&flag2==_TRUE_,errmsg,"You have passed both 'a_c' and 'ac_from_aeq'. The second tells CLASS that you want to shoot for a_peak = a_eq, so giving a_c also is confusing. Pick one. \n");
                      // Have we directly passed a_c
                      if (flag1 == _TRUE_ || flag3 == _TRUE_ ){
                            if (flag1 == _TRUE_) pba->a_c = param1;
                            else if (flag3 == _TRUE_) {
                            pba->log10_a_c = param3;
                            pba->a_c = pow(10,pba->log10_a_c);
                          }
                        if(input_verbose>5) printf("Read in a_c = %e\n", pba->a_c);
                      }
                      // Do we want to shoot for it based on mathing a_peak = a_eq
                      else if (flag2 == _TRUE_){
                        if(input_verbose>5) printf("Shooting for a_c based on a_peak_eq because you asked for a_peak = a_eq with a_peak_eq.\n");
                        // pba->a_c = 1; //assign dummy value for memory issue // do we still need this? // TK ?????????????? won't this prevent shooting
                        class_read_double("ac_from_aeq",pba->a_c); // TK ?????? or no because it's immediately reassigned?
                        if(input_verbose>2) printf("Got a_c = %e from a_peak = a_eq\n", pba->a_c);
                      }



                      // Parameter controlling the width of transition itself for faster / slower transition
                      class_call(parser_read_double(pfc,"nu_fld",&param2,&flag2,errmsg),
                                 errmsg,
                                 errmsg);
                      if(flag2==_FALSE_) {
                        if(input_verbose>5)printf("You didn't pass a value for nu_fld. Defaulting to nu_fld = 1\n");
                      }
                      else{
                        pba->nu_fld = param2;
                        if(input_verbose>5)printf("Value input for nu_fld = %f\n", pba->nu_fld);
                      }

                      // Parameter to help set w_final = n-1 / n+1. If input n > n_cap_inf, we set n -> inf and w_final = 1
                      class_call(parser_read_double(pfc,"n_cap_infinity",&param2,&flag2,errmsg),
                                 errmsg,
                                 errmsg);
                      if(flag2==_FALSE_) {
                        if(input_verbose>5)printf("Assuming default n > %f makes n = infinity\n", pba->n_cap_infinity);
                      }
                      else{
                        pba->n_cap_infinity = param2;
                        if(input_verbose>5)printf("Assuming n > %f makes n = infinity\n", pba->n_cap_infinity);
                      }

                      /* Check whether we want wn = cs2 */
                      //this parameter is useful for the pheno_ADE model
                      if(pba->ede_parametrization == pheno_ADE){
                          class_call(parser_read_string(pfc,
                                           "cs2_is_wn",
                                           &string1,
                                           &flag1,
                                           errmsg),
                                    errmsg,
                                    errmsg);
                          if (flag1 == _TRUE_){
                            if((strstr(string1,"y") != NULL) || (strstr(string1,"Y") != NULL)){
                              pba->cs2_is_wn = _TRUE_;
                              if(input_verbose>5)printf("Asked for cs2 = wn. Will read in cs2 or w_fld_f and accordingly set n_pheno_axion or cs2 respectively. \n");
                            }
                            else if((strstr(string1,"n") != NULL) || (strstr(string1,"N") != NULL)){
                              pba->cs2_is_wn = _FALSE_;
                              if(input_verbose>5)printf("Set cs2 != wn. Will read in cs2 and either w_fld_f or n_pheno_axion separately. \n");
                            }
                            else {
                              class_stop(errmsg,"incomprehensible input '%s' for the field 'cs2_is_wn'",string1);
                            }
                      }else{
                        pba->cs2_is_wn = _FALSE_;
                      }

                      /* If we want wn = cs2, read in cs2 and accordingly set n_pheno_axion */
                      if(pba->cs2_is_wn == _TRUE_){
                        class_call(parser_read_double(pfc,"w_fld_f",&param1,&flag1,errmsg),
                                    errmsg,
                                    errmsg);
                        class_call(parser_read_double(pfc,"n_pheno_axion",&param2,&flag2,errmsg),
                                    errmsg,
                                    errmsg);
                        class_call(parser_read_double(pfc,"cs2_fld",&param3,&flag3,errmsg),
                                    errmsg,
                                    errmsg);
                        class_test(flag1==_TRUE_&&flag2==_TRUE_,errmsg,"You have passed both 'w_fld_f' and 'n_pheno_axion'. Please pass only one of them.");
                        class_test(flag1==_TRUE_&&flag3==_TRUE_,errmsg,"You have passed both 'w_fld_f' and 'cs2_fld'. Please pass only one of them as you have set w_f = cs2.");
                        class_test(flag2==_TRUE_&&flag3==_TRUE_,errmsg,"You have passed both 'n_pheno_axion' and 'cs2_fld'. Please pass only one of them as you have set w_f = cs2.");
                        // Input w_fld_f
                        if (flag1 == _TRUE_){
                          pba->w_fld_f = param1;
                          pba->cs2_fld = pba->w_fld_f;
                          if(pba->cs2_fld != 1.) {
                            pba->n_pheno_axion = (pba->cs2_fld + 1.) / (1. - pba->cs2_fld);
                          }
                          else pba->n_pheno_axion = 1000.;
                          if(input_verbose>5)printf("Read in w_fld_f = %e \n\tand set cs2_fld = %e \n\tand n_pheno_axion = %e\n", pba->w_fld_f, pba->cs2_fld, pba->n_pheno_axion);
                        }
                        // Input n_pheno_axion
                        else if (flag2 == _TRUE_){
                          pba->n_pheno_axion = param2;
                          if (pba->n_cap_infinity > pba->n_pheno_axion) pba->w_fld_f = (pba->n_pheno_axion-1.)/(pba->n_pheno_axion+1.);
                          else pba->w_fld_f = 1.;
                          pba->cs2_fld = pba->w_fld_f;
                          if(input_verbose>5)printf("Read in n_pheno_axion = %e\n\tand set cs2_fld = %e \n\tand w_fld_f = %e\n", pba->n_pheno_axion, pba->cs2_fld, pba->w_fld_f);
                        }
                        // Input cs2_fld
                        else if (flag3 == _TRUE_){
                          pba->cs2_fld = param3;
                          pba->w_fld_f = pba->cs2_fld;
                          if(pba->cs2_fld != 1.) pba->n_pheno_axion = (pba->cs2_fld + 1.) / (1. - pba->cs2_fld);
                          else pba->n_pheno_axion = 1000.;
                          if(input_verbose>5)printf("Read in cs2_fld = %e \n\tand set w_fld_f = %e \n\tand n_pheno_axion = %e\n", pba->cs2_fld, pba->w_fld_f, pba->n_pheno_axion);
                        }
                      }

                      else{
                        class_call(parser_read_double(pfc,"w_fld_f",&param1,&flag1,errmsg),
                                    errmsg,
                                    errmsg);
                        class_call(parser_read_double(pfc,"n_pheno_axion",&param2,&flag2,errmsg),
                                    errmsg,
                                    errmsg);

                        class_test(flag1==_TRUE_&&flag2==_TRUE_,errmsg,"You have passed both 'w_fld_f' and 'n_pheno_axion'. Please pass only one of them.\n");
                        // Input w_fld_f
                        if (flag1 == _TRUE_){
                          pba->w_fld_f = param1;
                          if(pba->w_fld_f != 1.) pba->n_pheno_axion = (pba->w_fld_f + 1.) / (1. - pba->w_fld_f);
                          else pba->n_pheno_axion = 1000.;
                          if(input_verbose>5)printf("Read in w_fld_f = %e \n\tand set n_pheno_axion = %e\n", pba->w_fld_f, pba->n_pheno_axion);
                        }
                        // Input n_pheno_axion
                        else if (flag2 == _TRUE_){
                          pba->n_pheno_axion = param2;
                          if (pba->n_cap_infinity > pba->n_pheno_axion) pba->w_fld_f = (pba->n_pheno_axion-1.)/(pba->n_pheno_axion+1.);
                          else pba->w_fld_f = 1.;
                          if(input_verbose>5)printf("Read in n_pheno_axion = %e\n\tand set w_fld_f = %e\n", pba->n_pheno_axion, pba->w_fld_f);
                        }
                        }

                                                class_call(parser_read_double(pfc,"w_fld_i",&param1,&flag1,errmsg),
                                                            errmsg,
                                                            errmsg);
                                                if (flag1 == _TRUE_){
                                                  pba->w_fld_i = param1;
                                                }
                                                else{
                                                  pba->w_fld_i = -1;
                                                }
                                                printf("pba->w_fld_i %e\n", pba->w_fld_i);

                      }
                        if(pba->ede_parametrization == pheno_axion){

                          class_call(parser_read_double(pfc,"w_fld_f",&param1,&flag1,errmsg),
                                      errmsg,
                                      errmsg);
                          class_call(parser_read_double(pfc,"n_pheno_axion",&param2,&flag2,errmsg),
                                      errmsg,
                                      errmsg);

                          class_test(flag1==_TRUE_&&flag2==_TRUE_,errmsg,"You have passed both 'w_fld_f' and 'n_pheno_axion'. Please pass only one of them.\n");
                          // Input w_fld_f
                          if (flag1 == _TRUE_){
                            pba->w_fld_f = param1;
                            if(pba->w_fld_f != 1.) pba->n_pheno_axion = (pba->w_fld_f + 1.) / (1. - pba->w_fld_f);
                            else pba->n_pheno_axion = 1000.;
                            if(input_verbose>5)printf("Read in w_fld_f = %e \n\tand set n_pheno_axion = %e\n", pba->w_fld_f, pba->n_pheno_axion);
                          }
                          // Input n_pheno_axion
                          else if (flag2 == _TRUE_){
                            pba->n_pheno_axion = param2;
                            if (pba->n_cap_infinity > pba->n_pheno_axion) pba->w_fld_f = (pba->n_pheno_axion-1.)/(pba->n_pheno_axion+1.);
                            else pba->w_fld_f = 1.;
                            if(input_verbose>5)printf("Read in n_pheno_axion = %e\n\tand set w_fld_f = %e\n", pba->n_pheno_axion, pba->w_fld_f);
                          }

                          //in the pheno axion model, cs2 is a function of the axion parameters, which will be extracted later given some values for the pheno parameters (fEDE, zc, theta_i);
                          class_call(parser_read_double(pfc,"Theta_initial_fld",&param1,&flag1,errmsg),
                                      errmsg,
                                      errmsg);
                          if(flag1==_TRUE_)pba->Theta_initial_fld = param1;
                          else{
                            class_stop(errmsg,"you have ede_parametrization = pheno_axion defined but you forgot to give a value to Theta_initial_fld. Please adapt you input file.")
                          }
                        }
                        else{
                          class_call(parser_read_double(pfc,"cs2_fld",&param3,&flag3,errmsg),
                                      errmsg,
                                      errmsg);
                          // cs2 also still read in and allocated here
                          if (flag3 == _TRUE_){
                            pba->cs2_fld = param3;
                            if(input_verbose>5)printf("Read in cs2_fld = %e \n", pba->cs2_fld);
                          }
                          else {
                            if(input_verbose>5)printf("No cs2_fld input, defaulting to cs2_fld = %e \n", pba->cs2_fld);
                          }
                        }



                        /* one can specify the EDE density in many ways */
                        class_call(parser_read_double(pfc,"omega_fld",&param1,&flag1,errmsg), // physical density of fld today
                                  errmsg,
                                  errmsg);
                        class_call(parser_read_double(pfc,"Omega_fld",&param2,&flag2,errmsg), // fractional density of fld today
                                  errmsg,
                                  errmsg);
                        class_call(parser_read_double(pfc,"Omega_fld_ac",&param4,&flag4,errmsg), // fractional density at ac defined w/r to rho_crit_today
                                  errmsg,
                                  errmsg);
                        class_call(parser_read_double(pfc,"fraction_fld_ac",&param5,&flag5,errmsg), // fractional density at a_c
                                  errmsg,
                                  errmsg);
                        class_call(parser_read_double(pfc,"N_eff_fld",&param6,&flag6,errmsg), // fractional density at a_c
                                  errmsg,
                                  errmsg);
                        // test to ensure we haven't multiply input ede density
                          class_test(flag1==_TRUE_&&flag2==_TRUE_,errmsg,"you have passed both 'omega_fld' and 'Omega_fld'. Please pass only one of them.");
                          class_test(flag1==_TRUE_&&flag4==_TRUE_,errmsg,"you have passed both 'omega_fld' and 'Omega_fld_ac'. Please pass only one of them.");
                          class_test(flag1==_TRUE_&&flag5==_TRUE_,errmsg,"you have passed both 'omega_fld' and 'fraction_fld_ac'. Please pass only one of them.");
                          class_test(flag2==_TRUE_&&flag4==_TRUE_,errmsg,"you have passed both 'Omega_fld' and 'Omega_fld_ac'. Please pass only one of them.");
                          class_test(flag2==_TRUE_&&flag5==_TRUE_,errmsg,"you have passed both 'Omega_fld' and 'fraction_fld_ac'. Please pass only one of them.");
                          class_test(flag4==_TRUE_&&flag5==_TRUE_,errmsg,"you have passed both 'Omega_fld_ac' and 'fraction_fld_ac'. Please pass only one of them.");

                          wn = pba->w_fld_f;
                          wi = pba->w_fld_i;
                          powac=pow(pba->a_c,-3*(1+wn)/pba->nu_fld);

                       // If you passed omega_fld today in input
                       if (flag1 == _TRUE_){

                         pba->Omega0_fld = param1/pba->h/pba->h;
                         pba->Omega_fld_ac = pba->Omega0_fld*exp(-3*(1 + wi)*log(pba->a_c) + pba->nu_fld*(wn-wi)*log(0.5*(1+powac))/(1+wn));
                       }
                       // if you passed Omega_fld in input
                       else if(flag2 == _TRUE_){
                         if(pba->Omega0_lambda == 0.0){ // in this case, ensure that the closure relation is satisfy via Omega_fld.
                           pba->Omega0_fld = 1. - pba->Omega0_k - Omega_tot;
                         }
                         else{
                           pba->Omega0_fld = param2;
                         }

                         pba->Omega_fld_ac = pba->Omega0_fld*exp(-3*(1 + wi)*log(pba->a_c) + pba->nu_fld*(wn-wi)*log(0.5*(1+powac))/(1+wn));
                       }
                       else if(flag4 == _TRUE_){

                         pba->Omega_fld_ac = param4;
                         pba->Omega0_fld = pba->Omega_fld_ac/exp(-3*(1 + wi)*log(pba->a_c) + pba->nu_fld*(wn-wi)*log(0.5*(1+powac))/(1+wn));
                       }
                       else if(flag5 == _TRUE_){
                         pba->Omega_fld_ac = param5;//This is the fractional contribution at a_c.
                         // Omega_tot_ac = (pba->Omega0_cdm+pba->Omega0_b)*pow(pba->a_c,-3)+(pba->Omega0_g+pba->Omega0_ur)*pow(pba->a_c,-4)+pba->Omega0_lambda;
                         //The input parameter gives us an approximate fraction. We will extract the real one in the run.

                         Omega_m = pba->Omega0_b;
                         if(pba->Omega0_cdm >0) Omega_m += pba->Omega0_cdm;
                         if(pba->Omega0_idm >0) Omega_m += pba->Omega0_idm;
                         if(pba->Omega0_dcdm >0) Omega_m += pba->Omega0_dcdm;

                         Omega0_rad = (4.*sigma_B/_c_*pow(pba->T_cmb,4.)) / (3.*_c_*_c_*1.e10*pba->h*pba->h/_Mpc_over_m_/_Mpc_over_m_/8./_PI_/_G_)*(1+3.046*7./8.*pow(4./11.,4./3.));
                         Omega_tot_ac = (Omega_m)*pow(pba->a_c,-3)+(Omega0_rad)*pow(pba->a_c,-4);
                         class_test(pba->Omega_fld_ac==1.0,errmsg,"you cannot have pba->Omega_fld_ac=1.0!");
                         if(pba->Omega_fld_ac!=1.0)pba->Omega_fld_ac = Omega_tot_ac*pba->Omega_fld_ac/(1-pba->Omega_fld_ac);
                         // pba->Omega0_fld = pow(2,pba->nu_fld)*pba->Omega_fld_ac
                         //                 /pow(1/pba->a_c,3*(wn-wi))
                         //                 /pow((1+ pow( pba->a_c , 3*(wn-wi)/pba->nu_fld )) , pba->nu_fld);

                         pba->Omega0_fld = pba->Omega_fld_ac/exp(-3*(1 + wi)*log(pba->a_c) + pba->nu_fld*(wn-wi)*log(0.5*(1+powac))/(1+wn));
                       }
                       else if(flag6 == _TRUE_){

                         pba->Omega0_fld = param6*7./8.*pow(4./11.,4./3.)*pba->Omega0_g;
                         pba->Omega_fld_ac = pba->Omega0_fld*exp(-3*(1 + wi)*log(pba->a_c) + pba->nu_fld*(wn-wi)*log(0.5*(1+powac))/(1+wn));
                       }
                       else{
                         class_stop(errmsg,"you need to specify one of omega_fld, Omega_fld, Omega_fld_ac, fraction_fld_ac'");
                       }






                    }

            if(pba->ede_parametrization==EDE_is_DR){
              class_call(parser_read_double(pfc,"N_eff_fld",&param1,&flag1,errmsg),
                        errmsg,
                        errmsg);
              if(flag1 == _TRUE_){
                pba->Omega0_fld = param1*7./8.*pow(4./11.,4./3.)*pba->Omega0_g;
              }
              else{
                class_stop(errmsg,"you are running with ede_parametrization==EDE_is_DR, you need to specify N_eff_fld'");
              }


            }






           class_call(parser_read_string(pfc,
                                         "use_big_theta_fld",
                                         &string1,
                                         &flag1,
                                         errmsg),
                       errmsg,
                       errmsg);
           if (flag1 == _TRUE_){
             if((strstr(string1,"y") != NULL) || (strstr(string1,"Y") != NULL)){
               ppt->use_big_theta_fld = _TRUE_;
               class_stop(errmsg,"Big Theta is not working for now, to be debug. Please run with use_big_theta_fld = no (default).'");
             }
             else if((strstr(string1,"n") != NULL) || (strstr(string1,"N") != NULL)){
               ppt->use_big_theta_fld = _FALSE_;
             }
           }
           //default is false







           class_call(parser_read_string(pfc,
                                         "use_delta_fld_over_1plusw",
                                         &string1,
                                         &flag1,
                                         errmsg),
                       errmsg,
                       errmsg);
           if (flag1 == _TRUE_){
             if((strstr(string1,"y") != NULL) || (strstr(string1,"Y") != NULL)){
               ppt->use_delta_fld_over_1plusw = _TRUE_;
             }
             else if((strstr(string1,"n") != NULL) || (strstr(string1,"N") != NULL)){
               ppt->use_delta_fld_over_1plusw = _FALSE_;
             }
           }
           //default is false



      // This bracket ends reading in of EDE params
      }

      class_call(parser_read_string(pfc,"use_new_fld_IC",&string1,&flag1,errmsg),
                errmsg,
                errmsg);
      if (flag1 == _TRUE_){
        if((strstr(string1,"y") != NULL) || (strstr(string1,"Y") != NULL)){
          ppt->use_new_fld_IC = _TRUE_;
        }
        else if((strstr(string1,"n") != NULL) || (strstr(string1,"N") != NULL)){
          ppt->use_new_fld_IC = _FALSE_;
        }
        else {
          class_stop(errmsg,"incomprehensible input '%s' for the field 'use_new_fld_IC'",string1);
        }
      }




      //new param to take DMDE drag term into account
      //this param is used both for fluid EDE and scalar field EDE when it is ran with the fluid approx,
      //so we put it inbetween both species....
      class_read_double("DMDE_interaction",ppt->DMDE_interaction);
      class_test(ppt->DMDE_interaction!=0 && pba->Omega0_idm==0.0,errmsg,"you have DMDE_interaction !=0 but no IDM, please check your input file.")
      class_read_double("index_DMDE_interaction",ppt->index_DMDE_interaction);
      class_read_double("DMEDE_TCA_threshold",ppt->DMEDE_TCA_threshold);

      class_call(parser_read_string(pfc,
                                    "scales_like_fEDE",
                                    &string1,
                                    &flag1,
                                    errmsg),
                  errmsg,
                  errmsg);
      if (flag1 == _TRUE_){
        if((strstr(string1,"y") != NULL) || (strstr(string1,"Y") != NULL)){
          ppt->scales_like_fEDE = _TRUE_;
        }
        else if((strstr(string1,"n") != NULL) || (strstr(string1,"N") != NULL)){
          ppt->scales_like_fEDE = _FALSE_;
        }
      }
      class_call(parser_read_string(pfc,
                                    "scales_like_fEDE_over_k2",
                                    &string1,
                                    &flag1,
                                    errmsg),
                  errmsg,
                  errmsg);
      if (flag1 == _TRUE_){
        if((strstr(string1,"y") != NULL) || (strstr(string1,"Y") != NULL)){
          ppt->scales_like_fEDE_over_k2 = _TRUE_;
        }
        else if((strstr(string1,"n") != NULL) || (strstr(string1,"N") != NULL)){
          ppt->scales_like_fEDE_over_k2 = _FALSE_;
        }
      }
      class_call(parser_read_string(pfc,
                                    "scales_like_WZDR",
                                    &string1,
                                    &flag1,
                                    errmsg),
                  errmsg,
                  errmsg);
      if (flag1 == _TRUE_){
        if((strstr(string1,"y") != NULL) || (strstr(string1,"Y") != NULL)){
          ppt->scales_like_WZDR = _TRUE_;
          class_read_double("a_pivot_DMDE_interaction",ppt->a_pivot_DMDE_interaction);

           class_call(parser_read_string(pfc,
                                         "a_pivot_DMDE_interaction_is_ac",
                                         &string1,
                                         &flag1,
                                         errmsg),
                       errmsg,
                       errmsg);
           if (flag1 == _TRUE_){
             if((strstr(string1,"y") != NULL) || (strstr(string1,"Y") != NULL)){
               ppt->a_pivot_DMDE_interaction = pba->a_c;
             }
          }


        }
        else if((strstr(string1,"n") != NULL) || (strstr(string1,"N") != NULL)){
          ppt->scales_like_WZDR = _FALSE_;
        }
      }









/*EDE as a scalar field?*/

  /* Additional SCF parameters: */

  class_call(parser_read_double(pfc,"fraction_axion_ac",&param1,&flag1,errmsg),
             errmsg,
             errmsg);
 class_call(parser_read_double(pfc,"log10_fraction_axion_ac",&param2,&flag2,errmsg),
            errmsg,
            errmsg);
class_call(parser_read_double(pfc,"Omega_scf",&param3,&flag3,errmsg),
           errmsg,
           errmsg);
class_call(parser_read_double(pfc,"Omega_scf_shoot_fa",&param4,&flag4,errmsg),
           errmsg,
           errmsg);
 class_test(class_at_least_two_of_four(flag1,flag2,flag3,flag4),
            errmsg,
            "You can only enter one of 'fraction_axion_ac', 'log10_fraction_axion_ac', 'Omega_scf', or 'Omega_scf_shoot_fa'.");
  if(flag1==_TRUE_){
    // class_read_double("fraction_axion_ac",pba->log10_fraction_axion_ac);
    class_test(param1 < 0,errmsg,"you have pba->fraction_axion_ac negative in your input file!!");
    class_test(param1 >= 1,errmsg,"you have pba->fraction_axion_ac greater or equal to 1 in your input file!!");
    if(param1>0)pba->log10_fraction_axion_ac=log10(param1);
    else if(param1==0)pba->log10_fraction_axion_ac = -30; //random default value.
    // printf("pba->log10_fraction_axion_ac %e\n", pba->log10_fraction_axion_ac);
  }

  if(flag2 == _TRUE_){
    class_test(param2 >= 0,errmsg,"you have pba->fraction_axion_ac greater or equal to than 1 in your input file!!");
    pba->log10_fraction_axion_ac=param2;
  }
  if(flag3 == _TRUE_){
    pba->Omega0_scf=param3;
    //note that the parameter Omega0_scf may be re-assigned later, when checking if Omega0_scf is used to fullfil the closure relation.
    //this is harmless.
  }

    if(flag4 == _TRUE_){
    pba->Omega0_scf=param4;
    //note that the parameter Omega0_scf may be re-assigned later, when checking if Omega0_scf is used to fullfil the closure relation.
    //this is harmless.
  }



  // if(flag1 == _TRUE_ || flag2 == _TRUE_){
    class_read_double("log10_fraction_axion_ac_phi2n",pba->log10_fraction_axion_ac);
    class_read_double("log10_axion_ac",pba->log10_axion_ac);
    class_read_double("m_axion",pba->m_scf);
    class_call(parser_read_double(pfc,"f_axion",&param1,&flag1,errmsg),
             errmsg,
             errmsg);
    class_call(parser_read_double(pfc,"log10_f_axion",&param2,&flag2,errmsg),
            errmsg,
            errmsg);
    class_test(flag1 == _TRUE_ && flag2 == _TRUE_,errmsg,"You can either specify 'f_axion' or 'log10_f_axion', not both");
    if(flag1 == _TRUE_){
      pba->f_axion=param1;
    }
    if(flag2 == _TRUE_){
      pba->f_axion=pow(10,param2);
      if (input_verbose > 5)
      {
        printf("Setting f_axion: %e, using log10_f_axion: %e, should be %e\n",pba->f_axion,param2,pow(10,param2));
      }

    }


    class_test(pba->m_scf == 0.0 && pba->f_axion != 0.0,errmsg,"you have pba->m_scf = 0 but pba->f_axion != 0.0. Please check your ini file! ");
    // class_test(pba->m_scf != 0.0 && pba->f_axion == 0.0,errmsg,"you have pba->m_scf != 0 but pba->f_axion = 0.0. Please check your ini file! ");
    class_test(pba->m_scf != 0.0 && pba->f_axion == 0.0 && flag4 != _TRUE_,errmsg,"you have pba->m_scf != 0 but pba->f_axion = 0.0, and are not shooting for it. Please check your ini file! ");

  if (pba->log10_fraction_axion_ac > -30. || pba->log10_axion_ac > -30 || pba->m_scf != 0 || pba->f_axion != 0 || pba->Omega0_scf != 0){

    class_test(ppt->gauge==newtonian,errmsg,"the scalar field module does not work in newtonian gauge! please restart in synchronous gauge.");
    // printf("here in scf!\n");
    // if (input_verbose > 0) printf(" adjusted to incorporate the axion contribution Omega_Lambda = %e\n",pba->Omega0_lambda);


    /** - Read parameters describing scalar field potential */
    class_call(parser_read_list_of_doubles(pfc,
                                           "scf_parameters",
                                           &(pba->scf_parameters_size),
                                           &(pba->scf_parameters),
                                           &flag1,
                                           errmsg),
               errmsg,errmsg);

    class_call(parser_read_double(pfc,"theta_axion",&param1,&flag1,errmsg),
                   errmsg,
                   errmsg);
          if(flag1 == _TRUE_){
          pba->theta_axion = param1;
          pba->scf_parameters[pba->scf_parameters_size-2] = param1;
          }
    if (input_verbose > 5)
      {
        printf("Setting phi_ini: %e\n",pba->scf_parameters[0]);
      }

    /** - Assign a given scalar field potential */
    class_call(parser_read_string(pfc,"scf_has_perturbations",&string1,&flag1,errmsg),
             errmsg,
             errmsg);

    if ((flag1 == _TRUE_) && ((strstr(string1,"y") != NULL) || (strstr(string1,"Y") != NULL))) {

    pba->scf_has_perturbations = _TRUE_;

  }
    else if ((flag1 == _TRUE_) && ((strstr(string1,"n") != NULL) || (strstr(string1,"N") != NULL))) {

    pba->scf_has_perturbations = _FALSE_;

  }

    class_read_double("security_small_Omega_scf",pba->security_small_Omega_scf);
    class_read_double("n_axion_security",pba->n_axion_security);
    class_call(parser_read_string(pfc,
                                  "scf_evolve_as_fluid",
                                  &string1,
                                  &flag1,
                                  errmsg),
                errmsg,
                errmsg);

    if (flag1 == _TRUE_){
      if((strstr(string1,"y") != NULL) || (strstr(string1,"Y") != NULL)){
        pba->scf_evolve_as_fluid = _TRUE_;
        class_read_double("threshold_scf_fluid_m_over_H",pba->threshold_scf_fluid_m_over_H);
      }
      else {
        pba->scf_evolve_as_fluid = _FALSE_;
      }
    }
    else {
      pba->scf_evolve_as_fluid = _FALSE_;
    }


    class_call(parser_read_string(pfc,
                                  "use_big_theta_scf",
                                  &string1,
                                  &flag1,
                                  errmsg),
                errmsg,
                errmsg);

    if (flag1 == _TRUE_){
      if((strstr(string1,"y") != NULL) || (strstr(string1,"Y") != NULL)){
        ppt->use_big_theta_scf = _TRUE_;
      }
      else {
        ppt->use_big_theta_scf = _FALSE_;
      }
    }



     class_call(parser_read_string(pfc,
                                   "use_delta_scf_over_1plusw",
                                   &string1,
                                   &flag1,
                                   errmsg),
                 errmsg,
                 errmsg);
     if (flag1 == _TRUE_){
       if((strstr(string1,"y") != NULL) || (strstr(string1,"Y") != NULL)){
         ppt->use_delta_scf_over_1plusw = _TRUE_;
       }
       else if((strstr(string1,"n") != NULL) || (strstr(string1,"N") != NULL)){
         ppt->use_delta_scf_over_1plusw = _FALSE_;
         if(input_verbose>0)printf(" [WARNING:] you have use_delta_fld_over_1plusw = no. if you run axion or EDE where w can be equal to -1 the code is often more stable when using use_delta_fld_over_1plusw = yes.\n");
       }
     }
     //default is false


    class_call(parser_read_string(pfc,
                                  "scf_evolve_like_axionCAMB",
                                  &string1,
                                  &flag1,
                                  errmsg),
                errmsg,
                errmsg);

    if (flag1 == _TRUE_){
      if((strstr(string1,"y") != NULL) || (strstr(string1,"Y") != NULL)){
        pba->scf_evolve_like_axionCAMB = _TRUE_;
      }
      else {
        pba->scf_evolve_like_axionCAMB = _FALSE_;
      }
    }
    else {
      pba->scf_evolve_like_axionCAMB = _FALSE_;
    }


    class_call(parser_read_string(pfc,
                                  "include_scf_in_growth_factor",
                                  &string1,
                                  &flag1,
                                  errmsg),
                errmsg,
                errmsg);

    if (flag1 == _TRUE_){
      if((strstr(string1,"y") != NULL) || (strstr(string1,"Y") != NULL)){
        pba->include_scf_in_growth_factor = _TRUE_;
      }
      else {
        pba->include_scf_in_growth_factor = _FALSE_;
      }
    }

    class_call(parser_read_string(pfc,
                                  "include_scf_in_delta_m",
                                  &string1,
                                  &flag1,
                                  errmsg),
                errmsg,
                errmsg);

    if (flag1 == _TRUE_){
      if((strstr(string1,"y") != NULL) || (strstr(string1,"Y") != NULL)){
        ppt->include_scf_in_delta_m = _TRUE_;
      }
      else {
        ppt->include_scf_in_delta_m = _FALSE_;
      }
    }

    class_call(parser_read_string(pfc,
                                  "include_scf_in_delta_cb",
                                  &string1,
                                  &flag1,
                                  errmsg),
                errmsg,
                errmsg);

    if (flag1 == _TRUE_){
      if((strstr(string1,"y") != NULL) || (strstr(string1,"Y") != NULL)){
        ppt->include_scf_in_delta_cb = _TRUE_;
      }
      else {
        ppt->include_scf_in_delta_cb = _FALSE_;
      }
    }



    class_call(parser_read_string(pfc,"scf_potential",&string1,&flag1,errmsg),
               errmsg,
               errmsg);
     if (flag1 == _TRUE_) {

       flag2=_FALSE_;
       if (strcmp(string1,"pol_times_exp") == 0) {
         pba->scf_potential = pol_times_exp;
         flag2 =_TRUE_;
       }
       if (strcmp(string1,"double_exp") == 0) {
         pba->scf_potential = double_exp;
         flag2 =_TRUE_;
       }
       if (strcmp(string1,"axion") == 0) {
         ppr->background_Nloga = 1e5; //increase the number of steps in background for shooting to succeed.
         flag1=_FALSE_;
         pba->scf_potential = axion;
         class_call(parser_read_double(pfc,"n_axion",&param1,&flag1,errmsg),
                    errmsg,
                    errmsg);
        if(flag1 == _TRUE_){
         pba->n_axion = param1;
         if(pba->n_axion==1){
           ppt->include_scf_in_delta_m = _TRUE_;
         }
        }
        else{
          class_stop(errmsg,"incomprehensible input '%d' for the field 'n_axion'",param1);
        }
         class_call(parser_read_double(pfc,"f_axion",&param1,&flag1,errmsg),
                    errmsg,
                    errmsg);
        if(flag1 == _TRUE_){
         pba->f_axion = param1;
       }
         class_call(parser_read_double(pfc,"log10_f_axion",&param1,&flag1,errmsg),
                    errmsg,
                    errmsg);
        if(flag1 == _TRUE_){
         pba->f_axion = pow(10,param1);
       }
       class_test(pba->f_axion != 0 && pba->scf_parameters_size == 3,errmsg,"you have both f_axion defined and the third entry of scf_parameters table defined. Perhaps you are trying to shoot by adjusting f_axion. Please correct your ini file.");
         class_call(parser_read_double(pfc,"m_axion",&param1,&flag1,errmsg),
                    errmsg,
                    errmsg);
        if(flag1 == _TRUE_){
          pba->m_scf = param1;
          // printf("m_a = %e eV \n",(pba->m_scf*pba->H0/1.5638e29));

        }
        if(pba->m_scf == 0.0 || pba->f_axion == 0.0 ){
          class_call(parser_read_string(pfc,
                                        "zc_is_zeq",
                                        &string1,
                                        &flag1,
                                        errmsg),
                      errmsg,
                      errmsg);

          if (flag1 == _TRUE_){
            if((strstr(string1,"y") != NULL) || (strstr(string1,"Y") != NULL)){
              pba->zc_is_zeq = _TRUE_;
            }
            else {
              pba->zc_is_zeq = _FALSE_;
            }
          }else{
            pba->zc_is_zeq = _FALSE_;
          }

          if(pba->zc_is_zeq == _TRUE_){
            // printf("log10_axion_ac %e",log10((pba->Omega0_g+pba->Omega0_ur)/(pba->Omega0_b+pba->Omega0_cdm)));
            // pba->log10_axion_ac = log10((pba->Omega0_g+pba->Omega0_ur)/(pba->Omega0_b+pba->Omega0_cdm));
            Omega_r = pba->Omega0_g * (1. + 3.046 * 7./8.*pow(4./11.,4./3.)); // assumes LambdaCDM + eventually massive neutrinos so light that they are relativistic at equality; needs to be generalised later on.
            Omega_m = pba->Omega0_b;
            if (pba->Omega0_cdm > 0) Omega_m += pba->Omega0_cdm;
            pba->log10_axion_ac = log10(Omega_r/Omega_m); // assumes a flat universe with a=1 today
            // if(input_verbose>0)printf("zc is zeq: found pba->log10_axion_ac %e\n", pba->log10_axion_ac);
          }else{
            class_call(parser_read_double(pfc,"log10_axion_ac",&param1,&flag1,errmsg),
                       errmsg,
                       errmsg);
           if(flag1 == _TRUE_){
             pba->log10_axion_ac = param1;
           }
          }


          class_call(parser_read_double(pfc,"Omega0_axion",&param1,&flag1,errmsg),
                     errmsg,
                     errmsg);
          if(flag1 == _TRUE_){
          pba->Omega0_axion = param1;// not used for the moment
          }
          else{
            class_call(parser_read_double(pfc,"fraction_axion_ac",&param1,&flag1,errmsg),
                       errmsg,
                       errmsg);
           if(flag1 == _TRUE_){
            // pba->log10_fraction_axion_ac = param1;
            class_test(param1 < 0,errmsg,"you have pba->fraction_axion_ac negative in your input file.");
            if(param1>0)pba->log10_fraction_axion_ac=log10(param1);
            else if(param1==0)pba->log10_fraction_axion_ac = -30; //random default value.

          }
          else{
            class_call(parser_read_double(pfc,"log10_fraction_axion_ac",&param1,&flag1,errmsg),
                       errmsg,
                       errmsg);
           class_test(flag1==_TRUE_,errmsg,"log10_fraction_axion_ac as an input is deprecated since feb 2022 to improve compatibility with MontePython: please give fraction_axion_ac.");
          }
          // printf("pba->log10_fraction_axion_ac %e \n", pba->log10_fraction_axion_ac);
          }


        }
        // printf("pba->log10_fraction_axion_ac %e\n", pba->log10_fraction_axion_ac);
        class_test(pba->log10_axion_ac > -30 && pba->log10_fraction_axion_ac == -30,errmsg,"you must define both pba->log10_axion_ac and pba->fraction_axion_ac in your input file.");
        class_test(pba->log10_axion_ac == -30 && pba->log10_fraction_axion_ac > -30,errmsg,"you must define both pba->log10_axion_ac and pba->fraction_axion_ac in your input file.");
        // class_test(pba->log10_axion_ac > -30 && pba->m_scf > 0,errmsg,"you cannot choose both pba->log10_axion_ac && pba->m_scf because m_scf is used to shoot for ac. Please adapt your param file.");
        // class_test(pba->log10_fraction_axion_ac > -30 && pba->f_axion > 0,errmsg,"you cannot choose both pba->log10_fraction_axion_ac && pba->f_axion because f_axion is used to shoot for log10_fraction_axion_ac. Please adapt your param file.");
        // class_test(pba->log10_fraction_axion_ac != 0 && pba->Omega0_axion > 0, errmsg,"you cannot choose both Omega0_axion && log10_fraction_axion_ac. Please adapt your param file.");
         // printf("%d %e %e %e %e\n",pba->n_axion,pba->m_scf,pba->f_axion,pba->axion_ac,pba->Omega0_axion );
         flag2 =_TRUE_;
       }
       if (strcmp(string1,"phi_2n") == 0) {
         class_stop(errmsg,"phi_2n potential not working at the moment.")
         pba->scf_potential = phi_2n;
         flag1=_FALSE_;
         class_call(parser_read_double(pfc,"n_axion",&param1,&flag1,errmsg),
                    errmsg,
                    errmsg);
        if(flag1 == _TRUE_){
         pba->n_axion = param1;
        }
        else{
          class_stop(errmsg,"incomprehensible input '%d' for the field 'n_axion'",param1);
        }
        class_call(parser_read_double(pfc,"log10_fraction_axion_ac_phi2n",&param1,&flag1,errmsg),
                   errmsg,
                   errmsg);
       if(flag1 == _TRUE_){
        pba->log10_fraction_axion_ac = param1;
      }
      else{
        class_stop(errmsg,"incomprehensible input '%e' for the field 'log10_fraction_axion_ac_phi2n'",param1);
      }
      class_call(parser_read_double(pfc,"log10_axion_ac_phi2n",&param1,&flag1,errmsg),
                 errmsg,
                 errmsg);
     if(flag1 == _TRUE_){
       pba->log10_axion_ac = param1;
     }
     else{
       class_stop(errmsg,"incomprehensible input '%e' for the field 'log10_axion_ac'",param1);
     }
         flag2 =_TRUE_;


       }
       if (strcmp(string1,"axionquad") == 0) {
         pba->scf_potential = axionquad;
         // ppr->background_Nloga = 1e5; //increase the number of steps in background for shooting to succeed.

            class_call(parser_read_string(pfc,"axionquad_mass_is_log10",&string1,&flag1,errmsg),
                         errmsg,
                         errmsg);

            if ((flag1 == _TRUE_) && ((strstr(string1,"y") != NULL) || (strstr(string1,"Y") != NULL))) {
              //if axionquad_mass_is_log10 is true it means we are running on log10_m_axion so we update it.

                pba->scf_parameters[0]=pow(10,pba->scf_parameters[0]);
            }

             flag2 =_TRUE_;
         ppt->include_scf_in_delta_m = _TRUE_;//always include scf contribution if we consider axion.

       }
   class_test(flag2==_FALSE_,
                  errmsg,
                  "could not identify scf_potential value, check that it is one of 'pol_times_exp','double_exp','axion','axionquad'.");
     }



   class_call(parser_read_string(pfc,"running_cobaya",&string1,&flag1,errmsg),
                errmsg,
                errmsg);

   if ((flag1 == _TRUE_) && ((strstr(string1,"y") != NULL) || (strstr(string1,"Y") != NULL))) {
     class_alloc(pba->scf_parameters,2*sizeof(double),errmsg);
     pba->scf_parameters_size = 2;
     class_read_double("scf_theta_ini_cobaya",pba->scf_parameters[0]);
     class_read_double("scf_thetadot_ini_cobaya",pba->scf_parameters[1]);
   }


    class_read_int("scf_tuning_index",pba->scf_tuning_index);
    class_test(pba->scf_tuning_index >= pba->scf_parameters_size,
               errmsg,
               "Tuning index scf_tuning_index = %d is larger than the number of entries %d in scf_parameters. Check your .ini file.",pba->scf_tuning_index,pba->scf_parameters_size);
    /** - Assign shooting parameter */
    class_read_double("scf_shooting_parameter",pba->scf_parameters[pba->scf_tuning_index]);
    // if(pba->scf_parameters[pba->scf_tuning_index]>_PI_)pba->scf_parameters[pba->scf_tuning_index]-=_PI_;
    // if(pba->scf_parameters[pba->scf_tuning_index]<0)pba->scf_parameters[pba->scf_tuning_index]+=_PI_;
    class_read_double("log10_m_axion",pba->log10_m_axion);
    class_read_double("alpha_squared",pba->alpha_squared);
    class_read_double("power_of_mu",pba->power_of_mu);
    // printf("power_of_mu %e\n",pba->power_of_mu);

   /***additional parameters: only for shooting*/
   class_read_double("phi_ini_scf",pba->phi_ini_scf);
   class_read_double("V0_phi2n",pba->V0_phi2n);


    if(input_verbose>10){
      printf("input file read, the h is %e \n", pba->h);
      printf("input file read, the scf_shooting parameter is %e  with tuning index %d (ignore if EDE)\n", pba->scf_parameters[pba->scf_tuning_index],pba->scf_tuning_index);
      printf("input file read, the pba->log10_m_axion parameter is %e \n", pba->log10_m_axion);
    }

    scf_lambda = pba->scf_parameters[0];
    if(pba->scf_potential == double_exp){
      // pba->scf_parameters[0]*=1.95e28;/** conversion from Mpl to sqrt(Mpl/Mpc) */
      // pba->scf_parameters[1]*=1.95e28;/** conversion from Mpl to sqrt(Mpl/Mpc) */
    }

    // for(int i=0;i<(int) pba->scf_parameters_size;i++){
    //   printf("i %e\n",pba->scf_parameters[i]);
    // }
    if ((fabs(scf_lambda) <3.)&&(pba->background_verbose>1)&&(pba->scf_potential==double_exp || pba->scf_potential == pol_times_exp ))

      printf("lambda = %e <3 won't be tracking (for exp quint) unless overwritten by tuning function\n",scf_lambda);

    class_call(parser_read_string(pfc,
                                  "attractor_ic_scf",
                                  &string1,
                                  &flag1,
                                  errmsg),
                errmsg,
                errmsg);


    if (flag1 == _TRUE_){
      if((strstr(string1,"y") != NULL) || (strstr(string1,"Y") != NULL)){
        pba->attractor_ic_scf = _TRUE_;
      }
      else{
        pba->attractor_ic_scf = _FALSE_;
        class_test(pba->scf_parameters_size<2,
               errmsg,
               "Since you are not using attractor initial conditions, you must specify phi and its derivative phi' as the last two entries in scf_parameters. See explanatory.ini for more details.");
        if(pba->scf_potential == phi_2n || pba->scf_potential == axionquad){
          pba->phi_ini_scf = pba->scf_parameters[pba->scf_parameters_size-2];//dummy: will be set later
          pba->phi_prime_ini_scf = pba->scf_parameters[pba->scf_parameters_size-1];//dummy: will be set later
        }else{
          // pba->phi_ini_scf = 0;//dummy: will be set later
                    class_call(parser_read_double(pfc,"theta_axion",&param1,&flag1,errmsg),
                   errmsg,
                   errmsg);
          if(flag1 == _TRUE_){
            pba->theta_axion = param1;
          pba->scf_parameters[pba->scf_parameters_size-2] = param1;
          }

          pba->phi_ini_scf = pba->scf_parameters[0];
          pba->phi_prime_ini_scf = pba->scf_parameters[1];
          if(pba->f_axion == 0.0 && pba->scf_parameters_size == 3){
            // printf("here!!\n");
            // pba->f_axion = pow(10,pba->scf_parameters[2]);//one can also use the 3rd entry of the scf_parameters table to set f_axion. Useful when shooting.
            pba->f_axion = sqrt(pba->scf_parameters[2]);//one can also use the 3rd entry of the scf_parameters table to set f_axion. Useful when shooting.
            // printf("pba->f_axion %e\n", pba->f_axion);

          }
        }

      }
    }
  }





    /** Do we have to loop over background to correctly enforce the closure relation? this way be useful for species whose contribution today is not known **/
    // VP:Not implemented yet.
    class_call(parser_read_string(pfc,"loop_over_background_for_closure_relation",&string1,&flag1,errmsg),
               errmsg,
               errmsg);

   if ((flag1 == _TRUE_) && ((strstr(string1,"n") != NULL) || (strstr(string1,"N") != NULL))) {
      pba->loop_over_background_for_closure_relation = _FALSE_;
      // printf("here %d! \n",pba->loop_over_background_for_closure_relation );
    }
    else {
      pba->loop_over_background_for_closure_relation = _TRUE_;
      class_call(parser_read_double(pfc,"precision_loop_over_background",&param1,&flag1,errmsg),
                 errmsg,
                 errmsg);

      if(flag1==_TRUE_)pba->precision_loop_over_background = param1;
      else{
        pba->precision_loop_over_background = 1e-3; //default value.
      }
    }



       /** 8) Dark energy
           Omega_0_lambda (cosmological constant), Omega0_fld (dark energy
           fluid), Omega0_scf (scalar field) */
       /* Read */
       class_call(parser_read_double(pfc,"Omega_Lambda",&param1,&flag1,errmsg),
                  errmsg,
                  errmsg);
       class_call(parser_read_double(pfc,"Omega_fld",&param2,&flag2,errmsg),
                  errmsg,
                  errmsg);
       class_call(parser_read_double(pfc,"Omega_scf",&param3,&flag3,errmsg),
                  errmsg,
                  errmsg);
      class_call(parser_read_double(pfc,"Omega_scf_shoot_fa",&param4,&flag4,errmsg),
                  errmsg,
                  errmsg);
       /* Test */
       class_test((flag1 == _TRUE_) && (flag2 == _TRUE_) && (((flag3 == _FALSE_) && (flag4 == _FALSE_))|| (param3 >= 0.)),
                  errmsg,
                  "'Omega_Lambda' or 'Omega_fld' must be left unspecified, except if 'Omega_scf' is set and < 0.");
       class_test(((flag1 == _FALSE_)||(flag2 == _FALSE_)) && (((flag3 == _TRUE_) && (param3 < 0.)) || ((flag4 == _TRUE_) && (param4 < 0.))),
                  errmsg,
                  "You have entered 'Omega_scf' < 0 , so you have to specify both 'Omega_lambda' and 'Omega_fld'.");
       /* Complete set of parameters
          Case of (flag3 == _FALSE_) || (param3 >= 0.) means that either we have not
          read Omega_scf so we are ignoring it (unlike lambda and fld!) OR we have
          read it, but it had a positive value and should not be used for filling.
          We now proceed in two steps:
          1) set each Omega0 and add to the total for each specified component.
          2) go through the components in order {lambda, fld, scf} and fill using
          first unspecified component. */




  /* ** BUDGET EQUATION ** -> Add your species here */
  /* Compute Omega_tot */
  Omega_tot = pba->Omega0_g;
  Omega_tot += pba->Omega0_b;
  Omega_tot += pba->Omega0_ur;
  Omega_tot += pba->Omega0_cdm;
  Omega_tot += pba->Omega0_idm;
  Omega_tot += pba->Omega0_dcdmdr;
  Omega_tot += pba->Omega0_idr;
  Omega_tot += pba->Omega0_ncdm_tot;
  if(pba->fluid_equation_of_state == EDE){
    //In that case the fld is a EDE component, we add it here.
    Omega_tot += pba->Omega0_fld;
  }

  /* Step 1 */
  if (flag1 == _TRUE_){
    pba->Omega0_lambda = param1;
    Omega_tot += pba->Omega0_lambda;
  }
  if (flag2 == _TRUE_ && pba->fluid_equation_of_state != EDE){
    // if the fld is EDE we already accounted for it.
    pba->Omega0_fld = param2;
    Omega_tot += pba->Omega0_fld;
  }
  if ((flag3 == _TRUE_) && (param3 >= 0.)){
    pba->Omega0_scf = param3;
    Omega_tot += pba->Omega0_scf;
  }
    if ((flag4 == _TRUE_) && (param4 >= 0.)){
    pba->Omega0_scf = param4;
    Omega_tot += pba->Omega0_scf;
  }
  /* Step 2 */
  if (flag1 == _FALSE_) {
    /* Fill with Lambda */
    pba->Omega0_lambda= 1. - pba->Omega0_k - Omega_tot;
    if (input_verbose > 0){
      printf(" -> matched budget equations by adjusting Omega_Lambda = %g\n",pba->Omega0_lambda);
    }
  }
  else if (flag2 == _FALSE_) {
    /* Fill up with fluid */
    pba->Omega0_fld = 1. - pba->Omega0_k - Omega_tot;
    if (input_verbose > 0){
      printf(" -> matched budget equations by adjusting Omega_fld = %g\n",pba->Omega0_fld);
    }
  }
  else if ((flag3 == _TRUE_) && (param3 < 0.)){
    /* Fill up with scalar field */
    pba->Omega0_scf = 1. - pba->Omega0_k - Omega_tot;
    if (input_verbose > 0){
      printf(" -> matched budget equations by adjusting Omega_scf = %g\n",pba->Omega0_scf);
    }
  }

  /* ** END OF BUDGET EQUATION ** */

  /** 8.a) If Omega fluid is different from 0 */
  if (pba->Omega0_fld != 0.) {
    /** 8.a.1) PPF approximation */
    /* Read */
    class_call(parser_read_string(pfc,"use_ppf",&string1,&flag1,errmsg),
               errmsg,
               errmsg);
    if (flag1 == _TRUE_){
      if (string_begins_with(string1,'y') || string_begins_with(string1,'Y')){
        pba->use_ppf = _TRUE_;
        class_read_double("c_gamma_over_c_fld",pba->c_gamma_over_c_fld);
      }
      else {
        pba->use_ppf = _FALSE_;
      }
    }

    /** 8.a.2) Equation of state */
    /* Read */
    class_call(parser_read_string(pfc,"fluid_equation_of_state",&string1,&flag1,errmsg),
               errmsg,
               errmsg);
    /* Complete set of parameters */
    if (flag1 == _TRUE_) {
      if ((strstr(string1,"CLP") != NULL) || (strstr(string1,"clp") != NULL)) {
        pba->fluid_equation_of_state = CLP;
        class_read_double("w0_fld",pba->w0_fld);
        class_read_double("wa_fld",pba->wa_fld);
        class_read_double("cs2_fld",pba->cs2_fld);
      }
      else if ((strstr(string1,"EDE") != NULL) || (strstr(string1,"ede") != NULL)) {
        //here we read again the EDE case, because why not. But all relevant parameters have been assigned earlier.
        pba->fluid_equation_of_state = EDE;
      }
      else {
        class_stop(errmsg,"incomprehensible input '%s' for the field 'fluid_equation_of_state'",string1);
      }
    }

  }

  /* commented out because set previously */
  // /** 8.b) If Omega scalar field (SCF) is different from 0 */
  // if (pba->Omega0_scf != 0.){
  //
  //   /** 8.b.1) Additional SCF parameters */
  //   /* Read */
  //   class_call(parser_read_list_of_doubles(pfc,
  //                                          "scf_parameters",
  //                                          &(pba->scf_parameters_size),
  //                                          &(pba->scf_parameters),
  //                                          &flag1,
  //                                          errmsg),
  //              errmsg,errmsg);
  //
  //   /** 8.b.2) SCF initial conditions from attractor solution */
  //   /* Read */
  //   class_call(parser_read_string(pfc,
  //                                 "attractor_ic_scf",
  //                                 &string1,
  //                                 &flag1,
  //                                 errmsg),
  //              errmsg,
  //              errmsg);
  //   /* Complete set of parameters */
  //   if (flag1 == _TRUE_){
  //     if (string_begins_with(string1,'y') || string_begins_with(string1,'Y')){
  //       pba->attractor_ic_scf = _TRUE_;
  //     }
  //     else {
  //       pba->attractor_ic_scf = _FALSE_;
  //       /* Test */
  //       class_test(pba->scf_parameters_size<2,
  //                  errmsg,
  //                  "Since you are not using attractor initial conditions, you must specify phi and its derivative phi' as the last two entries in scf_parameters. See explanatory.ini for more details.");
  //       pba->phi_ini_scf = pba->scf_parameters[pba->scf_parameters_size-2];
  //       pba->phi_prime_ini_scf = pba->scf_parameters[pba->scf_parameters_size-1];
  //     }
  //   }
  //
  //   /** 8.b.3) SCF tuning parameter */
  //   /* Read */
  //   class_read_int("scf_tuning_index",pba->scf_tuning_index);
  //   /* Test */
  //   class_test(pba->scf_tuning_index >= pba->scf_parameters_size,
  //              errmsg,
  //              "Tuning index 'scf_tuning_index' (%d) is larger than the number of entries (%d) in 'scf_parameters'.",
  //              pba->scf_tuning_index,pba->scf_parameters_size);
  //
  //   /** 8.b.4) Shooting parameter */
  //   /* Read */
  //   class_read_double("scf_shooting_parameter",pba->scf_parameters[pba->scf_tuning_index]);
  //   /* Complete set of parameters */
  //   scf_lambda = pba->scf_parameters[0];
  //   if ((fabs(scf_lambda) < 3.)&&(pba->background_verbose>1)){
  //     printf("'scf_lambda' = %e < 3 won't be tracking (for exp quint) unless overwritten by tuning function.",scf_lambda);
  //   }
  // }

  return _SUCCESS_;

}


/**
 * Read the parameters of injection structure
 * (These are all exotic processes of energy injection)
 *
 * @param pfc     Input: pointer to local structure
 * @param ppr     Input: pointer to precision structure
 * @param pth     Input: pointer to thermodynamics structure
 * @param errmsg  Input: Error message
 * @return the error status
 */

int input_read_parameters_injection(struct file_content * pfc,
                                    struct precision * ppr,
                                    struct thermodynamics * pth,
                                    ErrorMsg errmsg){

  /** Summary: */

  /** - Define local variables */
  struct injection* pin = &(pth->in);
  int flag1;
  char string1[_ARGUMENT_LENGTH_MAX_];
  string1[0]='\0';

  /** 1) DM annihilation */
  /** 1.a) Annihilation efficiency */
  /* Read */
  class_read_double("DM_annihilation_efficiency",pin->DM_annihilation_efficiency);
  class_read_double("DM_annihilation_cross_section",pin->DM_annihilation_cross_section);
  class_read_double("DM_annihilation_mass",pin->DM_annihilation_mass);
  class_read_double("DM_annihilation_fraction",pin->DM_annihilation_fraction);

  /* Test consistency of this input */
  class_test(pin->DM_annihilation_efficiency<0,
             errmsg,
             "annihilation efficiency cannot be negative");
  class_test(pin->DM_annihilation_efficiency>1.e-4,
             errmsg,
             "annihilation parameter suspiciously large (%e, while typical bounds are in the range of 1e-7 to 1e-6)",pin->DM_annihilation_efficiency);
  class_test(pin->DM_annihilation_mass<0. || pin->DM_annihilation_cross_section <0,
             errmsg,
             "Both mass and cross section for your dark matter particle must be positive.");
  class_test(pin->DM_annihilation_mass ==0 && pin->DM_annihilation_cross_section >0,
             errmsg,
             "you have annihilation_cross_section > 0 but DM_mass = 0. That is weird, please check your param file and set 'DM_mass' [GeV] to a non-zero value.\n");
  class_test((pin->DM_annihilation_cross_section !=0 || pin->DM_annihilation_mass !=0 || pin->DM_annihilation_fraction !=0) && pin->DM_annihilation_efficiency != 0,
             errmsg,
             "You can only enter one of {'DM_annihilation_cross_section', 'DM_annihilation_mass', 'DM_annihilation_fraction'} or 'annihilation_efficiency'.");
  if ((pin->DM_annihilation_efficiency >0) && (pth->reio_parametrization == reio_none) && (ppr->recfast_Heswitch >= 3) && (pth->recombination==recfast) && (pth->thermodynamics_verbose > 0)) {
    printf("Warning: if you have DM annihilation and you use recfast with option recfast_Heswitch >= 3, then the expression for CfHe_t and dy[1] becomes undefined at late times, producing nan's. This is however masked by reionization if you are not in reio_none mode.");
  }

  /* Complete set of parameters */
  if (pin->DM_annihilation_mass > 0 && pin->DM_annihilation_cross_section > 0.){
    pin->DM_annihilation_efficiency = pin->DM_annihilation_cross_section*1.e-6/(pin->DM_annihilation_mass*_eV_*1.e9)*pow(pin->DM_annihilation_fraction,2);
  }

  if (pin->DM_annihilation_efficiency > 0){
    pth->has_exotic_injection = _TRUE_;
  }

  if (pin->DM_annihilation_efficiency > 0.) {
    /** 1.a.1) Model energy fraction absorbed by the gas as a function of redhsift */
    /* Read */
    class_read_double("DM_annihilation_variation",pin->DM_annihilation_variation);
    class_read_double("DM_annihilation_z",pin->DM_annihilation_z);
    class_read_double("DM_annihilation_zmax",pin->DM_annihilation_zmax);
    class_read_double("DM_annihilation_zmin",pin->DM_annihilation_zmin);
    class_read_double("DM_annihilation_f_halo",pin->DM_annihilation_f_halo);
    class_read_double("DM_annihilation_z_halo",pin->DM_annihilation_z_halo);
    /* Test */
    class_test(pin->DM_annihilation_variation>0,
               errmsg,
               "annihilation variation parameter must be negative (decreasing annihilation rate)");
    class_test(pin->DM_annihilation_z<0,
               errmsg,
               "characteristic annihilation redshift cannot be negative");
    class_test(pin->DM_annihilation_zmin<0,
               errmsg,
               "characteristic annihilation redshift cannot be negative");
    class_test(pin->DM_annihilation_zmax<0,
               errmsg,
               "characteristic annihilation redshift cannot be negative");
    class_test(pin->DM_annihilation_f_halo<0,
               errmsg,
               "Parameter for DM annihilation in halos cannot be negative");
    class_test(pin->DM_annihilation_z_halo<0,
               errmsg,
               "Parameter for DM annihilation in halos cannot be negative");
  }

  /** 2) DM decay */
  /** 2.a) Fraction */
  /* Read */
  class_read_double("DM_decay_fraction",pin->DM_decay_fraction);
  if (pin->DM_decay_fraction!=0){
    pth->has_exotic_injection = _TRUE_;
  }
  /* Test */
  class_test(pin->DM_decay_fraction<0,
             errmsg,
             "You need to enter a positive fraction of decaying DM. Please adjust your param file.");

  /** 2.b) Decay width */
  /* Read */
  class_read_double("DM_decay_Gamma",pin->DM_decay_Gamma);


  /** 3) PBH evaporation */
  /** 3.a) Fraction */
  /* Read */
  class_read_double("PBH_evaporation_fraction",pin->PBH_evaporation_fraction);
  if (pin->PBH_evaporation_fraction!=0){
    pth->has_exotic_injection = _TRUE_;
  }
  /* Test */
  class_test(pin->PBH_evaporation_fraction <0.,
             errmsg,
             "You need to enter a positive fraction of evaporating PBH. Please adjust your param file.");

  /** 3.b) Mass */
  /* Read */
  class_read_double("PBH_evaporation_mass",pin->PBH_evaporation_mass);
  /* Test */
  class_test(pin->PBH_evaporation_mass<0.,
             errmsg,
             "You need to enter a positive mass for your PBH.");
  class_test(pin->PBH_evaporation_mass>0. && pin->PBH_evaporation_fraction == 0,
             errmsg,
             "You have 'PBH_evaporation_mass > 0.' but 'PBH_evaporation_fraction = 0'. Please adjust your param file.");
  class_test(pin->PBH_evaporation_fraction>0. && pin->PBH_evaporation_mass == 0.,
             errmsg,
             "You have asked for a fraction of PBH being DM but you have zero mass. Please adjust your param file.");


  /** 4) PBH matter accretion */
  /** 4.a) Fraction */
  /* Read */
  class_read_double("PBH_accretion_fraction",pin->PBH_accretion_fraction);
  if (pin->PBH_accretion_fraction!=0){
    pth->has_exotic_injection = _TRUE_;
  }
  /* Test */
  class_test(pin->PBH_accretion_fraction < 0.,
             errmsg,
             "You need to enter a positive fraction of accreting PBH. Please adjust your param file.");

  /** 4.b) Mass */
  /* Read */
  class_read_double("PBH_accretion_mass",pin->PBH_accretion_mass);
  /* Test */
  class_test(pin->PBH_accretion_mass<0.,
             errmsg,
             "You need to enter a positive mass for your PBH.");
  class_test(pin->PBH_accretion_mass>0. && pin->PBH_accretion_fraction == 0,
             errmsg,
             "You have 'PBH_accretion_mass > 0.' but 'PBH_accretion_fraction = 0'. Please adjust your param file.");
  class_test(pin->PBH_accretion_fraction>0. && pin->PBH_accretion_mass == 0.,
             errmsg,
             "You have asked for a fraction of PBH being DM but you have zero mass. Please adjust your param file.");

  /** 4.c) Recipe */
  /* Read */
  class_call(parser_read_string(pfc,"PBH_accretion_recipe",&string1,&flag1,errmsg),
             errmsg,
             errmsg);
  /* Complete set of parameters */
  if (flag1 == _TRUE_){
    if (strcmp(string1,"spherical_accretion") == 0) {
      pin->PBH_accretion_recipe=spherical_accretion;
    }
    else if (strcmp(string1,"disk_accretion") == 0) {
      pin->PBH_accretion_recipe=disk_accretion;
    }
    else{
      class_stop(errmsg,
                 "You specified 'PBH_accretion_recipe' as '%s'. It has to be one of {'spherical_accretion','disk_accretion'}.",string1);
    }
  }

  /** 4.c.1) Additional parameters specific for spherical accretion */
  if (pin->PBH_accretion_recipe == spherical_accretion){
    /* Read */
    class_read_double("PBH_accretion_relative_velocities",pin->PBH_accretion_relative_velocities);
  }

  /** 4.c.2) Additional parameters specific for disk accretion */
  if (pin->PBH_accretion_recipe == disk_accretion){
    /* Read */
    class_read_double("PBH_accretion_ADAF_delta",pin->PBH_accretion_ADAF_delta);
    class_read_double("PBH_accretion_eigenvalue",pin->PBH_accretion_eigenvalue);
    /* Test */
    class_test(pin->PBH_accretion_ADAF_delta != 1e-3 && pin->PBH_accretion_ADAF_delta != 0.5  && pin->PBH_accretion_ADAF_delta != 0.1,
               errmsg,
               "The parameter 'pth->PBH_ADAF_delta' can currently only be set to 1e-3, 0.1 or 0.5.");
  }


  /** 5) Injection efficiency */
  /* Read */
  class_call(parser_read_string(pfc,"f_eff_type",&string1,&flag1,errmsg),
             errmsg,
             errmsg);
  /* Complete set of parameters */
  if (flag1 == _TRUE_){
    if (strcmp(string1,"on_the_spot") == 0){
      pin->f_eff_type = f_eff_on_the_spot;
      class_read_double("f_eff",pin->f_eff);
    }
    else if (strcmp(string1,"from_file") == 0){
      pin->f_eff_type = f_eff_from_file;
      /* Read */
      class_call(parser_read_string(pfc,"f_eff_file",&string1,&flag1,errmsg),
                 errmsg,
                 errmsg);
      /* Test */
      class_test(flag1 == _FALSE_,
                 errmsg,
                 "for the option 'from_file' for 'f_eff_type' the option 'f_eff_file' is required.");
      /* Complete set of parameters */
      strcpy(pin->f_eff_file, string1);
    }
    else{
      class_stop(errmsg,
                 "You specified 'f_eff_type' as '%s'. It has to be one of {'on_the_spot','from_file'}.",string1);
    }
  }

  /** 6) deposition function */
  /* Read */
  class_call(parser_read_string(pfc,"chi_type",&string1,&flag1,errmsg),
             errmsg,
             errmsg);
  /* Complete set of parameters */
  if (flag1 == _TRUE_){
    if (strcmp(string1,"CK_2004") == 0){
      pin->chi_type = chi_CK;
    }
    else if (strcmp(string1,"PF_2005") == 0){
      pin->chi_type = chi_PF;
    }
    else if (strcmp(string1,"Galli_2013_file") == 0){
      pin->chi_type = chi_Galli_file;
    }
    else if (strcmp(string1,"Galli_2013_analytic") == 0){
      pin->chi_type = chi_Galli_analytic;
    }
    else if (strcmp(string1,"heat") == 0){
      pin->chi_type = chi_full_heating;
    }
    else if (strcmp(string1,"from_x_file") == 0){
      pin->chi_type = chi_from_x_file;
    }
    else if (strcmp(string1,"from_z_file") == 0){
      pin->chi_type = chi_from_z_file;
    }
    else{
      class_stop(errmsg,
                 "You specified 'chi_type' as '%s'. It has to be one of {'CK_2004','PF_2005','Galli_2013_file','Galli_2013_analytic','heat','from_x_file','from_z_file'}.",string1);
    }
  }

  if (pin->chi_type == chi_from_x_file || pin->chi_type == chi_from_z_file){
    /** 6.a) External file */
    /* Read */
    class_call(parser_read_string(pfc,"chi_file",&string1,&flag1,errmsg),
               errmsg,
               errmsg);
    /* Test */
    class_test(flag1 == _FALSE_,
               errmsg,
               "for the option 'from_x_file' or 'from_z_file' for 'chi_type' the option 'chi_file' is required.");
    /* Complete set of parameters */
    strcpy(pin->chi_z_file, string1);
    strcpy(pin->chi_x_file, string1);
  }

  return _SUCCESS_;

}


/**
 * Read the parameters of fourier structure.
 *
 * @param pfc            Input: pointer to local structure
 * @param ppr            Input: pointer to precision structure
 * @param pba            Input: pointer to background structure
 * @param pth            Input: pointer to thermodynamics structure
 * @param ppt            Input: pointer to perturbations structure
 * @param pfo            Input: pointer to fourier structure
 * @param input_verbose  Input: verbosity of input
 * @param errmsg         Input: Error message
 * @return the error status
 */

int input_read_parameters_nonlinear(struct file_content * pfc,
                                    struct precision * ppr,
                                    struct background * pba,
                                    struct thermodynamics * pth,
                                    struct perturbations * ppt,
                                    struct fourier * pfo,
                                    int input_verbose,
                                    ErrorMsg errmsg){

  /** Define local variables */
  int flag1,flag2,flag3;
  double param1,param2,param3;
  char string1[_ARGUMENT_LENGTH_MAX_];

  /** 1) Non-linearity */
  /* Read */
  class_call(parser_read_string(pfc,"non_linear",&string1,&flag1,errmsg),
             errmsg,
             errmsg);
  /* Compatibility code BEGIN */
  if (flag1 == _FALSE_){
    class_call(parser_read_string(pfc,"non linear",&string1,&flag1,errmsg),
               errmsg,
               errmsg);
  }
  /* Compatibility code END */

  if (flag1 == _TRUE_) {
    /* Test */
    class_test(ppt->has_perturbations == _FALSE_,
               errmsg,
               "You requested non-linear computation but no perturbations. You must set the 'output' field.");
    /* Complete set of parameters */
    if ((strstr(string1,"halofit") != NULL) || (strstr(string1,"Halofit") != NULL) || (strstr(string1,"HALOFIT") != NULL)) {
      pfo->method=nl_halofit;
      ppt->has_nl_corrections_based_on_delta_m = _TRUE_;

      /* Compatibility code BEGIN */
      class_call(parser_read_double(pfc,"halofit_min_k_max",&param1,&flag1,errmsg),
                 errmsg,
                 errmsg);
      if (flag1 == _TRUE_) {
        ppr->nonlinear_min_k_max = MAX(ppr->nonlinear_min_k_max,param1);
      }
      /* Compatibility code END */
    }
    else if ((strstr(string1,"hmcode") != NULL) || (strstr(string1,"HMCODE") != NULL) || (strstr(string1,"HMcode") != NULL) || (strstr(string1,"Hmcode") != NULL)) {
      pfo->method=nl_HMcode;

      /* Compatibility code BEGIN */
      class_call(parser_read_double(pfc,"hmcode_min_k_max",&param1,&flag1,errmsg),
                 errmsg,
                 errmsg);
      if (flag1 == _TRUE_) {
        ppr->nonlinear_min_k_max = MAX(ppr->nonlinear_min_k_max,param1);
      }
      /* Compatibility code END */

      ppt->has_nl_corrections_based_on_delta_m = _TRUE_;
      class_read_int("extrapolation_method",pfo->extrapolation_method);

      class_call(parser_read_string(pfc,"hmcode_version",&string1,&flag1,errmsg),
                 errmsg,
                 errmsg);
      /* Compatibility code BEGIN */
      if(flag1 == _FALSE_){
        class_call(parser_read_string(pfc,"HMcode_version",&string1,&flag1,errmsg),
                   errmsg,
                   errmsg);
      }
      if(flag1 == _FALSE_){
        class_call(parser_read_string(pfc,"hmcode version",&string1,&flag1,errmsg),
                   errmsg,
                   errmsg);
      }

      /* Compatibility code END */
      if (flag1 == _TRUE_) {
        if ((strstr(string1,"15") != NULL)||(strstr(string1,"16") != NULL)) {
          pfo->hm_version = hmcode_version_2015;
        }
        else if ((strstr(string1,"20baryon") != NULL) || (strstr(string1,"20_baryon") != NULL)) {
          pfo->hm_version = hmcode_version_2020_baryonic;
        }
        else if ((strstr(string1,"20") != NULL)) {
          pfo->hm_version = hmcode_version_2020;
        }
        else{
          class_stop(errmsg,
                     "You specified 'hmcode_version' = '%s'. It has to be one of {'2015','2020','2020_baryonic_feedback'}.",string1);
        }
      }

      if (pfo->hm_version == hmcode_version_2015) {

        class_call(parser_read_string(pfc,"feedback_model",&string1,&flag1,errmsg),
                   errmsg,
                   errmsg);

        /* Compatibility code BEGIN */
        if (flag1 == _FALSE_) {
          class_call(parser_read_string(pfc,"feedback model",&string1,&flag1,errmsg),
                     errmsg,
                     errmsg);
        }
        /* Compatibility code END */

        if (flag1 == _TRUE_) {

          if (strstr(string1,"emu_dmonly") != NULL) {
            pfo->feedback = hmcode_emu_dmonly;
          }
          if (strstr(string1,"owls_dmonly") != NULL) {
            pfo->feedback = hmcode_owls_dmonly;
          }
          if (strstr(string1,"owls_ref") != NULL) {
            pfo->feedback = hmcode_owls_ref;
          }
          if (strstr(string1,"owls_agn") != NULL) {
            pfo->feedback = hmcode_owls_agn;
          }
          if (strstr(string1,"owls_dblim") != NULL) {
            pfo->feedback = hmcode_owls_dblim;
          }
        }

        class_call(parser_read_double(pfc,"eta_0",&param2,&flag2,errmsg),
                   errmsg,
                   errmsg);
        class_call(parser_read_double(pfc,"c_min",&param3,&flag3,errmsg),
                   errmsg,
                   errmsg);

        class_test(((flag1 == _TRUE_) && ((flag2 == _TRUE_) || (flag3 == _TRUE_))),
                   errmsg,
                   "In input file, you cannot enter both a baryonic feedback model and a choice of baryonic feedback parameters, choose one of both methods");

        if ((flag2 == _TRUE_) && (flag3 == _TRUE_)) {
          pfo->feedback = hmcode_user_defined;
          class_read_double("eta_0", pfo->eta_0);
          class_read_double("c_min", pfo->c_min);
        }
        else if ((flag2 == _TRUE_) && (flag3 == _FALSE_)) {
          pfo->feedback = hmcode_user_defined;
          class_read_double("eta_0", pfo->eta_0);
          pfo->c_min = (0.98 - pfo->eta_0)/0.12;
        }
        else if ((flag2 == _FALSE_) && (flag3 == _TRUE_)) {
          pfo->feedback = hmcode_user_defined;
          class_read_double("c_min", pfo->c_min);
          pfo->eta_0 = 0.98 - 0.12*pfo->c_min;
        }
      }
      else if (pfo->hm_version == hmcode_version_2020_baryonic) {
        class_read_double("log10T_heat_hmcode",pfo->log10T_heat_hmcode);
      }
      class_read_double("z_infinity", pfo->z_infinity);
      class_read_int("nk_wiggle", pfo->nk_wiggle);
    }
    else if (strstr(string1,"no")!=NULL){
      pfo->method=nl_none;
      ppt->has_nl_corrections_based_on_delta_m = _FALSE_;
    }
    else {
      class_stop(errmsg,
                 "You specified 'non_linear' = '%s'. It has to be one of {'halofit','hmcode','none'}.",string1);
    }
  }

  class_call(parser_read_string(pfc,"get_lyman_alpha_tilt_and_amplitude",&string1,&flag1,errmsg),
             errmsg,
             errmsg);

  if ((flag1 == _TRUE_) && ((strstr(string1,"y") != NULL) || (strstr(string1,"Y") != NULL))) {

    pfo->get_lyman_alpha_tilt_and_amplitude = _TRUE_;
    class_read_double("kp_km_per_s",pfo->kp_km_per_s);
    class_read_double("zp_lya",pfo->zp_lya);

  }
  else{
    pfo->get_lyman_alpha_tilt_and_amplitude = _FALSE_;
  }




  /** - special steps if we want Halofit with wa_fld non-zero:
      so-called "Pk_equal method" of 0810.0190 and 1601.07230 */

  if (pfo->method == nl_halofit) {

    class_call(parser_read_string(pfc,"pk_eq",&string1,&flag1,errmsg),
               errmsg,
               errmsg);

    if ((flag1 == _TRUE_) && ((strstr(string1,"y") != NULL) || (strstr(string1,"Y") != NULL))) {

      if ((pba->Omega0_fld != 0.) && (pba->wa_fld != 0.) && (pba->fluid_equation_of_state == CLP)){

        pfo->has_pk_eq = _TRUE_;
      }
    }
  }

  /** 2.a) analytic nowiggle linear spectrum */
  class_read_flag("analytic_nowiggle", pfo->has_pk_analytic_nowiggle);

  /** 2.b) numerical nowiggle linear spectrum (can be computed only if the linear power spectrum is computed) */

  if (ppt->has_pk_matter == _TRUE_) {
    class_read_flag("numerical_nowiggle", pfo->has_pk_numerical_nowiggle);
  }

  return _SUCCESS_;
}


/**
 * Perform preliminary steps fur using the method called Pk_equal,
 * described in 0810.0190 and 1601.07230, extending the range of
 * validity of HALOFIT from constant w to (w0,wa) models. In that
 * case, one must compute here some effective values of w0_eff(z_i)
 * and Omega_m_eff(z_i), that will be interpolated later at arbitrary
 * redshift in the non-linear module.
 *
 * Returns table of values [z_i, tau_i, w0_eff_i, Omega_m_eff_i]
 * stored in fourier structure.
 *
 * @param ppr           Input: pointer to precision structure
 * @param pba           Input: pointer to background structure
 * @param pth           Input: pointer to thermodynamics structure
 * @param pfo           Input/Output: pointer to fourier structure
 * @param input_verbose Input: verbosity of this input module
 * @param errmsg        Input/Ouput: error message
 * @return the error status
 */

int input_prepare_pk_eq(struct precision * ppr,
                        struct background *pba,
                        struct thermodynamics *pth,
                        struct fourier *pfo,
                        int input_verbose,
                        ErrorMsg errmsg) {

  /** Summary: */

  /** Define local variables */
  double tau_of_z;
  double delta_tau;
  double error;
  double delta_tau_eq;
  double * pvecback;
  int last_index=0;
  int index_pk_eq_z;
  int index_eq;
  int true_background_verbose;
  int true_thermodynamics_verbose;
  int true_hyrec_verbose;
  double true_w0_fld;
  double true_wa_fld;
  double * z;

  /** Store the true cosmological parameters (w0, wa) somwhere before using temporarily some fake ones in this function */
  true_background_verbose = pba->background_verbose;
  true_thermodynamics_verbose = pth->thermodynamics_verbose;
  true_hyrec_verbose = pth->hyrec_verbose;
  true_w0_fld = pba->w0_fld;
  true_wa_fld = pba->wa_fld;

  /** The fake calls of the background and thermodynamics module will be done in non-verbose mode */
  pba->background_verbose = 0;
  pth->thermodynamics_verbose = 0;
  pth->hyrec_verbose = 0;

  /** Allocate indices and arrays for storing the results */
  pfo->pk_eq_tau_size = ppr->pk_eq_Nzlog;
  class_alloc(pfo->pk_eq_tau,
              pfo->pk_eq_tau_size*sizeof(double),
              errmsg);
  class_alloc(z,
              pfo->pk_eq_tau_size*sizeof(double),
              errmsg);

  index_eq = 0;
  class_define_index(pfo->index_pk_eq_w,_TRUE_,index_eq,1);
  class_define_index(pfo->index_pk_eq_Omega_m,_TRUE_,index_eq,1);
  pfo->pk_eq_size = index_eq;
  class_alloc(pfo->pk_eq_w_and_Omega,
              pfo->pk_eq_tau_size*pfo->pk_eq_size*sizeof(double),
              errmsg);
  class_alloc(pfo->pk_eq_ddw_and_ddOmega,
              pfo->pk_eq_tau_size*pfo->pk_eq_size*sizeof(double),
              errmsg);

  /** Call the background module in order to fill a table of tau_i[z_i] */
  class_call(background_init(ppr,pba), pba->error_message, errmsg);
  for (index_pk_eq_z=0; index_pk_eq_z<pfo->pk_eq_tau_size; index_pk_eq_z++) {
    z[index_pk_eq_z] = exp(log(1.+ppr->pk_eq_z_max)/(pfo->pk_eq_tau_size-1)*index_pk_eq_z)-1.;
    class_call(background_tau_of_z(pba,
                                   z[index_pk_eq_z],
                                   &tau_of_z),
               pba->error_message,
               errmsg);
    pfo->pk_eq_tau[index_pk_eq_z] = tau_of_z;
  }
  class_call(background_free_noinput(pba),
             pba->error_message,
             errmsg);

  /** Loop over z_i values. For each of them, we will call the
      background and thermodynamics module for fake models. The goal is
      to find, for each z_i, and effective w0_eff[z_i] and
      Omega_m_eff{z_i], such that: the true model with (w0,wa) and the
      equivalent model with (w0_eff[z_i],0) have the same conformal
      distance between z_i and z_recombination, namely chi = tau[z_i] -
      tau_rec. It is thus necessary to call both the background and
      thermodynamics module for each fake model and to re-compute
      tau_rec for each of them. Once the eqauivalent model is found we
      compute and store Omega_m_effa(z_i) of the equivalent model */
  for (index_pk_eq_z=0; index_pk_eq_z<pfo->pk_eq_tau_size; index_pk_eq_z++) {

    if (input_verbose > 2)
      printf("    * computing Pk_equal parameters at z=%e\n",z[index_pk_eq_z]);
    /* get chi = (tau[z_i] - tau_rec) in true model */
    pba->w0_fld = true_w0_fld;
    pba->wa_fld = true_wa_fld;
    class_call(background_init(ppr,pba),
               pba->error_message,
               errmsg);
    class_call(thermodynamics_init(ppr,pba,pth),
               pth->error_message,
               errmsg);
    delta_tau = pfo->pk_eq_tau[index_pk_eq_z] - pth->tau_rec;
    /* launch iterations in order to coverge to effective model with wa=0 but the same chi = (tau[z_i] - tau_rec) */
    pba->wa_fld=0.;

    do {
      class_call(background_free_noinput(pba),
                 pba->error_message,
                 errmsg);
      class_call(thermodynamics_free(pth),
                 pth->error_message,
                 errmsg);

      class_call(background_init(ppr,pba),
                 pba->error_message,
                 errmsg);
      class_call(background_tau_of_z(pba,
                                     z[index_pk_eq_z],
                                     &tau_of_z),
                 pba->error_message,
                 errmsg);
      class_call(thermodynamics_init(ppr,pba,pth),
                 pth->error_message,
                 errmsg);

      delta_tau_eq = tau_of_z - pth->tau_rec;

      error = 1.-delta_tau_eq/delta_tau;
      pba->w0_fld = pba->w0_fld*pow(1.+error,10.);

    }
    while(fabs(error) > ppr->pk_eq_tol);

    /* Equivalent model found. Store w0(z) in that model. Find Omega_m(z) in that model and store it. */
    pfo->pk_eq_w_and_Omega[pfo->pk_eq_size*index_pk_eq_z+pfo->index_pk_eq_w] = pba->w0_fld;
    class_alloc(pvecback,
                pba->bg_size*sizeof(double),
                pba->error_message);
    class_call(background_at_tau(pba,
                                 tau_of_z,
                                 long_info,
                                 inter_normal,
                                 &last_index,
                                 pvecback),
               pba->error_message, errmsg);
    pfo->pk_eq_w_and_Omega[pfo->pk_eq_size*index_pk_eq_z+pfo->index_pk_eq_Omega_m] = pvecback[pba->index_bg_Omega_m];
    free(pvecback);

    class_call(background_free_noinput(pba),
               pba->error_message,
               errmsg);
    class_call(thermodynamics_free(pth),
               pth->error_message,
               errmsg);
  }

  /** Restore cosmological parameters (w0, wa) to their true values before main call to CLASS modules */
  pba->background_verbose = true_background_verbose;
  pth->thermodynamics_verbose = true_thermodynamics_verbose;
  pth->hyrec_verbose = true_hyrec_verbose;

  pba->w0_fld = true_w0_fld;
  pba->wa_fld = true_wa_fld;

  /* in verbose mode, report the results */

  if (input_verbose > 1) {
    fprintf(stdout,"    Effective parameters for Pk_equal:\n");

    for (index_pk_eq_z=0; index_pk_eq_z<pfo->pk_eq_tau_size; index_pk_eq_z++) {
      fprintf(stdout,"    * at z=%e, tau=%e w=%e Omega_m=%e\n",
              z[index_pk_eq_z],
              pfo->pk_eq_tau[index_pk_eq_z],
              pfo->pk_eq_w_and_Omega[pfo->pk_eq_size*index_pk_eq_z+pfo->index_pk_eq_w],
              pfo->pk_eq_w_and_Omega[pfo->pk_eq_size*index_pk_eq_z+pfo->index_pk_eq_Omega_m]);
    }
  }
  free(z);

  /** Spline the table for later interpolation */
  class_call(array_spline_table_lines(pfo->pk_eq_tau,
                                      pfo->pk_eq_tau_size,
                                      pfo->pk_eq_w_and_Omega,
                                      pfo->pk_eq_size,
                                      pfo->pk_eq_ddw_and_ddOmega,
                                      _SPLINE_NATURAL_,
                                      errmsg),
             errmsg,
             errmsg);

  return _SUCCESS_;

}


/**
 * Read the parameters of primordial structure.
 *
 * @param pfc     Input: pointer to local structure
 * @param ppt     Input: pointer to perturbations structure
 * @param ppm     Input: pointer to primordial structure
 * @param errmsg  Input: Error message
 * @return the error status
 */

int input_read_parameters_primordial(struct file_content * pfc,
                                     struct perturbations * ppt,
                                     struct primordial * ppm,
                                     ErrorMsg errmsg){

  /** Summary: */

  /** Define local variables */
  int flag1, flag2, flag3;
  double param1, param2, param3;
  char string1[_ARGUMENT_LENGTH_MAX_];
  char string2[_ARGUMENT_LENGTH_MAX_];
  double R0,R1,R2,R3,R4;
  double PSR0,PSR1,PSR2,PSR3,PSR4;
  double HSR0,HSR1,HSR2,HSR3,HSR4;
  double k1=0.;
  double k2=0.;
  double prr1=0.;
  double prr2=0.;
  double pii1=0.;
  double pii2=0.;
  double pri1=0.;
  double pri2=0.;
  double n_iso=0.;
  double f_iso=0.;
  double n_cor=0.;
  double c_cor=0.;

  /** 1) Primordial spectrum type */
  /* Read */
  class_call(parser_read_string(pfc,"Pk_ini_type",&string1,&flag1,errmsg),
             errmsg,
             errmsg);
  /* Compatibility code BEGIN */
  if (flag1 == _FALSE_){
    class_call(parser_read_string(pfc,"P_k_ini type",&string1,&flag1,errmsg),
               errmsg,
               errmsg);
  }
  /* Compatibility code END */
  /* Complete set of parameters */
  if (flag1 == _TRUE_) {
    if (strcmp(string1,"analytic_Pk") == 0){
      ppm->primordial_spec_type = analytic_Pk;
    }
    else if (strcmp(string1,"inflation_V") == 0){
      ppm->primordial_spec_type = inflation_V;
    }
    else if (strcmp(string1,"inflation_H") == 0){
      ppm->primordial_spec_type = inflation_H;
    }
    else if (strcmp(string1,"inflation_V_end") == 0){
      ppm->primordial_spec_type = inflation_V_end;
    }
    else if (strcmp(string1,"two_scales") == 0){
      ppm->primordial_spec_type = two_scales;
    }
    else if (strcmp(string1,"external_Pk") == 0){
      ppm->primordial_spec_type = external_Pk;
    }
    else{
      class_stop(errmsg,
                 "You specified 'P_k_ini_type' as '%s'. It has to be one of {'analytic_Pk','inflation_V','inflation_V_end','two_scales','external_Pk'}.",string1);
    }
  }

  /** 1.a) Pivot scale in Mpc-1 */
  /* Read */
  class_read_double("k_pivot",ppm->k_pivot);

  /** 1.b) For type 'analytic_Pk' */
  if (ppm->primordial_spec_type == analytic_Pk) {

    /** 1.b.1) For scalar perturbations */
    if (ppt->has_scalars == _TRUE_) {

      /** Do we have different primordial Pk for Cl and matter Pk? **/
      class_call(parser_read_string(pfc,"is_primordial_Pk_different",&string1,&flag1,errmsg),
                 errmsg,
                 errmsg);

      if ((flag1 == _TRUE_) && ((strstr(string1,"y") != NULL) || (strstr(string1,"Y") != NULL))) {

        ppm->is_primordial_Pk_different = _TRUE_;

      }
      else{
        ppm->is_primordial_Pk_different = _FALSE_;
      }

      // printf("ppm->is_primordial_Pk_different %d\n", ppm->is_primordial_Pk_different);
      class_call(parser_read_double(pfc,"A_s",&param1,&flag1,errmsg),
                 errmsg,
                 errmsg);
      class_call(parser_read_double(pfc,"ln_A_s_1e10",&param2,&flag2,errmsg),
                 errmsg,
                 errmsg);
<<<<<<< HEAD
      class_test((flag1 == _TRUE_) && (flag2 == _TRUE_),
                 errmsg,
                 "In input file, you cannot enter both A_s and ln10^{10}A_s, choose one");
      if (flag1 == _TRUE_)
=======
      /* Deprecated input parameters, read for backwards compatibility) */
      class_call(parser_read_double(pfc,"ln10^{10}A_s",&param3,&flag3,errmsg),
                 errmsg,
                 errmsg);
      class_test(class_at_least_two_of_three(flag1,flag2,flag3),
                 errmsg,
                 "In input file, you can only enter one of {'A_s', 'ln_A_s_1e10', or 'ln10^{10}A_s' (deprecated)}, choose one");
      /* Complete set of parameters */
      if (flag1 == _TRUE_){
>>>>>>> 0ceb7a9a
        ppm->A_s = param1;
      else if (flag2 == _TRUE_)
        ppm->A_s = exp(param2)*1.e-10;

      if(ppm->is_primordial_Pk_different == _TRUE_){
        // printf("yes here\n");
        class_call(parser_read_double(pfc,"A_s_pk",&param1,&flag1,errmsg),
                   errmsg,
                   errmsg);
        class_call(parser_read_double(pfc,"ln10^{10}A_s_pk",&param2,&flag2,errmsg),
                   errmsg,
                   errmsg);
        class_test((flag1 == _TRUE_) && (flag2 == _TRUE_),
                   errmsg,
                   "In input file, you cannot enter both A_s and ln10^{10}A_s, choose one");
        if (flag1 == _TRUE_)
          ppm->A_s_pk = param1;
        else if (flag2 == _TRUE_)
          ppm->A_s_pk = exp(param2)*1.e-10;
      }
      else if (flag3 == _TRUE_){
        ppm->A_s = exp(param3)*1.e-10;
      }



      /** 1.b.1.1) Adiabatic perturbations */
      if (ppt->has_ad == _TRUE_) {
        /* Read */
        class_read_double("n_s",ppm->n_s);
        if(ppm->is_primordial_Pk_different == _TRUE_)class_read_double("ns_pk",ppm->ns_pk);
        class_read_double("alpha_s",ppm->alpha_s);
        if(ppm->is_primordial_Pk_different == _TRUE_)class_read_double("running_pk",ppm->running_pk);
      }

      /** 1.b.1.2) Isocurvature/entropy perturbations */
      /* Read */
      if (ppt->has_bi == _TRUE_) {
        class_read_double("f_bi",ppm->f_bi);
        class_read_double("n_bi",ppm->n_bi);
        class_read_double("alpha_bi",ppm->alpha_bi);
      }
      if (ppt->has_cdi == _TRUE_) {
        class_read_double("f_cdi",ppm->f_cdi);
        class_read_double("n_cdi",ppm->n_cdi);
        class_read_double("alpha_cdi",ppm->alpha_cdi);
      }
      if (ppt->has_nid == _TRUE_) {
        class_read_double("f_nid",ppm->f_nid);
        class_read_double("n_nid",ppm->n_nid);
        class_read_double("alpha_nid",ppm->alpha_nid);
      }
      if (ppt->has_niv == _TRUE_) {
        class_read_double("f_niv",ppm->f_niv);
        class_read_double("n_niv",ppm->n_niv);
        class_read_double("alpha_niv",ppm->alpha_niv);
      }

      /** 1.b.1.3) Cross-correlation between different adiabatic/entropy mode */
      /* Read */
      if ((ppt->has_ad == _TRUE_) && (ppt->has_bi == _TRUE_)) {
        class_read_double_one_of_two("c_ad_bi","c_bi_ad",ppm->c_ad_bi);
        class_read_double_one_of_two("n_ad_bi","n_bi_ad",ppm->n_ad_bi);
        class_read_double_one_of_two("alpha_ad_bi","alpha_bi_ad",ppm->alpha_ad_bi);
      }
      if ((ppt->has_ad == _TRUE_) && (ppt->has_cdi == _TRUE_)) {
        class_read_double_one_of_two("c_ad_cdi","c_cdi_ad",ppm->c_ad_cdi);
        class_read_double_one_of_two("n_ad_cdi","n_cdi_ad",ppm->n_ad_cdi);
        class_read_double_one_of_two("alpha_ad_cdi","alpha_cdi_ad",ppm->alpha_ad_cdi);
      }
      if ((ppt->has_ad == _TRUE_) && (ppt->has_nid == _TRUE_)) {
        class_read_double_one_of_two("c_ad_nid","c_nid_ad",ppm->c_ad_nid);
        class_read_double_one_of_two("n_ad_nid","n_nid_ad",ppm->n_ad_nid);
        class_read_double_one_of_two("alpha_ad_nid","alpha_nid_ad",ppm->alpha_ad_nid);
      }
      if ((ppt->has_ad == _TRUE_) && (ppt->has_niv == _TRUE_)) {
        class_read_double_one_of_two("c_ad_niv","c_niv_ad",ppm->c_ad_niv);
        class_read_double_one_of_two("n_ad_niv","n_niv_ad",ppm->n_ad_niv);
        class_read_double_one_of_two("alpha_ad_niv","alpha_niv_ad",ppm->alpha_ad_niv);
      }
      if ((ppt->has_bi == _TRUE_) && (ppt->has_cdi == _TRUE_)) {
        class_read_double_one_of_two("c_bi_cdi","c_cdi_bi",ppm->c_bi_cdi);
        class_read_double_one_of_two("n_bi_cdi","n_cdi_bi",ppm->n_bi_cdi);
        class_read_double_one_of_two("alpha_bi_cdi","alpha_cdi_bi",ppm->alpha_bi_cdi);
      }
      if ((ppt->has_bi == _TRUE_) && (ppt->has_nid == _TRUE_)) {
        class_read_double_one_of_two("c_bi_nid","c_nid_bi",ppm->c_bi_nid);
        class_read_double_one_of_two("n_bi_nid","n_nid_bi",ppm->n_bi_nid);
        class_read_double_one_of_two("alpha_bi_nid","alpha_nid_bi",ppm->alpha_bi_nid);
      }
      if ((ppt->has_bi == _TRUE_) && (ppt->has_niv == _TRUE_)) {
        class_read_double_one_of_two("c_bi_niv","c_niv_bi",ppm->c_bi_niv);
        class_read_double_one_of_two("n_bi_niv","n_niv_bi",ppm->n_bi_niv);
        class_read_double_one_of_two("alpha_bi_niv","alpha_niv_bi",ppm->alpha_bi_niv);
      }
      if ((ppt->has_cdi == _TRUE_) && (ppt->has_nid == _TRUE_)) {
        class_read_double_one_of_two("c_cdi_nid","c_nid_cdi",ppm->c_cdi_nid);
        class_read_double_one_of_two("n_cdi_nid","n_nid_cdi",ppm->n_cdi_nid);
        class_read_double_one_of_two("alpha_cdi_nid","alpha_nid_cdi",ppm->alpha_cdi_nid);
      }
      if ((ppt->has_cdi == _TRUE_) && (ppt->has_niv == _TRUE_)) {
        class_read_double_one_of_two("c_cdi_niv","c_niv_cdi",ppm->c_cdi_niv);
        class_read_double_one_of_two("n_cdi_niv","n_niv_cdi",ppm->n_cdi_niv);
        class_read_double_one_of_two("alpha_cdi_niv","alpha_niv_cdi",ppm->alpha_cdi_niv);
      }
      if ((ppt->has_nid == _TRUE_) && (ppt->has_niv == _TRUE_)) {
        class_read_double_one_of_two("c_nid_niv","c_niv_nid",ppm->c_nid_niv);
        class_read_double_one_of_two("n_nid_niv","n_niv_nid",ppm->n_nid_niv);
        class_read_double_one_of_two("alpha_nid_niv","alpha_niv_nid",ppm->alpha_nid_niv);
      }
    }

    /** 1.b.2) For tensor perturbations */
    if (ppt->has_tensors == _TRUE_){
      /* Read */
      class_read_double("r",ppm->r);
      if (ppt->has_scalars == _FALSE_){
        class_read_double("A_s",ppm->A_s);
      }
      if (ppm->r <= 0) {
        ppt->has_tensors = _FALSE_;
      }
      else {
        class_call(parser_read_string(pfc,"n_t",&string1,&flag1,errmsg),
                   errmsg,
                   errmsg);
        class_call(parser_read_string(pfc,"alpha_t",&string2,&flag2,errmsg),
                   errmsg,
                   errmsg);
        /* Complete set of parameters */
        if ((flag1 == _TRUE_) && !((strstr(string1,"SCC") != NULL) || (strstr(string1,"scc") != NULL))){
          class_read_double("n_t",ppm->n_t);
        }
        else {
          ppm->n_t = -ppm->r/8.*(2.-ppm->r/8.-ppm->n_s);        // enforce single slow-roll self-consistency condition (order 2 in slow-roll)
        }
        if ((flag2 == _TRUE_) && !((strstr(string2,"SCC") != NULL) || (strstr(string2,"scc") != NULL))) {
          class_read_double("alpha_t",ppm->alpha_t);
        }
        else {
          ppm->alpha_t = ppm->r/8.*(ppm->r/8.+ppm->n_s-1.);     // enforce single slow-roll self-consistency condition (order 2 in slow-roll)
        }
      }
    }
  }

  else if ((ppm->primordial_spec_type == inflation_V) || (ppm->primordial_spec_type == inflation_H)) {

    /** 1.c) For type 'inflation_V' */
    if (ppm->primordial_spec_type == inflation_V) {

      /** 1.c.1) Type of potential */
      /* Read */
      class_call(parser_read_string(pfc,"potential",&string1,&flag1,errmsg),    // only polynomial coded so far:
                 errmsg,                                                        // no need to interpret string1
                 errmsg);

      /** 1.c.2) Coefficients of the Taylor expansion */
      /* Read */
      class_call(parser_read_string(pfc,"PSR_0",&string1,&flag1,errmsg),
                 errmsg,
                 errmsg);
      if (flag1 == _TRUE_){
        PSR0=0.;
        PSR1=0.;
        PSR2=0.;
        PSR3=0.;
        PSR4=0.;
        class_read_double("PSR_0",PSR0);
        class_read_double("PSR_1",PSR1);
        class_read_double("PSR_2",PSR2);
        class_read_double("PSR_3",PSR3);
        class_read_double("PSR_4",PSR4);
        /* Test */
        class_test(PSR0 <= 0.,
                   errmsg,
                   "inconsistent parametrization of polynomial inflation potential");
        class_test(PSR1 <= 0.,
                   errmsg,
                   "inconsistent parametrization of polynomial inflation potential");
        /* Complete set of parameters */
        R0 = PSR0;
        R1 = PSR1*16.*_PI_;
        R2 = PSR2*8.*_PI_;
        R3 = PSR3*pow(8.*_PI_,2);
        R4 = PSR4*pow(8.*_PI_,3);
        ppm->V0 = R0*R1*3./128./_PI_;
        ppm->V1 = -sqrt(R1)*ppm->V0;
        ppm->V2 = R2*ppm->V0;
        ppm->V3 = R3*ppm->V0*ppm->V0/ppm->V1;
        ppm->V4 = R4*ppm->V0/R1;
      }
      else {
        /* Read */
        class_call(parser_read_string(pfc,"R_0",&string1,&flag1,errmsg),
                   errmsg,
                   errmsg);
        if (flag1 == _TRUE_) {
          R0=0.;
          R1=0.;
          R2=0.;
          R3=0.;
          R4=0.;
          class_read_double("R_0",R0);
          class_read_double("R_1",R1);
          class_read_double("R_2",R2);
          class_read_double("R_3",R3);
          class_read_double("R_4",R4);
          /* Test */
          class_test(R0 <= 0.,
                     errmsg,
                     "inconsistent parametrization of polynomial inflation potential");
          class_test(R1 <= 0.,
                     errmsg,
                     "inconsistent parametrization of polynomial inflation potential");
          /* Complete set of parameters */
          ppm->V0 = R0*R1*3./128./_PI_;
          ppm->V1 = -sqrt(R1)*ppm->V0;
          ppm->V2 = R2*ppm->V0;
          ppm->V3 = R3*ppm->V0*ppm->V0/ppm->V1;
          ppm->V4 = R4*ppm->V0/R1;
        }
        else {
          /* Read */
          class_read_double("V_0",ppm->V0);
          class_read_double("V_1",ppm->V1);
          class_read_double("V_2",ppm->V2);
          class_read_double("V_3",ppm->V3);
          class_read_double("V_4",ppm->V4);
        }
      }
    }

    /** 1.d) For type 'inflation_H' */
    else {
      /* Read */
      class_call(parser_read_string(pfc,"HSR_0",&string1,&flag1,errmsg),
                 errmsg,
                 errmsg);
      if (flag1 == _TRUE_) {
        HSR0=0.;
        HSR1=0.;
        HSR2=0.;
        HSR3=0.;
        HSR4=0.;
        class_read_double("HSR_0",HSR0);
        class_read_double("HSR_1",HSR1);
        class_read_double("HSR_2",HSR2);
        class_read_double("HSR_3",HSR3);
        class_read_double("HSR_4",HSR4);
        /* Complete set of parameters */
        ppm->H0 = sqrt(HSR0*HSR1*_PI_);
        ppm->H1 = -sqrt(4.*_PI_*HSR1)*ppm->H0;
        ppm->H2 = 4.*_PI_*HSR2*ppm->H0;
        ppm->H3 = 4.*_PI_*HSR3*ppm->H0*ppm->H0/ppm->H1;
        ppm->H4 = 4.*_PI_*HSR4*ppm->H0*ppm->H0*ppm->H0/ppm->H1/ppm->H1;

      }
      else {
        /* Read */
        class_read_double("H_0",ppm->H0);
        class_read_double("H_1",ppm->H1);
        class_read_double("H_2",ppm->H2);
        class_read_double("H_3",ppm->H3);
        class_read_double("H_4",ppm->H4);
      }
      /* Test */
      class_test(ppm->H0 <= 0.,
                 errmsg,
                 "inconsistent parametrization of polynomial inflation potential");
    }
  }

  /** 1.e) For type 'inflation_V_end' */
  else if (ppm->primordial_spec_type == inflation_V_end) {

    /** 1.e.1) Value of the field at the minimum of the potential */
    /* Read */
    class_read_double("phi_end",ppm->phi_end);

    /** 1.e.2) Shape of the potential */
    /* Read */
    class_call(parser_read_string(pfc,"full_potential",&string1,&flag1,errmsg),
               errmsg,
               errmsg);
    /* Complete set of parameters */
    if (flag1 == _TRUE_) {
      if (strcmp(string1,"polynomial") == 0){
        ppm->potential = polynomial;
      }
      else if (strcmp(string1,"higgs_inflation") == 0){
        ppm->potential = higgs_inflation;
      }
      else{
        class_stop(errmsg,"You specified 'full_potential' as '%s'. It has to be one of {'polynomial','higgs_inflation'}.",string1);
      }
    }

    /** 1.e.3) Parameters of the potential */
    /* Read */
    class_read_double("Vparam0",ppm->V0);
    class_read_double("Vparam1",ppm->V1);
    class_read_double("Vparam2",ppm->V2);
    class_read_double("Vparam3",ppm->V3);
    class_read_double("Vparam4",ppm->V4);

    /** 1.e.4) How much the scale factor a or the product (aH) increases between
        Hubble crossing for the pivot scale (during inflation) and the
        end of inflation */
    /* Read */
    class_call(parser_read_string(pfc,"ln_aH_ratio",&string1,&flag1,errmsg),
               errmsg,
               errmsg);
    class_call(parser_read_string(pfc,"N_star",&string2,&flag2,errmsg),
               errmsg,
               errmsg);
    /* Test */
    class_test((flag1 == _TRUE_) && (flag2 == _TRUE_),
               errmsg,
               "You can only enter one of 'ln_aH_ratio' or 'N_star'.");
    /* Complete set of parameters */
    if (flag1 == _TRUE_) {
      if ((strstr(string1,"auto") != NULL) || (strstr(string1,"AUTO") != NULL)){
        ppm->phi_pivot_method = ln_aH_ratio_auto;
      }
      else {
        ppm->phi_pivot_method = ln_aH_ratio;
        class_read_double("ln_aH_ratio",ppm->phi_pivot_target);
      }
    }
    if (flag2 == _TRUE_) {
      ppm->phi_pivot_method = N_star;
      class_read_double("N_star",ppm->phi_pivot_target);
    }

    /** 1.e.5) Should the inflation module do its nomral job of numerical
        integration ('numerical') or use analytical slow-roll formulas
        to infer the primordial spectrum from the potential
        ('analytical')? */
    /* Read */
    class_call(parser_read_string(pfc,"inflation_behavior",&string1,&flag1,errmsg),
               errmsg,
               errmsg);
    /* Complete set of parameters */
    if (flag1 == _TRUE_) {
      if (strstr(string1,"numerical") != NULL){
        ppm->behavior = numerical;
      }
      else if (strstr(string1,"analytical") != NULL){
        ppm->behavior = analytical;
      }
      else{
        class_stop(errmsg,"You specified 'inflation_behavior' as '%s'. It has to be one of {'numerical','analytical'}.",string1);
      }
    }
  }

  /** 1.f) For type 'two_scales' */
  else if (ppm->primordial_spec_type == two_scales) {

    /** 1.f.1) Wavenumbers */
    /* Read */
    class_read_double("k1",k1);
    class_read_double("k2",k2);
    /* Test */
    class_test(k1<=0.,errmsg,"enter strictly positive scale k1");
    class_test(k2<=0.,errmsg,"enter strictly positive scale k2");

    if (ppt->has_scalars == _TRUE_){

      /** 1.f.2) Amplitudes for the adiabatic primordial spectrum */
      /* Read */
      class_read_double("P_{RR}^1",prr1);
      class_read_double("P_{RR}^2",prr2);
      /* Test */
      class_test(prr1<=0.,errmsg,"enter strictly positive scale P_{RR}^1");
      class_test(prr2<=0.,errmsg,"enter strictly positive scale P_{RR}^2");
      /* Complete set of parameters */
      ppm->n_s = log(prr2/prr1)/log(k2/k1)+1.;
      ppm->A_s = prr1*exp((ppm->n_s-1.)*log(ppm->k_pivot/k1));

      /** 1.f.3) Isocurvature amplitudes */
      if ((ppt->has_bi == _TRUE_) || (ppt->has_cdi == _TRUE_) || (ppt->has_nid == _TRUE_) || (ppt->has_niv == _TRUE_)){
        /* Read */
        class_read_double("P_{II}^1",pii1);
        class_read_double("P_{II}^2",pii2);
        class_read_double("P_{RI}^1",pri1);
        class_read_double("|P_{RI}^2|",pri2);
        /* Test */
        class_test(pii1 <= 0.,
                   errmsg,
                   "since you request iso modes, you should have P_{ii}^1 strictly positive");
        class_test(pii2 < 0.,
                   errmsg,
                   "since you request iso modes, you should have P_{ii}^2 positive or eventually null");
        class_test(pri2 < 0.,
                   errmsg,
                   "by definition, you should have |P_{ri}^2| positive or eventually null");


        /** 1.f.4) Uncorrelated or anti-correlated? */
        /* Read */
        class_call(parser_read_string(pfc,"special iso",&string1,&flag1,errmsg),
                   errmsg,
                   errmsg);
        /* Complete set of parameters */
        if ((flag1 == _TRUE_) && (strstr(string1,"axion") != NULL)){    // Axion case, only one iso parameter: piir1
          n_iso = 1.;
          n_cor = 0.;
          c_cor = 0.;
        }
        else if ((flag1 == _TRUE_) && (strstr(string1,"anticurvaton") != NULL)){      // Curvaton case, only one iso parameter: piir1
          n_iso = ppm->n_s;
          n_cor = 0.;
          c_cor = 1.;
        }
        else if ((flag1 == _TRUE_) && (strstr(string1,"curvaton") != NULL)){      // inverted-correlation-curvaton case, only one iso parameter: piir1
          n_iso = ppm->n_s;
          n_cor = 0.;
          c_cor = -1.;
        }
        else{          // general case, but if pii2 or pri2=0, the code interprets it as a request for n_iso=n_ad or n_cor=0 respectively
          if (pii2 == 0.){
            n_iso = ppm->n_s;
          }
          else{
            class_test((pii1==0.) || (pii2 == 0.) || (pii1*pii2<0.),errmsg,"should NEVER happen");
            n_iso = log(pii2/pii1)/log(k2/k1)+1.;
          }
          class_test(pri1==0,errmsg,"the general isocurvature case requires a non-zero P_{RI}^1");
          if (pri2 == 0.){
            n_cor = 0.;
          }
          else{
            class_test((pri1==0.) || (pri2 <= 0.) || (pii1*pii2<0),errmsg,"should NEVER happen");
            n_cor = log(pri2/fabs(pri1))/log(k2/k1)-0.5*(ppm->n_s+n_iso-2.);
          }
          c_cor = -pri1/sqrt(pii1*prr1)*exp(n_cor*log(ppm->k_pivot/k1));
          /* Test */
          class_test((pii1*prr1<=0.),errmsg,"should NEVER happen");
          class_test(fabs(pri1)/sqrt(pii1*prr1)>1,errmsg,"too large ad-iso cross-correlation in k1");
          class_test(fabs(pri1)/sqrt(pii1*prr1)*exp(n_cor*log(k2/k1))>1,errmsg,"too large ad-iso cross-correlation in k2");
        }
        /* Complete set of parameters */
        class_test((pii1==0.) || (prr1 == 0.) || (pii1*prr1<0.),errmsg,"should NEVER happen");
        f_iso = sqrt(pii1/prr1)*exp(0.5*(n_iso-ppm->n_s)*log(ppm->k_pivot/k1));
      }
      if (ppt->has_bi == _TRUE_){
        ppm->f_bi = f_iso;
        ppm->n_bi = n_iso;
        ppm->c_ad_bi = c_cor;
        ppm->n_ad_bi = n_cor;
      }
      if (ppt->has_cdi == _TRUE_){
        ppm->f_cdi = f_iso;
        ppm->n_cdi = n_iso;
        ppm->c_ad_cdi = c_cor;
        ppm->n_ad_cdi = n_cor;
      }
      if (ppt->has_nid == _TRUE_){
        ppm->f_nid = f_iso;
        ppm->n_nid = n_iso;
        ppm->c_ad_nid = c_cor;
        ppm->n_ad_nid = n_cor;
      }
      if (ppt->has_niv == _TRUE_){
        ppm->f_niv = f_iso;
        ppm->n_niv = n_iso;
        ppm->c_ad_niv = c_cor;
        ppm->n_ad_niv = n_cor;
      }
    }
    ppm->primordial_spec_type = analytic_Pk;
  }

  /** 1.g) For type 'external_Pk' */
  else if (ppm->primordial_spec_type == external_Pk){

    /** 1.g.1) Command generating the table */
    /* Read */
    class_call(parser_read_string(pfc, "command", &string1, &flag1, errmsg),
               errmsg, errmsg);
    /* Test */
    class_test(strlen(string1) == 0,
               errmsg,
               "You omitted to write a command for the external Pk");
    /* Complete set of parameters */
    ppm->command = (char *) malloc (strlen(string1) + 1);
    strcpy(ppm->command, string1);

    /** 1.g.2) Command generating the table */
    /* Read */
    class_read_double("custom1",ppm->custom1);
    class_read_double("custom2",ppm->custom2);
    class_read_double("custom3",ppm->custom3);
    class_read_double("custom4",ppm->custom4);
    class_read_double("custom5",ppm->custom5);
    class_read_double("custom6",ppm->custom6);
    class_read_double("custom7",ppm->custom7);
    class_read_double("custom8",ppm->custom8);
    class_read_double("custom9",ppm->custom9);
    class_read_double("custom10",ppm->custom10);
  }

  /* Final tests */
  if ((ppm->primordial_spec_type == inflation_V) || (ppm->primordial_spec_type == inflation_H) || (ppm->primordial_spec_type == inflation_V_end)) {
    class_test(ppt->has_scalars == _FALSE_,
               errmsg,
               "inflationary module cannot work if you do not ask for scalar modes");
    class_test(ppt->has_vectors == _TRUE_,
               errmsg,
               "inflationary module cannot work if you ask for vector modes");
    class_test(ppt->has_tensors == _FALSE_,
               errmsg,
               "inflationary module cannot work if you do not ask for tensor modes");
    class_test(ppt->has_bi == _TRUE_ || ppt->has_cdi == _TRUE_ || ppt->has_nid == _TRUE_ || ppt->has_niv == _TRUE_,
               errmsg,
               "inflationary module cannot work if you ask for isocurvature modes");
  }

  return _SUCCESS_;

}


/**
 * Read the parameters of harmonic structure.
 *
 * @param pfc     Input: pointer to local structure
 * @param ppr     Input: pointer to precision structure
 * @param pba     Input: pointer to background structure
 * @param ppm     Input: pointer to primordial structure
 * @param ppt     Input: pointer to perturbations structure
 * @param ptr     Input: pointer to transfer structure
 * @param phr     Input: pointer to harmonic structure
 * @param pop     Input: pointer to output structure
 * @param errmsg  Input: Error message
 * @return the error status
 */

int input_read_parameters_spectra(struct file_content * pfc,
                                  struct precision * ppr,
                                  struct background * pba,
                                  struct primordial * ppm,
                                  struct perturbations * ppt,
                                  struct transfer * ptr,
                                  struct harmonic *phr,
                                  struct output * pop,
                                  ErrorMsg errmsg){

  /** Summary: */

  /** Define local variables */
  int flag1, flag2;
  double param1, param2;
  char string1[_ARGUMENT_LENGTH_MAX_];
  int int1;
  double * pointer1;
  int i;
  double z_max=0.;
  int bin;

  /** 1) Maximum l for CLs */
  /* Read */
  if (ppt->has_cls == _TRUE_) {
    if (ppt->has_scalars == _TRUE_) {
      if ((ppt->has_cl_cmb_temperature == _TRUE_) || (ppt->has_cl_cmb_polarization == _TRUE_) || (ppt->has_cl_cmb_lensing_potential == _TRUE_)){
        class_read_double("l_max_scalars",ppt->l_scalar_max);
      }
      if ((ppt->has_cl_lensing_potential == _TRUE_) || (ppt->has_cl_number_count == _TRUE_)){
        class_read_double("l_max_lss",ppt->l_lss_max);
      }
    }
    if (ppt->has_vectors == _TRUE_){
      class_read_double("l_max_vectors",ppt->l_vector_max);
    }
    if (ppt->has_tensors == _TRUE_) {
      class_read_double("l_max_tensors",ppt->l_tensor_max);
    }
  }


  /** 2) Parameters for the the matter density number count */
  if ((ppt->has_cl_number_count == _TRUE_) || (ppt->has_cl_lensing_potential == _TRUE_)) {

    /** 2.a) Selection functions W(z) of each redshift bin */
    /* Read */
    class_call(parser_read_string(pfc,"selection",&string1,&flag1,errmsg),
               errmsg,
               errmsg);
    /* Complete set of parameters */
    if (flag1 == _TRUE_) {
      if (strstr(string1,"gaussian") != NULL){
        ppt->selection=gaussian;
      }
      else if (strstr(string1,"tophat") != NULL){
        ppt->selection=tophat;
      }
      else if (strstr(string1,"dirac") != NULL){
        ppt->selection=dirac;
      }
      else {
        class_stop(errmsg,"You specified 'selection' as '%s'. It has to be one of {'gaussian','tophat','dirac'}.",string1);
      }
    }

    /* Read */
    class_call(parser_read_list_of_doubles(pfc,"selection_mean",&(int1),&(pointer1),&flag1,errmsg),
               errmsg,
               errmsg);
    if ((flag1 == _TRUE_) && (int1>0)) {
      /* Test */
      class_test(int1 > _SELECTION_NUM_MAX_,errmsg,
                 "you want to compute density Cl's for %d different bins, hence you should increase _SELECTION_NUM_MAX_ in include/perturbations.h to at least this number.",int1);
      /* Complete set of parameters */
      ppt->selection_num = int1;
      for (i=0; i<int1; i++) {
        /* Test */
        class_test((pointer1[i] < 0.) || (pointer1[i] > 1000.),errmsg,
                   "input of selection functions: you asked for a mean redshift equal to %e, is this a mistake?",pointer1[i]);
        /* Complete set of parameters */
        ppt->selection_mean[i] = pointer1[i];
      }
      free(pointer1);
      for (i=1; i<int1; i++) {       // first set all widths to default; correct eventually later
        /* Test */
        class_test(ppt->selection_mean[i]<=ppt->selection_mean[i-1],
                   errmsg,
                   "input of selection functions: the list of mean redshifts must be passed in growing order; you entered %e before %e.",ppt->selection_mean[i-1],ppt->selection_mean[i]);
        /* Complete set of parameters */
        ppt->selection_width[i] = ppt->selection_width[0];
        ptr->selection_bias[i] = ptr->selection_bias[0];
        ptr->selection_magnification_bias[i] = ptr->selection_magnification_bias[0];
      }

      /* Read */
      class_call(parser_read_list_of_doubles(pfc,"selection_width",&int1,&pointer1,&flag1,errmsg),
                 errmsg,
                 errmsg);
      /* Complete set of parameters */
      if ((flag1 == _TRUE_) && (int1>0)) {
        if (int1==1) {
          for (i=0; i<ppt->selection_num; i++) {
            ppt->selection_width[i] = pointer1[0];
          }
        }
        else if (int1==ppt->selection_num) {
          for (i=0; i<int1; i++) {
            ppt->selection_width[i] = pointer1[i];
          }
        }
        else {
          class_stop(errmsg,
                     "In input for selection function, you asked for %d bin centers and %d bin widths; number of bins unclear; you should pass either one bin width (common to all bins) or %d bin widths.",ppt->selection_num,int1,ppt->selection_num);
        }
        free(pointer1);
      }

      /* Read */
      class_call(parser_read_list_of_doubles(pfc,"selection_bias",&int1,&pointer1,&flag1,errmsg),
                 errmsg,
                 errmsg);
      /* Complete set of parameters */
      if ((flag1 == _TRUE_) && (int1>0)) {
        if (int1==1) {
          for (i=0; i<ppt->selection_num; i++) {
            ptr->selection_bias[i] = pointer1[0];
          }
        }
        else if (int1==ppt->selection_num) {
          for (i=0; i<int1; i++) {
            ptr->selection_bias[i] = pointer1[i];
          }
        }
        else {
          class_stop(errmsg,
                     "In input for selection function, you asked for %d bin centers and %d bin biases; number of bins unclear; you should pass either one bin bias (common to all bins) or %d bin biases.",
                     ppt->selection_num,int1,ppt->selection_num);
        }
        free(pointer1);
      }

      /* Read */
      class_call(parser_read_list_of_doubles(pfc,"selection_magnification_bias",&int1,&pointer1,&flag1,errmsg),
                 errmsg,
                 errmsg);
      /* Complete set of parameters */
      if ((flag1 == _TRUE_) && (int1>0)) {
        if (int1==1) {
          for (i=0; i<ppt->selection_num; i++) {
            ptr->selection_magnification_bias[i] = pointer1[0];
          }
        }
        else if (int1==ppt->selection_num) {
          for (i=0; i<int1; i++) {
            ptr->selection_magnification_bias[i] = pointer1[i];
          }
        }
        else {
          class_stop(errmsg,
                     "In input for selection function, you asked for %d bin centers and %d bin biases; number of bins unclear; you should pass either one bin bias (common to all bins) or %d bin biases.",
                     ppt->selection_num,int1,ppt->selection_num);
        }
        free(pointer1);
      }
    }

    /* Read */
    if (ppt->selection_num > 1) {
      class_read_int("non_diagonal",phr->non_diag);
      if ((phr->non_diag<0) || (phr->non_diag>=ppt->selection_num))
        class_stop(errmsg,"Input for non_diagonal is %d, while it is expected to be between 0 and %d\n",
                   phr->non_diag,ppt->selection_num-1);
    }

    /** 2.b) Selection function */
    /* Read */
    class_call(parser_read_string(pfc,"dNdz_selection",&string1,&flag1,errmsg),
               errmsg,
               errmsg);
    /* Complete set of parameters */
    if (flag1 == _TRUE_) {
      if ((strstr(string1,"analytic") != NULL)){
        ptr->has_nz_analytic = _TRUE_;
      }
      else{
        ptr->has_nz_file = _TRUE_;
        class_read_string("dNdz_selection",ptr->nz_file_name);
      }
    }

    /** 2.c) Source number counts evolution */
    class_call(parser_read_string(pfc,"dNdz_evolution",&string1,&flag1,errmsg),
               errmsg,
               errmsg);
    /* Complete set of parameters */
    if (flag1 == _TRUE_) {
      if ((strstr(string1,"analytic") != NULL)){
        ptr->has_nz_evo_analytic = _TRUE_;
      }
      else{
        ptr->has_nz_evo_file = _TRUE_;
        class_read_string("dNdz_evolution",ptr->nz_evo_file_name);
      }
    }

  }


  /** 3) Power spectrum P(k) */
  if ((ppt->has_pk_matter == _TRUE_) || (ppt->has_density_transfers == _TRUE_) || (ppt->has_velocity_transfers == _TRUE_)){

    /** 3.a) Maximum k in P(k) */
    /* Read */
    class_call(parser_read_double(pfc,"P_k_max_h/Mpc",&param1,&flag1,errmsg),
               errmsg,
               errmsg);
    class_call(parser_read_double(pfc,"P_k_max_1/Mpc",&param2,&flag2,errmsg),
               errmsg,
               errmsg);
    /* Test */
    class_test((flag1 == _TRUE_) && (flag2 == _TRUE_),
               errmsg,
               "You can only enter one of 'P_k_max_h/Mpc' or 'P_k_max_1/Mpc'.");
    /* Complete set of parameters */
    if (flag1 == _TRUE_){
      ppt->k_max_for_pk = param1*pba->h;
    }
    if (flag2 == _TRUE_){
      ppt->k_max_for_pk = param2;
    }

    /** 3.a.1) Maximum k in primordial P(k) */
    /* Read */
    class_call(parser_read_double(pfc,"primordial_P_k_max_h/Mpc",&param1,&flag1,errmsg),
               errmsg,
               errmsg);
    class_call(parser_read_double(pfc,"primordial_P_k_max_1/Mpc",&param2,&flag2,errmsg),
               errmsg,
               errmsg);
    /* Test */
    class_test((flag1 == _TRUE_) && (flag2 == _TRUE_),
               errmsg,
               "You can only enter one of 'primordial_P_k_max_h/Mpc' or 'primordial_P_k_max_1/Mpc'.");
    /* Complete set of parameters */
    if (flag1 == _TRUE_){
      ppm->k_max_for_primordial_pk=param1*pba->h;
      ppm->has_k_max_for_primordial_pk = _TRUE_;
    }
    if (flag2 == _TRUE_){
      ppm->k_max_for_primordial_pk=param2;
      ppm->has_k_max_for_primordial_pk = _TRUE_;
    }

    /** 3.b) Redshift values */
    /* Read */
    class_call(parser_read_list_of_doubles(pfc,"z_pk",&int1,&pointer1,&flag1,errmsg),
               errmsg,
               errmsg);
    /* Test */
    if (flag1 == _TRUE_) {
      class_test(int1 > _Z_PK_NUM_MAX_,
                 errmsg,
                 "you want to write some output for %d different values of z, hence you should increase _Z_PK_NUM_MAX_ in include/output.h to at least this number",
                 int1);
      /* Complete set of parameters */
      pop->z_pk_num = int1;
      for (i=0; i<int1; i++) {
        pop->z_pk[i] = pointer1[i];
      }
      free(pointer1);
    }

  }

  /** 3.c) Maximum redshift */
  if ((ppt->has_pk_matter == _TRUE_) || (ppt->has_density_transfers == _TRUE_) || (ppt->has_velocity_transfers == _TRUE_) || (ppt->has_cl_number_count == _TRUE_) || (ppt->has_cl_lensing_potential == _TRUE_)) {
    /* Read */
    class_call(parser_read_double(pfc,"z_max_pk",&param1,&flag1,errmsg),
               errmsg,
               errmsg);

    /* Complete set of parameters */
    if (flag1==_TRUE_) {
      ppt->z_max_pk = param1;
    }
    /* *
     * If we could not read a z_max, we need to define one.
     * The limit could come from any of the contributions.
     * We test here, which contribution requires the largest z_max
     * */
    else {
      ppt->z_max_pk = 0.;
      /* For the z_pk related quantities, test here the z_pk requirements */
      if ((ppt->has_pk_matter == _TRUE_) || (ppt->has_density_transfers == _TRUE_) || (ppt->has_velocity_transfers == _TRUE_)) {
        for (i=0; i<pop->z_pk_num; i++) {
          ppt->z_max_pk = MAX(ppt->z_max_pk,pop->z_pk[i]);
        }
      }
      /* For the number count / shear related quantities, test the selection function z_max */
      if ((ppt->has_cl_number_count == _TRUE_) || (ppt->has_cl_lensing_potential == _TRUE_)){
        for (bin=0; bin<ppt->selection_num; bin++) {
          /* the few lines below should be consistent with their counterpart in transfer.c, in transfer_selection_times */
          if (ppt->selection==gaussian) {
            z_max = ppt->selection_mean[bin]+ppt->selection_width[bin]*ppr->selection_cut_at_sigma;
          }
          if (ppt->selection==tophat) {
            z_max = ppt->selection_mean[bin]+(1.+ppr->selection_cut_at_sigma*ppr->selection_tophat_edge)*ppt->selection_width[bin];
          }
          if (ppt->selection==dirac) {
            z_max = ppt->selection_mean[bin];
          }
          ppt->z_max_pk = MAX(ppt->z_max_pk,z_max);
        }
      }
      /* Now we have checked all contributions that could change z_max_pk */
    }
  }


  class_call(parser_read_string(pfc,"get_lyman_alpha_tilt_and_amplitude",&string1,&flag1,errmsg),
             errmsg,
             errmsg);
             if ((flag1 == _TRUE_) && ((strstr(string1,"y") != NULL) || (strstr(string1,"Y") != NULL))) {
               class_read_double("zp_lya",param1);
               class_test(ppt->z_max_pk<param1, errmsg, "You requested get_lyman_alpha_tilt_and_amplitude but have ppt->z_max_pk < pnl->zp_lya. Please update.");
              }

  return _SUCCESS_;

}


/**
 * Read the parameters of perturbations, transfer and lensing
 * structures that are relevant for lensing.
 *
 * @param pfc     Input: pointer to local structure
 * @param ppr     Input: pointer to precision structure
 * @param ppt     Input: pointer to perturbations structure
 * @param ptr     Input: pointer to transfer structure
 * @param ple     Input: pointer to lensing structure
 * @param errmsg  Input: Error message
 * @return the error status
 */

int input_read_parameters_lensing(struct file_content * pfc,
                                  struct precision * ppr,
                                  struct perturbations * ppt,
                                  struct transfer * ptr,
                                  struct lensing *ple,
                                  ErrorMsg errmsg){

  /** Summary: */

  /** Define local variables */
  int flag1,flag2;
  double param1,param2;
  char string1[_ARGUMENT_LENGTH_MAX_];

  /** 1) Lensed spectra? */
  /* Read */
  class_call(parser_read_string(pfc,"lensing",&string1,&flag1,errmsg),
             errmsg,
             errmsg);
  /* Complete set of parameters */
  if ((flag1 == _TRUE_) && (string_begins_with(string1,'y') || string_begins_with(string1,'Y'))){
    if ((ppt->has_scalars == _TRUE_) && ((ppt->has_cl_cmb_temperature == _TRUE_) || (ppt->has_cl_cmb_polarization == _TRUE_)) && (ppt->has_cl_cmb_lensing_potential == _TRUE_)){
      ple->has_lensed_cls = _TRUE_;
      /* Slightly increase precision by delta_l_max for more precise lensed Cl's*/
      ppt->l_scalar_max += ppr->delta_l_max;
    }
    else {
      class_stop(errmsg,"you asked for lensed CMB Cls, but this requires a minimal number of options: 'modes' should include 's', 'output' should include 'tCl' and/or 'pCl', and also, importantly, 'lCl', the CMB lensing potential spectrum.");
    }
  }


  /** 2) Should the lensed spectra be rescaled (either with just A_L, or otherwise with amplitude, and tilt and pivot scale in k space) */
  /* Read */
  if ((ppt->has_scalars == _TRUE_) && (ppt->has_cl_cmb_lensing_potential == _TRUE_)) {

   class_call(parser_read_double(pfc,"A_L",&param1,&flag1,errmsg),
               errmsg,
               errmsg);
    class_call(parser_read_double(pfc,"lcmb_rescale",&param2,&flag2,errmsg),
               errmsg,
               errmsg);

    if ((flag1 == _TRUE_) && (flag2 == _TRUE_)) {
      class_stop(errmsg,"You cannot pass both A_l and lcdmb_rescale, choose one");
    }
    else {
      if (flag1 == _TRUE_) {
        ptr->lcmb_rescale = sqrt(param1);
      }
      if (flag2 == _TRUE_) {
        ptr->lcmb_rescale = param2;
      }
    }
    class_read_double("lcmb_tilt",ptr->lcmb_tilt);
    class_read_double("lcmb_pivot",ptr->lcmb_pivot);
    /* only rescale in TTTEEE, not in lensing*/
    class_read_double("A_lens_TTTEEE",ple->A_lens_TTTEEE);


  }

<<<<<<< HEAD
=======
  /** 3) In general, do we want to use the full Limber scheme introduced in v3.2.2? With this full Limber scheme, the calculation of the CMB lensing potential spectrum C_l^phiphi for l > ppr->l_switch_limber is based on a new integration scheme. Compared to the previous scheme, which can be recovered by switching this parameter to _FALSE_, the new scheme uses a larger k_max and a coarser k-grid (or q-grid) than the CMB transfer function. The new scheme is used by default, because the old one is inaccurate at large l due to the too small k_max. */

  class_read_flag("want_lcmb_full_limber",ppt->want_lcmb_full_limber);
>>>>>>> 0ceb7a9a

  return _SUCCESS_;

}


/**
 * Read free parameters of distortions structure.
 *
 * @param pfc     Input: pointer to local structure
 * @param ppr     Input: pointer to precision structure
 * @param psd     Input: pointer to distortions structure
 * @param errmsg  Input: Error message
 * @return the error status
 */

int input_read_parameters_distortions(struct file_content * pfc,
                                      struct precision * ppr,
                                      struct distortions * psd,
                                      ErrorMsg errmsg){

  /** Summary: */

  /** Define local variables */
  int flag1, flag2;
  char string1[_ARGUMENT_LENGTH_MAX_];
  double param1, param2;
  double updated_nu_max;

  /** 1) Branching ratio approximation */
  /* Read */
  class_call(parser_read_string(pfc,"sd_branching_approx",&string1,&flag1,errmsg),
             errmsg,
             errmsg);
  /* Complete set of parameters */

  if (flag1 == _TRUE_){
    if ( (strstr(string1,"sharp_sharp") != NULL) || (strstr(string1,"sharp sharp") != NULL) ) {
      psd->sd_branching_approx = bra_sharp_sharp;
      psd->sd_PCA_size = 0;
    }
    else if ( (strstr(string1,"sharp_soft") != NULL) || (strstr(string1,"sharp soft") != NULL) ) {
      psd->sd_branching_approx = bra_sharp_soft;
      psd->sd_PCA_size = 0;
    }
    else if ( (strstr(string1,"soft_soft") != NULL) || (strstr(string1,"soft soft") != NULL) ) {
      psd->sd_branching_approx = bra_soft_soft;
      psd->sd_PCA_size = 0;
    }
    else if ( (strstr(string1,"soft_soft_cons") != NULL) || (strstr(string1,"soft soft cons") != NULL) ) {
      psd->sd_branching_approx = bra_soft_soft_cons;
      psd->sd_PCA_size = 0;
    }
    else if ( (strstr(string1,"exact") != NULL) ) {
      psd->sd_branching_approx = bra_exact;
    }
    else{
      class_stop(errmsg,"You specified 'branching_approx' as '%s'. It has to be one of {'sharp_sharp','sharp_soft','soft_soft','soft_soft_cons','exact'}.",string1);
    }
  }

  /* Only read these if 'bra_exact' has been set (could also be set from default) */
  if (psd->sd_branching_approx == bra_exact){

    /** 1.a.1) Number of multipoles in PCA expansion */
    /* Read */
    class_read_int("sd_PCA_size",psd->sd_PCA_size);
    /* Test */
    if (psd->sd_PCA_size < 0 || psd->sd_PCA_size > 6){
      psd->sd_PCA_size = 6;
    }

    /** 1.a.2) Detector name */
    /* Read */
    class_call(parser_read_string(pfc,"sd_detector_name",&string1,&flag1,errmsg),
               errmsg,
               errmsg);
    /* Complete set of parameters */
    if (flag1 == _TRUE_){
      strcpy(psd->sd_detector_name,string1);
      psd->has_user_defined_name = _TRUE_;
    }

    /** 1.a.3) Detector specifics */
    /** 1.a.3.1) From file */
    /* Read */
    class_call(parser_read_string(pfc,"sd_detector_file",&string1,&flag1,errmsg),
               errmsg,
               errmsg);
    /* Complete set of parameters */
    if (flag1 == _TRUE_){
      strcpy(psd->sd_detector_file_name,string1);
      psd->has_detector_file = _TRUE_;
    }

    /** 1.a.3.2) User defined */
    /* Read */
    class_call(parser_read_double(pfc,"sd_detector_nu_min",&param1,&flag1,errmsg),
               errmsg,
               errmsg);
    /* Complete set of parameters */
    if (flag1 == _TRUE_){
      psd->sd_detector_nu_min = param1;
      psd->has_user_defined_detector = _TRUE_;
    }
    /* Read */
    class_call(parser_read_double(pfc,"sd_detector_nu_max",&param1,&flag1,errmsg),
               errmsg,
               errmsg);
    /* Complete set of parameters */
    if (flag1 == _TRUE_){
      psd->sd_detector_nu_max = param1;
      psd->has_user_defined_detector = _TRUE_;
    }
    /* Read */
    class_call(parser_read_double(pfc,"sd_detector_nu_delta",&param1,&flag1,errmsg),
               errmsg,
               errmsg);
    class_call(parser_read_double(pfc,"sd_detector_bin_number",&param2,&flag2,errmsg),
               errmsg,
               errmsg);
    /* Test */
    class_test((flag1 == _TRUE_) && (flag2 == _TRUE_),
               errmsg,
               "You can only enter one of 'sd_detector_nu_delta' or 'sd_detector_bin_number'.",
               psd->sd_detector_nu_delta,psd->sd_detector_bin_number);
    /* Complete set of parameters */
    if (flag1 == _TRUE_){
      psd->sd_detector_nu_delta = param1;
      psd->sd_detector_bin_number = ((int)ceil((psd->sd_detector_nu_max-psd->sd_detector_nu_min)/param1));
      psd->has_user_defined_detector = _TRUE_;
    }
    if (flag2 == _TRUE_){
      psd->sd_detector_nu_delta = (psd->sd_detector_nu_max-psd->sd_detector_nu_min)/param2;
      psd->sd_detector_bin_number = param2;
      psd->has_user_defined_detector = _TRUE_;
    }
    /* Update value of nu_max, given the number of bins */
    updated_nu_max = psd->sd_detector_nu_min+psd->sd_detector_nu_delta*psd->sd_detector_bin_number;
    if (fabs(updated_nu_max-psd->sd_detector_nu_max) > ppr->tol_sd_detector){
      printf(" -> WARNING: The value of 'sd_detector_nu_max' has been updated to %7.3e to accommodate the binning of your detector.\n",updated_nu_max);
      psd->sd_detector_nu_max = updated_nu_max;
    }
    /* Read */
    class_call(parser_read_double(pfc,"sd_detector_delta_Ic",&param1,&flag1,errmsg),
               errmsg,
               errmsg);
    /* Complete set of parameters */
    if (flag1 == _TRUE_){
      psd->sd_detector_delta_Ic = 1.0e-26*param1;
      psd->has_user_defined_detector = _TRUE_;
    }
  }

  /* Final tests */
  class_test(psd->sd_branching_approx != bra_exact && psd->sd_PCA_size > 0,
             errmsg,
             "The PCA expansion is possible only for 'branching_approx = exact'");
  class_test(psd->has_detector_file && psd->has_user_defined_detector,
             errmsg,
             "You can only enter the noise file {'%s'} or the specifications {'%s','%s'/'%s','%s'}.",
             "sd_detector_file","sd_detector_nu_min","sd_detector_nu_max",
             "sd_detector_nu_delta","sd_detector_bin_number","sd_detector_delta_Ic");


  /** 2) Only calculate exotic energy injections and no LCDM processes for spectral distortions ? */
  class_read_flag("sd_only_exotic",psd->include_only_exotic);


  /** 3) Include g distortions? */
  class_read_flag("sd_include_g_distortion",psd->include_g_distortion);


  /** 4) Set g-distortions to zero? */
  class_call(parser_read_double(pfc,"sd_add_y",&psd->sd_add_y,&flag1,errmsg),
             errmsg,
             errmsg);
  class_call(parser_read_double(pfc,"sd_add_mu",&psd->sd_add_mu,&flag1,errmsg),
             errmsg,
             errmsg);


  /** 5) Include SZ effect from reionization? */
  class_read_flag("include_SZ_effect",psd->has_SZ_effect);

  if (psd->has_SZ_effect == _TRUE_){
    /** 5.a) Type of calculation */
    /* Read */
    class_call(parser_read_string(pfc,"sd_reio_type",&string1,&flag1,errmsg),
               errmsg,
               errmsg);
    /* Complete set of parameters */
    if (flag1 == _TRUE_){
      if (strcmp(string1,"Nozawa_2005") == 0){
        psd->sd_reio_type = sd_reio_Nozawa;
      }
      else if (strcmp(string1,"Chluba_2012") == 0){
        psd->sd_reio_type = sd_reio_Chluba;
      }
      else {
        class_stop(errmsg,
                   "You specified 'sd_reio_type' as '%s'. It has to be one of {'Nozawa_2005','Chluba_2012'}.",string1);
      }
    }
  }

  return _SUCCESS_;

}


/**
 * Read obsolete/additional parameters that are not assigned to a specific structure
 *
 * @param pfc     Input: pointer to local structure
 * @param ppr     Input: pointer to precision structure
 * @param pba     Input: pointer to background structure
 * @param pth     Input: pointer to thermodynamics structure
 * @param errmsg  Input: Error message
 * @return the error status
 */

int input_read_parameters_additional(struct file_content* pfc,
                                     struct precision* ppr,
                                     struct background* pba,
                                     struct thermodynamics* pth,
                                     ErrorMsg errmsg){

  /** Summary: */

  /** Define local variables */
  int flag1;
  double param1;
  char string1[_ARGUMENT_LENGTH_MAX_];

  /**
   * Here we can place all obsolete (deprecated) names for the precision parameters
   * that will still be read as of the current version.
   * There is however, no guarantee that this will be true for future versions as well.
   * The new parameter names should be used preferrably.
   * */
  class_read_double("k_scalar_min_tau0",ppr->k_min_tau0);
  class_read_double("k_scalar_max_tau0_over_l_max",ppr->k_max_tau0_over_l_max);
  class_read_double("k_scalar_step_sub",ppr->k_step_sub);
  class_read_double("k_scalar_step_super",ppr->k_step_super);
  class_read_double("k_scalar_step_transition",ppr->k_step_transition);
  class_read_double("k_scalar_k_per_decade_for_pk",ppr->k_per_decade_for_pk);
  class_read_double("k_scalar_k_per_decade_for_bao",ppr->k_per_decade_for_bao);
  class_read_double("k_scalar_bao_center",ppr->k_bao_center);
  class_read_double("k_scalar_bao_width",ppr->k_bao_width);

  class_read_double("k_step_trans_scalars",ppr->q_linstep);
  class_read_double("k_step_trans_tensors",ppr->q_linstep);
  class_read_double("k_step_trans",ppr->q_linstep);
  class_read_double("q_linstep_trans",ppr->q_linstep);
  class_read_double("q_logstep_trans",ppr->q_logstep_spline);

  /** Here are slgihtly more obsolete parameters, these will not even be read, only give an error message */
  class_call(parser_read_double(pfc,"bias",&param1,&flag1,errmsg),
             errmsg,
             errmsg);
  class_test(flag1 == _TRUE_,
             errmsg,
             "the input parameter 'bias' is obsolete, because you can now pass an independent light-to-mass bias for each bin/selection function. The new input name is 'selection_bias'. It can be set to a single number (common bias for all bins) or as many numbers as the number of bins");

  class_call(parser_read_double(pfc,"s_bias",&param1,&flag1,errmsg),
             errmsg,
             errmsg);
  class_test(flag1 == _TRUE_,
             errmsg,
             "the input parameter 's_bias' is obsolete, because you can now pass an independent magnitude bias for each bin/selection function. The new input name is 'selection_magnitude_bias'. It can be set to a single number (common magnitude bias for all bins) or as many numbers as the number of bins");

  class_call(parser_read_string(pfc,"l_switch_limber_for_cl_density_over_z",&string1,&flag1,errmsg),
             errmsg,
             errmsg);
  class_test(flag1 == _TRUE_,
             errmsg,
             "You passed in input a precision parameter called l_switch_limber_for_cl_density_over_z. This syntax is deprecated since v2.5.0. Please use instead the two precision parameters l_switch_limber_for_nc_local_over_z, l_switch_limber_for_nc_los_over_z, defined in include/common.h, and allowing for better performance.");

  /*
    class_call(parser_read_double(pfc,"annihilation",&param1,&flag1,errmsg),
    errmsg,
    errmsg);
    class_test(flag1 == _TRUE_,
    errmsg,
    "the input parameter 'annihilation' (that is, f_eff <sigma_DM v> / m_DM in units m^3/s/Kg) is obsolete and replaced by 'DM_annihilation_efficiency' (that is, <sigma_DM v> / m_DM in units m^3/s/J). If 'f_eff_type' is set to 'on_the_spot', f_eff is assumed to be one and the old/new parameters only differ by a factor c^2 in m2/s2 = 9.e16. For instance, annihilation=1.e-6 is the same as DM_annihilation_efficiency=9.e-22".
  */


  /** Test additional input parameters related to precision parameters */
  if ((ppr->tight_coupling_approximation == (int)first_order_CLASS) || (ppr->tight_coupling_approximation == (int)second_order_CLASS)) {
    pth->compute_cb2_derivatives = _TRUE_;
  }

  class_test(ppr->ur_fluid_trigger_tau_over_tau_k==ppr->radiation_streaming_trigger_tau_over_tau_k,
             errmsg,
             "please choose different values for precision parameters ur_fluid_trigger_tau_over_tau_k and radiation_streaming_trigger_tau_over_tau_k, in order to avoid switching two approximation schemes at the same time");

  if (pba->N_ncdm>0) {
    class_test(ppr->ncdm_fluid_trigger_tau_over_tau_k==ppr->radiation_streaming_trigger_tau_over_tau_k,
               errmsg,
               "please choose different values for precision parameters ncdm_fluid_trigger_tau_over_tau_k and radiation_streaming_trigger_tau_over_tau_k, in order to avoid switching two approximation schemes at the same time");

    class_test(ppr->ncdm_fluid_trigger_tau_over_tau_k==ppr->ur_fluid_trigger_tau_over_tau_k,
               errmsg,
               "please choose different values for precision parameters ncdm_fluid_trigger_tau_over_tau_k and ur_fluid_trigger_tau_over_tau_k, in order to avoid switching two approximation schemes at the same time");
  }

  if (pba->Omega0_idr != 0.){
    class_test(ppr->idr_streaming_trigger_tau_over_tau_k==ppr->radiation_streaming_trigger_tau_over_tau_k,
               errmsg,
               "please choose different values for precision parameters dark_radiation_trigger_tau_over_tau_k and radiation_streaming_trigger_tau_over_tau_k, in order to avoid switching two approximation schemes at the same time");

    class_test(ppr->idr_streaming_trigger_tau_over_tau_k==ppr->ur_fluid_trigger_tau_over_tau_k,
               errmsg,
               "please choose different values for precision parameters dark_radiation_trigger_tau_over_tau_k and ur_fluid_trigger_tau_over_tau_k, in order to avoid switching two approximation schemes at the same time");

    class_test(ppr->idr_streaming_trigger_tau_over_tau_k==ppr->ncdm_fluid_trigger_tau_over_tau_k,
               errmsg,
               "please choose different values for precision parameters dark_radiation_trigger_tau_over_tau_k and ncdm_fluid_trigger_tau_over_tau_k, in order to avoid switching two approximation schemes at the same time");
  }

  return _SUCCESS_;

}


/**
 * Read the parameters of output structure.
 *
 * @param pfc     Input: pointer to local structure
 * @param pba     Input: pointer to background structure
 * @param pth     Input: pointer to thermodynamics structure
 * @param ppt     Input: pointer to perturbations structure
 * @param ptr     Input: pointer to transfer structure
 * @param ppm     Input: pointer to primordial structure
 * @param phr     Input: pointer to harmonic structure
 * @param pfo     Input: pointer to non-linear structure
 * @param ple     Input: pointer to lensing structure
 * @param psd     Input: pointer to distorsion structure
 * @param pop     Input: pointer to output structure
 * @param errmsg  Input: Error message
 * @return the error status
 */


 int input_read_parameters_output(struct file_content * pfc,
                                  struct background *pba,
                                  struct thermodynamics *pth,
                                  struct perturbations *ppt,
                                  struct transfer *ptr,
                                  struct primordial *ppm,
                                  struct harmonic *phr,
                                  struct fourier * pfo,
                                  struct lensing *ple,
                                  struct distortions *psd,
                                  struct output *pop,
                                  ErrorMsg errmsg){

   /** Summary: */

   /** Define local variables */
   int flag1;
   char string1[_ARGUMENT_LENGTH_MAX_];
   int int1;
   double * pointer1;
   int i;

   /** 1) Output for external files */
   /** 1.a) File name */
   /* Read */
   class_call(parser_read_string(pfc,"root",&string1,&flag1,errmsg),
              errmsg,
              errmsg);
   /* Complete set of parameters */
   if (flag1 == _TRUE_){
     class_test(strlen(string1)>_FILENAMESIZE_-32,errmsg,"Root directory name is too long. Please install in other directory, or increase _FILENAMESIZE_ in common.h");
     strcpy(pop->root,string1);
   }

   /** 1.b) Headers */
   /* Read */
   class_read_flag("headers",pop->write_header);

   /** 1.c) Format */
   /* Read */
   class_call(parser_read_string(pfc,"format",&string1,&flag1,errmsg),
              errmsg,
              errmsg);
   /* Complete set of parameters */
   if (flag1 == _TRUE_){
     if ((strstr(string1,"class") != NULL) || (strstr(string1,"CLASS") != NULL)){
       pop->output_format = class_format;
     }
     else if ((strstr(string1,"camb") != NULL) || (strstr(string1,"CAMB") != NULL)){
       pop->output_format = camb_format;
     }
     else{
       class_stop(errmsg,"You specified 'format' as '%s'. It has to be one of {'class','camb'}.",string1);
     }
   }

   /** 1.d) Background quantities */
   /* Read */
   class_read_flag_or_deprecated("write_background","write background",pop->write_background);

   /** 1.e) Thermodynamics quantities */
   /* Read */
   class_read_flag_or_deprecated("write_thermodynamics","write thermodynamics",pop->write_thermodynamics);

   /** 1.f) Table of perturbations for certain wavenumbers k */
   /* Read */
   class_call(parser_read_list_of_doubles(pfc,"k_output_values",&int1,&pointer1,&flag1,errmsg),
              errmsg,
              errmsg);
   if (flag1 == _TRUE_) {
     /* Test */
     class_test(int1 > _MAX_NUMBER_OF_K_FILES_,
                errmsg,
                "you want to write some output for %d different values of k, hence you should increase _MAX_NUMBER_OF_K_FILES_ in include/perturbations.h to at least this number",
                int1);
     /* Complete set of parameters */
     ppt->k_output_values_num = int1;
     for (i=0; i<int1; i++) {
       ppt->k_output_values[i] = pointer1[i];
     }
     free(pointer1);
     qsort (ppt->k_output_values, ppt->k_output_values_num, sizeof(double), compare_doubles);     // Sort the k_array using qsort
     ppt->store_perturbations = _TRUE_;
     pop->write_perturbations = _TRUE_;
   }

   /** 1.g) Primordial spectra */
   /* Read */
   class_read_flag_or_deprecated("write_primordial","write primordial",pop->write_primordial);

   /** 1.h) Exotic energy injection output */
   /* Read */
   class_read_flag_or_deprecated("write_exotic_injection","write exotic injection",pop->write_exotic_injection);

   /** 1.i) Non-injected photon injection */
   /* Read */
   class_read_flag_or_deprecated("write_noninjection","write noninjection",pop->write_noninjection);

   /** 1.k) Spectral Distortions */
   /* Read */
   class_read_flag_or_deprecated("write_distortions","write distortions",pop->write_distortions);

   /** 2) Verbosity */
   /* Read */
   class_read_int("background_verbose",pba->background_verbose);
   class_read_int("thermodynamics_verbose",pth->thermodynamics_verbose);
   class_read_int("hyrec_verbose",pth->hyrec_verbose);
   class_read_int("perturbations_verbose",ppt->perturbations_verbose);
   class_read_int("transfer_verbose",ptr->transfer_verbose);
   class_read_int("primordial_verbose",ppm->primordial_verbose);
   class_read_int("harmonic_verbose",phr->harmonic_verbose);
   class_read_int("fourier_verbose",pfo->fourier_verbose);
   class_read_int("lensing_verbose",ple->lensing_verbose);
   class_read_int("distortions_verbose",psd->distortions_verbose);
   class_read_int("output_verbose",pop->output_verbose);

   return _SUCCESS_;

 }


/**
 * Write the info related to the used and unused parameters
 * Additionally, write the warnings for unused parameters
 *
 * @param pfc     Input: pointer to local structure
 * @param pop     Input: pointer to output structure
 * @param errmsg  Input: Error message
 * @return the error status
 */

int input_write_info(struct file_content * pfc,
                     struct output * pop,
                     ErrorMsg errmsg){

  /** Summary: */

  /** Define local variables */
  int i;
  int flag1, flag2;
  FILE * param_output;
  FILE * param_unused;
  char param_output_name[_LINE_LENGTH_MAX_];
  char param_unused_name[_LINE_LENGTH_MAX_];

  /* We want to read both flags at once, such that the pfc->read is set correctly */
  flag1 = _FALSE_;
  flag2 = _FALSE_;
  class_read_flag_or_deprecated("write_parameters","write parameters",flag1);
  class_read_flag_or_deprecated("write_warnings","write warnings",flag2);

  /* Now that all variables are read, we can print the warnings */
  if (flag2 == _TRUE_){
    for (i=0; i<pfc->size; i++) {
      if (pfc->read[i] == _FALSE_)
        fprintf(stdout,"[WARNING: input line not used: '%s=%s']\n",pfc->name[i],pfc->value[i]);
    }
  }

  /* Finally, since all variables are read, we can also print the parameters.ini and unused_parameters files */
  if (flag1 == _TRUE_) {
    class_sprintf(param_output_name,"%s%s",pop->root,"parameters.ini");
    class_open(param_output,param_output_name,"w",errmsg);
    fprintf(param_output,"# List of input/precision parameters actually read\n");
    fprintf(param_output,"# (all other parameters set to default values)\n");
    fprintf(param_output,"# Obtained with CLASS %s (for developers: svn version %s)\n",_VERSION_,_SVN_VERSION_);
    fprintf(param_output,"#\n");
    fprintf(param_output,"# This file can be used as the input file of another run\n");
    fprintf(param_output,"#\n");

    class_sprintf(param_unused_name,"%s%s",pop->root,"unused_parameters");
    class_open(param_unused,param_unused_name,"w",errmsg);
    fprintf(param_unused,"# List of input/precision parameters passed\n");
    fprintf(param_unused,"# but not used (just for info)\n");
    fprintf(param_unused,"#\n");

    for (i=0; i<pfc->size; i++) {
      if (pfc->read[i] == _TRUE_){
        fprintf(param_output,"%s = %s\n",pfc->name[i],pfc->value[i]);
      }
      else{
        fprintf(param_unused,"%s = %s\n",pfc->name[i],pfc->value[i]);
      }
    }

    fprintf(param_output,"#\n");

    fclose(param_output);
    fclose(param_unused);
  }

  return _SUCCESS_;

}

/**
 * All default parameter values (for input parameters)
 *
 * @param pba Input: pointer to background structure
 * @param pth Input: pointer to thermodynamics structure
 * @param ppt Input: pointer to perturbation structure
 * @param ptr Input: pointer to transfer structure
 * @param ppm Input: pointer to primordial structure
 * @param phr Input: pointer to harmonic structure
 * @param pfo Input: pointer to fourier structure
 * @param ple Input: pointer to lensing structure
 * @param psd     Input: pointer to distorsion structure
 * @param pop Input: pointer to output structure
 * @return the error status
 * @return the error status
 */

int input_default_params(struct background *pba,
                         struct thermodynamics *pth,
                         struct perturbations *ppt,
                         struct transfer *ptr,
                         struct primordial *ppm,
                         struct harmonic *phr,
                         struct fourier * pfo,
                         struct lensing *ple,
                         struct distortions *psd,
                         struct output *pop) {

  /** Summary: */

  /** - Define local variables */
  struct injection* pin = &(pth->in);
  double sigma_B; /* Stefan-Boltzmann constant in \f$ W/m^2/K^4 = Kg/K^4/s^3 \f$*/

  sigma_B = 2. * pow(_PI_,5) * pow(_k_B_,4) / 15. / pow(_h_P_,3) / pow(_c_,2);

  /* 24.02.2021: default parameters.
     If you want to use exactly the Planck 2018 bestfit model, you can always use one of our
     suggested input files, e.g., base_2018_plikHM_TTTEEE_lowl_lowE_lensing.ini.
     The default values implemented here are an approximation to this LambdaCDM model
     with the same values for
     omega_b=0.02238280,
     omega_c=0.1201075,
     theta_s=1.041783 (this is not theta_MC nor theta*),
     tau_reio=0.05430842,
     As=2.100549e-09,
     ns=0.9660499,
     but a few differences:
     only massless neutrinos,
     N_eff=3.044 instead of 3.046 (3.044 is a more accurate and updated estimate of the
     effective neutrino number in LCDM),
     non-linear corrections neglected */

  /**
   * Default to any module: not allocated yet
   */
  pba->is_allocated = _FALSE_;
  pth->is_allocated = _FALSE_;
  ppt->is_allocated = _FALSE_;
  pfo->is_allocated = _FALSE_;
  ptr->is_allocated = _FALSE_;
  phr->is_allocated = _FALSE_;
  ppm->is_allocated = _FALSE_;
  ple->is_allocated = _FALSE_;
  psd->is_allocated = _FALSE_;

  /**
   * Default to input_read_parameters_general
   */

  /** 1) Output spectra */
  ppt->has_cl_cmb_temperature = _FALSE_;
  ppt->has_cl_cmb_polarization = _FALSE_;
  ppt->has_cl_cmb_lensing_potential = _FALSE_;
  ppt->has_cl_number_count = _FALSE_;
  ppt->has_cl_lensing_potential = _FALSE_;
  ppt->has_pk_matter = _FALSE_;
  ppt->has_density_transfers = _FALSE_;
  ppt->has_velocity_transfers = _FALSE_;
  /** 1.a) 'tCl' case */
  ppt->switch_sw = 1;
  ppt->switch_eisw = 1;
  ppt->switch_lisw = 1;
  ppt->switch_dop = 1;
  ppt->switch_pol = 1;
  /** 1.a.1) Split value of redshift z at which the isw is considered as late or early */
  ppt->eisw_lisw_split_z = 120;
  /** 1.b) 'nCl' (or 'dCl') case */
  ppt->has_nc_density = _FALSE_;
  ppt->has_nc_rsd = _FALSE_;
  ppt->has_nc_lens = _FALSE_;
  ppt->has_nc_gr = _FALSE_;
  /** 1.c) 'dTk' (or 'mTk') case */
  ppt->has_metricpotential_transfers = _FALSE_;

  /** 2) Perturbed recombination */
  ppt->has_perturbed_recombination=_FALSE_;
  /** 3) Modes */
  ppt->has_scalars=_TRUE_;
  ppt->has_vectors=_FALSE_;
  ppt->has_tensors=_FALSE_;
  /** 3.a) Initial conditions for scalars */
  ppt->has_ad=_TRUE_;
  ppt->has_bi=_FALSE_;
  ppt->has_cdi=_FALSE_;
  ppt->has_nid=_FALSE_;
  ppt->has_niv=_FALSE_;
  /** 3.b) Initial conditions for tensors */
  ppt->tensor_method = tm_massless_approximation;
  ppt->evolve_tensor_ur = _FALSE_;
  ppt->evolve_tensor_ncdm = _FALSE_;

  /** 4.a) Gauge */
  ppt->gauge=synchronous;
  /** 4.b) N-body gauge */
  ppt->has_Nbody_gauge_transfers = _FALSE_;
  /** 4.c) keep delta_m, theta_m, delta_cb, theta_cb in current gauge */
  ppt->has_matter_source_in_current_gauge = _FALSE_;
  /** 4.d) keep output perturbations in current gauge */
  ppt->get_perturbations_in_current_gauge = _FALSE_;

  /** 5) Hubble parameter */
  pba->h = 0.67810;
  pba->H0 = pba->h*1.e5/_c_;

  /** 6) Primordial Helium fraction */
  pth->YHe = _YHE_BBN_;

  /** 7) Recombination algorithm */
  pth->recombination=hyrec;
  pth->recfast_photoion_mode=recfast_photoion_Tmat;

  /** 8) Parametrization of reionization */
  pth->reio_parametrization=reio_camb;
  /** 8.a) 'reio_camb' or 'reio_half_tanh' case */
  pth->reio_z_or_tau=reio_z;
  pth->z_reio=7.6711;
  pth->tau_reio=0.05430842;
  pth->reionization_exponent=1.5;
  pth->reionization_width=0.5;
  pth->helium_fullreio_redshift=3.5;
  pth->helium_fullreio_width=0.5;

  /** 8.b) 'reio_bins_tanh' case */
  pth->binned_reio_num=0;
  pth->binned_reio_z=NULL;
  pth->binned_reio_xe=NULL;
  pth->binned_reio_step_sharpness = 0.3;
  /** 8.c) 'reio_many_tanh' case */
  pth->many_tanh_num=0;
  pth->many_tanh_z=NULL;
  pth->many_tanh_xe=NULL;
  pth->many_tanh_width = 0.5;
  /** 8.d) 'reio_inter' case */
  pth->reio_inter_num = 0;
  pth->reio_inter_z = NULL;
  pth->reio_inter_xe = NULL;

  /** 9) Damping scale */
  pth->compute_damping_scale = _FALSE_;
  /*VP: phase shift a la baumann?*/
  ppt->compute_phase_shift=_FALSE_;

  /** 10) Varying fundamental constants */
  pba->varconst_dep = varconst_none;
  pba->varconst_alpha = 1.;
  pba->varconst_me = 1.;
  pth->bbn_alpha_sensitivity = 1.;
  pba->varconst_transition_redshift = 50.;

  /**
   * Default to input_read_parameters_species
   */

  /** 1) Photon density */
  pba->T_cmb = 2.7255;
  pba->Omega0_g = (4.*sigma_B/_c_*pow(pba->T_cmb,4.)) / (3.*_c_*_c_*1.e10*pba->h*pba->h/_Mpc_over_m_/_Mpc_over_m_/8./_PI_/_G_);

  /** 2) Baryon density */
  pba->Omega0_b = 0.02238280/pow(pba->h,2);

  /** 3) Ultra-relativistic species / massless neutrino density,
      assuming as default value N_eff=3.044 (see 2008.01074 and
      2012.02726. This value is more accurate than the previous
      default value of 3.046) */
  pba->Omega0_ur = 3.044*7./8.*pow(4./11.,4./3.)*pba->Omega0_g;

  /** 3.a) Effective squared sound speed and viscosity parameter */
  ppt->three_ceff2_ur=1.;
  ppt->three_cvis2_ur=1.;

  /** 4) CDM density */
  pba->Omega0_cdm = 0.1201075/pow(pba->h,2);

  /** 5) ncdm sector */
  /** 5.a) Number of distinct species */
  pba->N_ncdm = 0;
  /** 5.b) List of names of psd files */
  pba->ncdm_psd_files = NULL;
  /** 5.c) Analytic distribution function */
  pba->ncdm_psd_parameters = NULL;
  pba->Omega0_ncdm_tot = 0.;
  /** 5.d) --> See read_parameters_background */
  /** 5.e) ncdm temperature */
  pba->T_ncdm_default = 0.71611; /* this value gives m/omega = 93.14 eV b*/
  pba->T_ncdm = NULL;
  /** 5.f) ncdm chemical potential */
  pba->ksi_ncdm_default = 0.;
  pba->ksi_ncdm = NULL;
  /** 5.g) ncdm degeneracy parameter */
  pba->deg_ncdm_default = 1.;
  pba->deg_ncdm = NULL;
  /** 5.g)new param by VP */
  pba->max_fraction_ncdm = 1e100;//by default there is no limit.
  /** 5.h) --> See read_parameters_background */

  /** 6) Curvature density */
  pba->Omega0_k = 0.;
  pba->K = 0.;
  pba->sgnK = 0;

  /* ** ADDITIONAL SPECIES ** */

  /** 7.1) Decaying CDM into Dark Radiation = dcdm+dr */
  /** 7.1.a) Current fractional density of dcdm+dr */
  pba->Omega0_dcdmdr = 0.0;
  pba->Omega0_dcdm = 0.0;
  /** 7.1.b) Initial fractional density of dcdm+dr */
  pba->Omega_ini_dcdm = 0.;
  /** 7.1.c) Decay constant */
  pba->Gamma_dcdm = 0.0;
  pba->tau_dcdm = 0.0;

  /** 7.2) Interacting Dark Matter */
  /** 7.2.1.a) Current factional density of idm */
  pba->Omega0_idm = 0;
  /** 7.2.1.a) Mass of idm in eV*/
  pth->m_idm = 1.e9;
  /** 7.2.2) Current fractional density of idr */
  pba->Omega0_idr = 0.0;
  pba->T_idr = 0.0;
  /** 7.2.2.c) Coupling idm_dr*/
  pth->a_idm_dr = 0.;
  /** 7.2.2.d) temperature scaling idm_dr */
  pth->n_index_idm_dr = 0;
  /** 7.2.2.e) Approximation mode of idr */
  ppt->idr_nature=idr_free_streaming;
  /** 7.2.2.f) idr self-interactions*/
  pth->b_idr = 0.;
  /** 7.2.2.g, 7.2.2.h)  angular coefficients */
  ppt->alpha_idm_dr = NULL;
  ppt->beta_idr = NULL;
  /** 7.2.3.a) idm_b coupling */
  pth->cross_idm_b = 0.;
  /** 7.2.3.b) temperature scaling idm_b */
  pth->n_index_idm_b = 0.;
  pth->n_coeff_idm_b = 0.;
  /** 7.2.4.a) idm_g coupling */
  pth->cross_idm_g = 0.;
  pth->u_idm_g = 0.;
  /** 7.2.4.b) temperature scaling idm_g */
  pth->n_index_idm_g = 0;
  ppt->has_idm_soundspeed = _FALSE_;

  /* ** ADDITIONAL SPECIES ** */
  /* We treat the EDE parameters */
  pba->loop_over_background_for_closure_relation = _TRUE_; /* for security the default is that we loop, but in background we will check that it is truly necessary because we have an axion */
  pba->precision_loop_over_background = 1e-3; /* for security the default is that we loop, but in background we will check that it is truly necessary because we have an axion */
  pba->log10_fraction_axion_ac = -30; /* Scalar field defaults */
  pba->power_of_mu = -30; /* Scalar field defaults */
  pba->alpha_squared = -30; /* Scalar field defaults */
  pba->log10_m_axion= -30.;

  pba->scf_potential = pol_times_exp;
  pba->V0_phi2n = 0.0;
  pba->f_axion = 0.0;
  pba->m_scf = 0.0;
  pba->n_axion = 1;
  pba->log10_axion_ac = -30;
  pba->Omega0_axion = 0.0;
  pba->theta_axion = 0.0;
  pba->scf_has_perturbations = _TRUE_;
  pba->threshold_scf_fluid_m_over_H = 3;
  pba->security_small_Omega_scf = -10;//set to a negative number so it is never used by default.
  pba->n_axion_security = -2.5;//set to a negative number so it is never used by default.
  ppt->use_big_theta_fld = _FALSE_;

  ppt->use_big_theta_scf = _FALSE_;
  ppt->use_delta_fld_over_1plusw = _FALSE_;
  ppt->use_delta_scf_over_1plusw = _FALSE_;
  pba->scf_evolve_as_fluid = _FALSE_;
  pba->scf_evolve_like_axionCAMB = _FALSE_;
  ppt->include_scf_in_delta_m = _FALSE_;
  ppt->include_scf_in_delta_cb = _FALSE_;
  pba->include_scf_in_growth_factor=_FALSE_;
  pba->a_c = 1.;
  pba->ede_parametrization = pheno_axion;
  pba->nu_fld = 1.;
  pba->n_pheno_axion = 1000;
  pba->n_cap_infinity = 500;
  pba->Omega_fld_ac = 0.;
  pba->w_fld_f = 1.;
  pba->w_fld_i = -1.;
  pba->cs2_is_wn = _FALSE_;

  ppt->DMDE_interaction = 0;
  ppt->index_DMDE_interaction = 1;//corresponds to the late time DM-DE model Gamma propto a^n/rhoDM, with n=1.
  ppt->a_pivot_DMDE_interaction = 1e-4;//corresponds to the late time DM-DE model Gamma propto a^n/rhoDM, with n=1.
  ppt->DMEDE_TCA_threshold = 1e9;
  ppt->scales_like_fEDE = _FALSE_;
  ppt->scales_like_fEDE_over_k2 = _FALSE_;
  ppt->scales_like_WZDR = _FALSE_;
  /** - all verbose parameters */


  /** 9) Dark energy contributions */
  pba->Omega0_fld = 0.;
  pba->Omega0_scf = 0.;
  pba->Omega0_lambda = 1.-pba->Omega0_k-pba->Omega0_g-pba->Omega0_ur-pba->Omega0_b-pba->Omega0_cdm-pba->Omega0_ncdm_tot-pba->Omega0_dcdmdr - pba->Omega0_idr -pba->Omega0_idm;
  /** 8.a) Omega fluid */
  /** 8.a.1) PPF approximation */
  pba->use_ppf = _TRUE_;
  pba->c_gamma_over_c_fld = 0.4;
  /** 9.a.2) Equation of state */
  pba->fluid_equation_of_state = CLP;
  pba->w0_fld = -1.;
  pba->cs2_fld = 1.;
  ppt->use_new_fld_IC = _TRUE_;
  /** 9.a.2.1) 'CLP' case */
  pba->wa_fld = 0.;
  /** 9.a.2.2) 'EDE' case */
  pba->Omega_EDE = 0.;
  /** 9.b) Omega scalar field */
  /** 9.b.1) Potential parameters and initial conditions */
  pba->scf_parameters = NULL;
  pba->scf_parameters_size = 0;
  /** 9.b.2) Initial conditions from attractor solution */
  pba->attractor_ic_scf = _TRUE_;
  pba->phi_ini_scf = 1;                // MZ: initial conditions are as multiplicative
  pba->phi_prime_ini_scf = 1;          //     factors of the radiation attractor values
  /** 9.b.3) Tuning parameter */
  pba->scf_tuning_index = 0;

  /**
   * Deafult to input_read_parameters_heating
   */
  pth->has_exotic_injection = _FALSE_;

  /** 1) DM annihilation */
  /** 1.a) Energy fraction absorbed by the gas */
  pin->DM_annihilation_efficiency = 0.;
  pin->DM_annihilation_cross_section = 0.;
  pin->DM_annihilation_mass = 0.;
  pin->DM_annihilation_fraction = 0.;
  /** 1.a.1) Redshift dependence */
  pin->DM_annihilation_variation = 0.;
  pin->DM_annihilation_z = 1000.;
  pin->DM_annihilation_zmax = 2500.;
  pin->DM_annihilation_zmin = 30.;
  pin->DM_annihilation_f_halo = 0.;
  pin->DM_annihilation_z_halo = 30.;

  /** 2) DM decay */
  /** 2.a) Fraction */
  pin->DM_decay_fraction = 0.;
  /** 2.b) Decay width */
  pin->DM_decay_Gamma = 0.;

  /** 3) PBH evaporation */
  /** 3.a) Fraction */
  pin->PBH_evaporation_fraction = 0.;
  /** 3.b) Mass */
  pin->PBH_evaporation_mass = 0.;

  /** 4) PBH accretion */
  /** 4.a) Fraction */
  pin->PBH_accretion_fraction = 0.;
  /** 4.b) Mass */
  pin->PBH_accretion_mass = 0.;
  /** 4.c) Recipe */
  pin->PBH_accretion_recipe = disk_accretion;
  /** 4.c.1) Additional parameters for spherical accretion */
  pin->PBH_accretion_relative_velocities = -1.;
  /** 4.c.1) Additional parameters for disk accretion */
  pin->PBH_accretion_eigenvalue = 0.1;
  pin->PBH_accretion_ADAF_delta = 1.e-3;

  /** 5) Injection efficiency */
  pin->f_eff_type = f_eff_on_the_spot;
  pin->f_eff = 1.;
  class_sprintf(pin->f_eff_file,"external/heating/example_f_eff_file.dat");

  /** 6) Deposition function */
  pin->chi_type = chi_CK;
  /** 6.1) External file */
  class_sprintf(pin->chi_z_file,"external/heating/example_chiz_file.dat");
  class_sprintf(pin->chi_x_file,"external/heating/example_chix_file.dat");

  /**
   * Default to input_read_parameters_nonlinear
   */

  /** 1) Non-linearity */
  ppt->has_nl_corrections_based_on_delta_m = _FALSE_;
  pfo->method = nl_none;
  pfo->has_pk_eq = _FALSE_;
  pfo->extrapolation_method = extrap_max_scaled;
  pfo->feedback = hmcode_emu_dmonly;
  pfo->hm_version = hmcode_version_2020;
  pfo->z_infinity = 10.;
  pfo->has_pk_numerical_nowiggle = _FALSE_;
  pfo->pk_l_nw_index = &(pfo->index_pk_cluster);

  pfo->log10T_heat_hmcode = 7.8;
  pfo->nk_wiggle = 512;

  pfo->has_pk_analytic_nowiggle = _FALSE_;

  pfo->kp_km_per_s=0.009;
  pfo->zp_lya = 3;
  pfo->get_lyman_alpha_tilt_and_amplitude = _FALSE_;
  /**
   * Default to input_read_parameters_primordial
   */

  /** 1) Primordial spectrum type */
  ppm->primordial_spec_type = analytic_Pk;
  /** 1.a) Pivot scale in Mpc-1 */
  ppm->k_pivot = 0.05;

  /** 1.b) For type 'analytic_Pk' */
  /** 1.b.1) For scalar perturbations */
  ppm->A_s = 2.100549e-09;
  /** 1.b.1.1) Adiabatic perturbations */
  ppm->n_s = 0.9660499;
  ppm->alpha_s = 0.;
  /** 1.b.1.2) Isocurvature/entropy perturbations */
  ppm->f_bi = 1.;
  ppm->n_bi = 1.;
  ppm->alpha_bi = 0.;
  ppm->f_cdi = 1.;
  ppm->n_cdi = 1.;
  ppm->alpha_cdi = 0.;
  ppm->f_nid = 1.;
  ppm->n_nid = 1.;
  ppm->alpha_nid = 0.;
  ppm->f_niv = 1.;
  ppm->n_niv = 1.;
  ppm->alpha_niv = 0.;
  /** 1.b.1.3) Cross-correlation between different adiabatic/entropy mode */
  ppm->c_ad_bi = 0.;
  ppm->n_ad_bi = 0.;
  ppm->alpha_ad_bi = 0.;
  ppm->c_ad_cdi = 0.;
  ppm->n_ad_cdi = 0.;
  ppm->alpha_ad_cdi = 0.;
  ppm->c_ad_nid = 0.;
  ppm->n_ad_nid = 0.;
  ppm->alpha_ad_nid = 0.;
  ppm->c_ad_niv = 0.;
  ppm->n_ad_niv = 0.;
  ppm->alpha_ad_niv = 0.;
  ppm->c_bi_cdi = 0.;
  ppm->n_bi_cdi = 0.;
  ppm->alpha_bi_cdi = 0.;
  ppm->c_bi_nid = 0.;
  ppm->n_bi_nid = 0.;
  ppm->alpha_bi_nid = 0.;
  ppm->c_bi_niv = 0.;
  ppm->n_bi_niv = 0.;
  ppm->alpha_bi_niv = 0.;
  ppm->c_cdi_nid = 0.;
  ppm->n_cdi_nid = 0.;
  ppm->alpha_cdi_nid = 0.;
  ppm->c_cdi_niv = 0.;
  ppm->n_cdi_niv = 0.;
  ppm->alpha_cdi_niv = 0.;
  ppm->c_nid_niv = 0.;
  ppm->n_nid_niv = 0.;
  ppm->alpha_nid_niv = 0.;
  /** 1.b.2) For tensor perturbations */
  ppm->r = 1.;
  ppm->n_t = -ppm->r/8.*(2.-ppm->r/8.-ppm->n_s);
  ppm->alpha_t = ppm->r/8.*(ppm->r/8.+ppm->n_s-1.);
  /** 1.c) For type 'inflation_V' */
  /** 1.c.2) Coefficients of the Taylor expansion */
  ppm->V0=1.25e-13;
  ppm->V1=-1.12e-14;
  ppm->V2=-6.95e-14;
  ppm->V3=0.;
  ppm->V4=0.;
  /** 1.d) For type 'inflation_H' */
  ppm->H0=3.69e-6;
  ppm->H1=-5.84e-7;
  ppm->H2=0.;
  ppm->H3=0.;
  ppm->H4=0.;
  /** 1.e) For type 'inflation_V_end' */
  /** 1.e.1) Value of the field at the minimum of the potential */
  ppm->phi_end=0.;
  /** 1.e.2) Shape of the potential */
  ppm->potential=polynomial;
  /** 1.e.4) Increase of scale factor or (aH) between Hubble crossing at pivot
      scale and end of inflation */
  ppm->phi_pivot_method = N_star;
  ppm->phi_pivot_target = 60;
  /** 1.e.5) Nomral numerical integration or analytical slow-roll formulas? */
  ppm->behavior=numerical;
  /** 1.g) For type 'external_Pk' */
  /** 1.g.1) Command generating the table */
  ppm->command=NULL;//"write here your command for the external Pk"

  /** 1.g.2) Parameters to be passed to the command */
  ppm->custom1=0.;
  ppm->custom2=0.;
  ppm->custom3=0.;
  ppm->custom4=0.;
  ppm->custom5=0.;
  ppm->custom6=0.;
  ppm->custom7=0.;
  ppm->custom8=0.;
  ppm->custom9=0.;
  ppm->custom10=0.;

  /**
   * Default to input_read_parameters_spectra
   */

  /** 1) Maximum l for CLs */
  ppt->l_scalar_max=2500;
  ppt->l_vector_max=500;
  ppt->l_tensor_max=500;
  ppt->l_lss_max=300;

  /** 2) Parameters for the the matter density number count */
  /** 2.a) Selection functions W(z) of each redshift bin */
  ppt->selection=gaussian;
  ppt->selection_num=1;
  ppt->selection_mean[0]=1.;
  ppt->selection_width[0]=0.1;
  ptr->selection_bias[0]=1.;
  ptr->selection_magnification_bias[0]=0.;
  phr->non_diag=0;
  /** 2.b) Selection function */
  ptr->has_nz_analytic = _FALSE_;
  ptr->has_nz_file = _FALSE_;
  /** 2.c) Source number counts evolution */
  ptr->has_nz_evo_analytic = _FALSE_;
  ptr->has_nz_evo_file = _FALSE_;

  /** 3) Power spectrum P(k) */
  /** 3.a) Maximum k in P(k) */
  ppt->k_max_for_pk=1.;
  /** 3.a) Maximum k in P(k) primordial */
  ppm->has_k_max_for_primordial_pk = _FALSE_;
  /** 3.b) Redshift values */
  pop->z_pk_num = 1;
  pop->z_pk[0] = 0.;
  /** 3.c) Maximum redshift */
  ppt->z_max_pk=0.;

  /**
   * Default to input_read_parameters_lensing
   */

  /** 1) Lensing */
  ple->has_lensed_cls = _FALSE_;
  /** 2) Should the lensed spectra be rescaled? */
  ptr->lcmb_rescale=1.;
  ptr->lcmb_tilt=0.;
  ptr->lcmb_pivot=0.1;
<<<<<<< HEAD
  ple->A_lens_TTTEEE = 1;

=======
  ppt->want_lcmb_full_limber = _TRUE_;
>>>>>>> 0ceb7a9a

  /**
   * Default to input_read_parameters_distortions
   */

  /** 1) Branching ratio approximation */
  psd->sd_branching_approx = bra_exact;
  /** 1.a.1) Number of multipoles in PCA expansion */
  psd->sd_PCA_size=2;
  /** 1.a.2) Detector noise file name */
  psd->has_detector_file = _FALSE_;
  /** 1.a.3) Detector name */
  psd->has_user_defined_name = _FALSE_;
  psd->has_user_defined_detector = _FALSE_;
  class_sprintf(psd->sd_detector_name,"PIXIE");
  /** 1.3.a.1) Detector nu min */
  psd->sd_detector_nu_min = 30.;
  /** 1.3.a.2) Detector nu max */
  psd->sd_detector_nu_max = 1005.;
  /** 1.3.a.3) Detector nu delta/bin number */
  psd->sd_detector_nu_delta = 15.;
  psd->sd_detector_bin_number = 65;
  /** 1.3.a.1) Detector noise */
  psd->sd_detector_delta_Ic = 5.e-26;

  /** 2) Only exotic species? */
  psd->include_only_exotic = _FALSE_;

  /** 3) Include g distortion in total calculation? */
  psd->include_g_distortion = _FALSE_;

  /** 4) Additional y or mu parameters? */
  psd->sd_add_y = 0.;
  psd->sd_add_mu = 0.;

  /** 5) Include SZ effect from reionization? */
  psd->has_SZ_effect = _FALSE_;
  /** 5.a) What type of approximation you want to use for the SZ effect? */
  psd->sd_reio_type = sd_reio_Chluba;

  /**
   * Default to input_read_additional
   */

  pth->compute_cb2_derivatives=_FALSE_;

  /**
   * Default to input_read_parameters_output
   */

  /** 1) Output for external files */
  /** 1.a) File name */
  class_sprintf(pop->root,"output/");
  /** 1.b) Headers */
  pop->write_header = _TRUE_;
  /** 1.c) Format */
  pop->output_format = class_format;
  /** 1.d) Background quantities */
  pop->write_background = _FALSE_;
  /** 1.e) Thermodynamics quantities */
  pop->write_thermodynamics = _FALSE_;
  /** 1.f) Table of perturbations for certain wavenumbers k */
  ppt->k_output_values_num=0;
  pop->write_perturbations = _FALSE_;
  ppt->store_perturbations = _FALSE_;
  /** 1.g) Primordial spectra */
  pop->write_primordial = _FALSE_;
  /** 1.h) Exotic energy injection function */
  pop->write_exotic_injection = _FALSE_;
  pop->write_noninjection = _FALSE_;
  /** 1.i) Spectral distortions */
  pop->write_distortions = _FALSE_;


  /** 2) Verbosity */
  pba->background_verbose = 0;
  pth->thermodynamics_verbose = 0;
  pth->hyrec_verbose = 0;
  ppt->perturbations_verbose = 0;
  ptr->transfer_verbose = 0;
  ppm->primordial_verbose = 0;
  phr->harmonic_verbose = 0;
  pfo->fourier_verbose = 0;
  ple->lensing_verbose = 0;
  psd->distortions_verbose = 0;
  pop->output_verbose = 0;

  return _SUCCESS_;

}<|MERGE_RESOLUTION|>--- conflicted
+++ resolved
@@ -515,7 +515,6 @@
 
   /** Summary: */
 
-<<<<<<< HEAD
   int flag1,flag2;
   int int1,int2;
 
@@ -526,14 +525,6 @@
   short zc_is_zeq;
   double * unknown_parameter;
   int unknown_parameters_size;
-=======
-  /** Define local variables */
-  int flag1, flag2;
-  double param1, param2;
-  double * unknown_parameter;
-  int unknown_parameters_size;
-  int counter, index_target;
->>>>>>> 0ceb7a9a
   int fevals=0;
   double xzero;
   double *dxdF, *x_inout;
@@ -543,56 +534,23 @@
   char string1[_ARGUMENT_LENGTH_MAX_];
 
   /* array of parameters passed by the user for which we need shooting (= target parameters) */
-<<<<<<< HEAD
-  char * const target_namestrings[] = {"100*theta_s","Omega_dcdmdr","omega_dcdmdr",
+  char * const target_namestrings[] = {"100*theta_s","theta_s_100", "Neff","Omega_dcdmdr","omega_dcdmdr",
                                        "Omega_scf","Omega_ini_dcdm","omega_ini_dcdm",
                                        "fraction_axion_ac","log10_axion_ac","Omega_scf_shoot_fa","log10_fraction_axion_ac_phi2n",
-                                       "log10_axion_ac_phi2n","a_peak_eq","sigma8"};
+                                       "log10_axion_ac_phi2n","a_peak_eq","sigma8","S8"};
   /* array of corresponding parameters that must be adjusted in order to meet the target (= unknown parameters) */
-  char * const unknown_namestrings[] = {"h","Omega_ini_dcdm","Omega_ini_dcdm",
+  char * const unknown_namestrings[] = {"h","h","N_ur","Omega_ini_dcdm","Omega_ini_dcdm",
                                         "scf_shooting_parameter","Omega_dcdmdr","omega_dcdmdr",
                                         "alpha_squared","power_of_mu","log10_f_axion","phi_ini_scf",
-                                        "V0_phi2n","ac_from_aeq","A_s"};
+                                        "V0_phi2n","ac_from_aeq","A_s","A_s"};
   /* for each target, module up to which we need to run CLASS in order
      to compute the targetted quantities (not running the whole code
      each time to saves a lot of time) */
-     enum computation_stage target_cs[] = {cs_thermodynamics, cs_background, cs_background,
+     enum computation_stage target_cs[] = {cs_thermodynamics, cs_thermodynamics, cs_background,cs_background, cs_background,
                                            cs_background, cs_background, cs_background,
                                            cs_background, cs_background, cs_background,
-                                           cs_background, cs_background, cs_background, cs_nonlinear};
-
-=======
-  char * const target_namestrings[] = {"100*theta_s",
-                                       "theta_s_100",
-                                       "Neff",
-                                       "Omega_dcdmdr",
-                                       "omega_dcdmdr",
-                                       "Omega_scf",
-                                       "Omega_ini_dcdm",
-                                       "omega_ini_dcdm"};
-
-  /* array of corresponding parameters that must be adjusted in order to meet the target (= unknown parameters) */
-  char * const unknown_namestrings[] = {"h",                        /* unknown param for target '100*theta_s' */
-                                        "h",                        /* unknown param for target 'theta_s_100' */
-                                        "N_ur",                     /* unknown param for target 'Neff' */
-                                        "Omega_ini_dcdm",           /* unknown param for target 'Omega_dcdmd' */
-                                        "omega_ini_dcdm",           /* unknown param for target 'omega_dcdmdr' */
-                                        "scf_shooting_parameter",   /* unknown param for target 'Omega_scf' */
-                                        "Omega_dcdmdr",             /* unknown param for target 'Omega_ini_dcdm' */
-                                        "omega_dcdmdr"};             /* unknown param for target 'omega_ini_dcdm' */
-
-  /* for each target, module up to which we need to run CLASS in order
-     to compute the targetted quantities (not running the whole code
-     each time to saves a lot of time) */
-  enum computation_stage target_cs[] = {cs_thermodynamics, /* computation stage for target '100*theta_s' */
-                                        cs_thermodynamics, /* computation stage for target 'theta_s_100' */
-                                        cs_background,     /* computation stage for target 'Neff' */
-                                        cs_background,     /* computation stage for target 'Omega_dcdmdr' */
-                                        cs_background,     /* computation stage for target 'omega_dcdmdr' */
-                                        cs_background,     /* computation stage for target 'Omega_scf' */
-                                        cs_background,     /* computation stage for target 'Omega_ini_dcdm' */
-                                        cs_background};     /* computation stage for target 'omega_ini_dcdm' */
->>>>>>> 0ceb7a9a
+                                           cs_background, cs_background, cs_background, cs_nonlinear, cs_nonlinear};
+
 
   struct fzerofun_workspace fzw;
 
@@ -999,22 +957,11 @@
       // precision of around 1e-16, so 1e-20 should be good enough for the shooting
       class_sprintf(fzw.fc.value[fzw.unknown_parameters_index[0]],"%.20e",xzero);
       if (input_verbose > 0) {
-<<<<<<< HEAD
         fprintf(stdout,"Computing unknown input parameters\n");
         fprintf(stdout," -> found %s = %s\n",
 
                 fzw.fc.name[fzw.unknown_parameters_index[0]],
                 fzw.fc.value[fzw.unknown_parameters_index[0]]);
-=======
-        if (shooting_failed == _FALSE_){
-          printf(" -> found '%s = %s'\n",
-                  fzw.fc.name[fzw.unknown_parameters_index[0]],
-                  fzw.fc.value[fzw.unknown_parameters_index[0]]);
-        }
-        else{
-          printf("Shooting failed! Aborting...\n");
-        }
->>>>>>> 0ceb7a9a
       }
 
     }
@@ -1061,21 +1008,10 @@
         class_sprintf(fzw.fc.value[fzw.unknown_parameters_index[counter]],
                 "%.20e",x_inout[counter]);
         if (input_verbose > 0) {
-<<<<<<< HEAD
           fprintf(stdout," -> found %s = %s\n",
 
                   fzw.fc.name[fzw.unknown_parameters_index[counter]],
                   fzw.fc.value[fzw.unknown_parameters_index[counter]]);
-=======
-          if (shooting_failed == _FALSE_){
-            printf(" -> found '%s = %s'\n",
-                    fzw.fc.name[fzw.unknown_parameters_index[counter]],
-                    fzw.fc.value[fzw.unknown_parameters_index[counter]]);
-          }
-          else{
-            printf("Shooting failed! Aborting...\n");
-          }
->>>>>>> 0ceb7a9a
         }
       }
 
@@ -1515,12 +1451,8 @@
   struct output op;           /* for output files */
   int i;
   double Omega_M, a_decay, gamma, Omega0_dcdmdr=1.0;
-<<<<<<< HEAD
   double Omega_tot_ac, phi_initial,axc,fxc,p,guess,ac,fac,FF,m_ax,Omega_ax;
-=======
-  int index_guess;
   int index_ncdm; double N_nonur_guess = 0.0;
->>>>>>> 0ceb7a9a
 
   int index_guess;
   double Omega_rad, Omega_m, Omega_r, a_eq;//hardcoded for simplicity; in any case this is an approximate guess for f(zc) and zc
@@ -1549,13 +1481,21 @@
   /** Estimate dxdy */
   for (index_guess=0; index_guess < pfzw->target_size; index_guess++) {
     switch (pfzw->target_name[index_guess]) {
-<<<<<<< HEAD
       case theta_s:
+      case theta_s_100:
         xguess[index_guess] = 3.54*pow(pfzw->target_value[index_guess],2)-5.455*pfzw->target_value[index_guess]+2.548;
         dxdy[index_guess] = (7.08*pfzw->target_value[index_guess]-5.455);
-        /** - Update pb to reflect guess */
+        /** Update pb to reflect guess */
         ba.h = xguess[index_guess];
         ba.H0 = ba.h *  1.e5 / _c_;
+        break;
+      case Neff:
+        for(index_ncdm=0;index_ncdm<ba.N_ncdm;++index_ncdm){
+          N_nonur_guess += ba.deg_ncdm[index_ncdm]* 1.0132;
+        }
+        N_nonur_guess += ba.Omega0_idr/ba.Omega0_g/(7./8.)*pow(11./4.,(4./3.));
+        xguess[index_guess] = pfzw->target_value[index_guess] - N_nonur_guess;
+        dxdy[index_guess] = 1.;
         break;
       case Omega_dcdmdr:
         Omega_M = ba.Omega0_cdm+ba.Omega0_idm+ba.Omega0_dcdmdr+ba.Omega0_b;
@@ -1887,101 +1827,12 @@
         xguess[index_guess] = 2.43e-9/0.87659*pfzw->target_value[index_guess];
         dxdy[index_guess] = 2.43e-9/0.87659;
         break;
-=======
-    case theta_s:
-    case theta_s_100:
-      xguess[index_guess] = 3.54*pow(pfzw->target_value[index_guess],2)-5.455*pfzw->target_value[index_guess]+2.548;
-      dxdy[index_guess] = (7.08*pfzw->target_value[index_guess]-5.455);
-      /** Update pb to reflect guess */
-      ba.h = xguess[index_guess];
-      ba.H0 = ba.h *  1.e5 / _c_;
-      break;
-    case Neff:
-      for(index_ncdm=0;index_ncdm<ba.N_ncdm;++index_ncdm){
-        N_nonur_guess += ba.deg_ncdm[index_ncdm]* 1.0132;
-      }
-      N_nonur_guess += ba.Omega0_idr/ba.Omega0_g/(7./8.)*pow(11./4.,(4./3.));
-      xguess[index_guess] = pfzw->target_value[index_guess] - N_nonur_guess;
-      dxdy[index_guess] = 1.;
-      break;
-    case Omega_dcdmdr:
-      Omega_M = ba.Omega0_cdm+ba.Omega0_idm+ba.Omega0_dcdmdr+ba.Omega0_b;
-      /* *
-       * This formula is exact in a Matter + Lambda Universe, but only for Omega_dcdm,
-       * not the combined.
-       * sqrt_one_minus_M = sqrt(1.0 - Omega_M);
-       * xguess[index_guess] = pfzw->target_value[index_guess]*
-       *                       exp(2./3.*ba.Gamma_dcdm/ba.H0*
-       *                       atanh(sqrt_one_minus_M)/sqrt_one_minus_M);
-       * dxdy[index_guess] = 1.0;//exp(2./3.*ba.Gamma_dcdm/ba.H0*atanh(sqrt_one_minus_M)/sqrt_one_minus_M);
-       * */
-      gamma = ba.Gamma_dcdm/ba.H0;
-      if (gamma < 1)
-        a_decay = 1.0;
-      else
-        a_decay = pow(1+(gamma*gamma-1.)/Omega_M,-1./3.);
-      xguess[index_guess] = pfzw->target_value[index_guess]/a_decay;
-      dxdy[index_guess] = 1./a_decay;
-      break;
-    case omega_dcdmdr:
-      Omega_M = ba.Omega0_cdm+ba.Omega0_idm+ba.Omega0_dcdmdr+ba.Omega0_b;
-      gamma = ba.Gamma_dcdm/ba.H0;
-      if (gamma < 1)
-        a_decay = 1.0;
-      else
-        a_decay = pow(1+(gamma*gamma-1.)/Omega_M,-1./3.);
-      xguess[index_guess] = pfzw->target_value[index_guess]/ba.h/ba.h/a_decay;
-      dxdy[index_guess] = 1./a_decay/ba.h/ba.h;
-      break;
-    case Omega_scf:
-      /* *
-       * This guess is arbitrary, something nice using WKB should be implemented.
-       * Version 2 uses a fit
-       * xguess[index_guess] = 1.77835*pow(ba.Omega0_scf,-2./7.);
-       * dxdy[index_guess] = -0.5081*pow(ba.Omega0_scf,-9./7.)`;
-       * Version 3: use attractor solution
-       * */
-      if (ba.scf_tuning_index == 0){
-        xguess[index_guess] = sqrt(3.0/ba.Omega0_scf);
-        dxdy[index_guess] = -0.5*sqrt(3.0)*pow(ba.Omega0_scf,-1.5);
-      }
-      else{
-        /* Default: take the passed value as xguess and set dxdy to 1. */
-        xguess[index_guess] = ba.scf_parameters[ba.scf_tuning_index];
-        dxdy[index_guess] = 1.;
-      }
-      break;
-    case omega_ini_dcdm:
-      Omega0_dcdmdr = 1./(ba.h*ba.h);
-    case Omega_ini_dcdm:
-      /* This works since correspondence is Omega_ini_dcdm -> Omega_dcdmdr and
-         omega_ini_dcdm -> omega_dcdmdr */
-      Omega0_dcdmdr *=pfzw->target_value[index_guess];
-      Omega_M = ba.Omega0_cdm+ba.Omega0_idm+Omega0_dcdmdr+ba.Omega0_b;
-      gamma = ba.Gamma_dcdm/ba.H0;
-      if (gamma < 1)
-        a_decay = 1.0;
-      else
-        a_decay = pow(1+(gamma*gamma-1.)/Omega_M,-1./3.);
-      xguess[index_guess] = pfzw->target_value[index_guess]*a_decay;
-      dxdy[index_guess] = a_decay;
-      if (gamma > 100)
-        dxdy[index_guess] *= gamma/100;
-      break;
-
-    case sigma8:
-      /* Assume linear relationship between A_s and sigma8 and fix coefficient
-         according to vanilla LambdaCDM. Should be good enough... */
-      xguess[index_guess] = 2.43e-9/0.87659*pfzw->target_value[index_guess];
-      dxdy[index_guess] = 2.43e-9/0.87659;
-      break;
-    case S8:
-      /* Assume linear relationship between A_s and S8 and fix coefficient
-         according to vanilla LambdaCDM. Should be good enough... */
-      xguess[index_guess] = 2.43e-9/0.891*pfzw->target_value[index_guess];
-      dxdy[index_guess] = 2.43e-9/0.891;
-      break;
->>>>>>> 0ceb7a9a
+      case S8:
+        /* Assume linear relationship between A_s and S8 and fix coefficient
+           according to vanilla LambdaCDM. Should be good enough... */
+        xguess[index_guess] = 2.43e-9/0.891*pfzw->target_value[index_guess];
+        dxdy[index_guess] = 2.43e-9/0.891;
+        break;
     }
   }
 
@@ -2158,10 +2009,12 @@
   /** Get the corresponding shoot variable and put into output */
   for (i=0; i < pfzw->target_size; i++) {
     switch (pfzw->target_name[i]) {
-<<<<<<< HEAD
       case theta_s:
+      case theta_s_100:
         output[i] = 100.*th.rs_rec/th.ra_rec-pfzw->target_value[i];
-        if(input_verbose>10)printf(" pfzw->target_value[i] %e output[i] %e\n", pfzw->target_value[i],100.*th.rs_rec/th.ra_rec);
+        break;
+      case Neff:
+        output[i] = ba.Neff-pfzw->target_value[i];
         break;
       case Omega_dcdmdr:
         rho_dcdm_today = ba.background_table[(ba.bt_size-1)*ba.bg_size+ba.index_bg_rho_dcdm];
@@ -2251,50 +2104,9 @@
       case sigma8:
         output[i] = fo.sigma8[fo.index_pk_m];
         break;
-=======
-    case theta_s:
-    case theta_s_100:
-      output[i] = 100.*th.rs_rec/th.ra_rec-pfzw->target_value[i];
-      break;
-    case Neff:
-      output[i] = ba.Neff-pfzw->target_value[i];
-      break;
-    case Omega_dcdmdr:
-      rho_dcdm_today = ba.background_table[(ba.bt_size-1)*ba.bg_size+ba.index_bg_rho_dcdm];
-      if (ba.has_dr == _TRUE_)
-        rho_dr_today = ba.background_table[(ba.bt_size-1)*ba.bg_size+ba.index_bg_rho_dr];
-      else
-        rho_dr_today = 0.;
-      output[i] = (rho_dcdm_today+rho_dr_today)/(ba.H0*ba.H0)-pfzw->target_value[i];
-      break;
-    case omega_dcdmdr:
-      rho_dcdm_today = ba.background_table[(ba.bt_size-1)*ba.bg_size+ba.index_bg_rho_dcdm];
-      if (ba.has_dr == _TRUE_)
-        rho_dr_today = ba.background_table[(ba.bt_size-1)*ba.bg_size+ba.index_bg_rho_dr];
-      else
-        rho_dr_today = 0.;
-      output[i] = (rho_dcdm_today+rho_dr_today)/(ba.H0*ba.H0)-pfzw->target_value[i]/ba.h/ba.h;
-      break;
-    case Omega_scf:
-      /** In case scalar field is used to fill, pba->Omega0_scf is not equal to pfzw->target_value[i].*/
-      output[i] = ba.background_table[(ba.bt_size-1)*ba.bg_size+ba.index_bg_rho_scf]/(ba.H0*ba.H0)-ba.Omega0_scf;
-      break;
-    case Omega_ini_dcdm:
-    case omega_ini_dcdm:
-      rho_dcdm_today = ba.background_table[(ba.bt_size-1)*ba.bg_size+ba.index_bg_rho_dcdm];
-      if (ba.has_dr == _TRUE_)
-        rho_dr_today = ba.background_table[(ba.bt_size-1)*ba.bg_size+ba.index_bg_rho_dr];
-      else
-        rho_dr_today = 0.;
-      output[i] = -(rho_dcdm_today+rho_dr_today)/(ba.H0*ba.H0)+ba.Omega0_dcdmdr;
-      break;
-    case sigma8:
-      output[i] = fo.sigma8[fo.index_pk_m];
-      break;
-    case S8:
-      output[i] = fo.sigma8[fo.index_pk_m]*sqrt(ba.Omega0_m/0.3);
-      break;
->>>>>>> 0ceb7a9a
+      case S8:
+        output[i] = fo.sigma8[fo.index_pk_m]*sqrt(ba.Omega0_m/0.3);
+        break;
     }
   }
 
@@ -6129,12 +5941,6 @@
       class_call(parser_read_double(pfc,"ln_A_s_1e10",&param2,&flag2,errmsg),
                  errmsg,
                  errmsg);
-<<<<<<< HEAD
-      class_test((flag1 == _TRUE_) && (flag2 == _TRUE_),
-                 errmsg,
-                 "In input file, you cannot enter both A_s and ln10^{10}A_s, choose one");
-      if (flag1 == _TRUE_)
-=======
       /* Deprecated input parameters, read for backwards compatibility) */
       class_call(parser_read_double(pfc,"ln10^{10}A_s",&param3,&flag3,errmsg),
                  errmsg,
@@ -6143,11 +5949,13 @@
                  errmsg,
                  "In input file, you can only enter one of {'A_s', 'ln_A_s_1e10', or 'ln10^{10}A_s' (deprecated)}, choose one");
       /* Complete set of parameters */
-      if (flag1 == _TRUE_){
->>>>>>> 0ceb7a9a
+      if (flag1 == _TRUE_)
         ppm->A_s = param1;
       else if (flag2 == _TRUE_)
         ppm->A_s = exp(param2)*1.e-10;
+        else if (flag3 == _TRUE_){
+          ppm->A_s = exp(param3)*1.e-10;
+        }
 
       if(ppm->is_primordial_Pk_different == _TRUE_){
         // printf("yes here\n");
@@ -6165,9 +5973,7 @@
         else if (flag2 == _TRUE_)
           ppm->A_s_pk = exp(param2)*1.e-10;
       }
-      else if (flag3 == _TRUE_){
-        ppm->A_s = exp(param3)*1.e-10;
-      }
+
 
 
 
@@ -7093,12 +6899,9 @@
 
   }
 
-<<<<<<< HEAD
-=======
   /** 3) In general, do we want to use the full Limber scheme introduced in v3.2.2? With this full Limber scheme, the calculation of the CMB lensing potential spectrum C_l^phiphi for l > ppr->l_switch_limber is based on a new integration scheme. Compared to the previous scheme, which can be recovered by switching this parameter to _FALSE_, the new scheme uses a larger k_max and a coarser k-grid (or q-grid) than the CMB transfer function. The new scheme is used by default, because the old one is inaccurate at large l due to the too small k_max. */
 
   class_read_flag("want_lcmb_full_limber",ppt->want_lcmb_full_limber);
->>>>>>> 0ceb7a9a
 
   return _SUCCESS_;
 
@@ -8211,12 +8014,9 @@
   ptr->lcmb_rescale=1.;
   ptr->lcmb_tilt=0.;
   ptr->lcmb_pivot=0.1;
-<<<<<<< HEAD
   ple->A_lens_TTTEEE = 1;
 
-=======
   ppt->want_lcmb_full_limber = _TRUE_;
->>>>>>> 0ceb7a9a
 
   /**
    * Default to input_read_parameters_distortions
