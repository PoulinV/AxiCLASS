--- conflicted
+++ resolved
@@ -2138,13 +2138,8 @@
 
   }
 
-<<<<<<< HEAD
-
-  /* The following lines make sure that if perturbations are not computed, IDR parameters are still freed */
-=======
   /* The following lines make sure that if perturbations are not computed, idm_dr and idr parameters are still freed */
 
->>>>>>> 8f5ee166
   if(ppt->has_perturbations == _FALSE_) {
 
     if (ppt->alpha_idm_dr != NULL)
