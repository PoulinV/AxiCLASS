/** @file input.c Documented input module.
/** @file input.c Documented input module.
 *
 * Julien Lesgourgues, 27.08.2010
 */

#include "input.h"

/**
 * Use this routine to extract initial parameters from files 'xxx.ini'
 * and/or 'xxx.pre'. They can be the arguments of the main() routine.
 *
 * If class is embedded into another code, you will probably prefer to
 * call directly input_init() in order to pass input parameters
 * through a 'file_content' structure.
 */

int input_init_from_arguments(
                              int argc,
                              char **argv,
                              struct precision * ppr,
                              struct background *pba,
                              struct thermo *pth,
                              struct perturbs *ppt,
                              struct transfers *ptr,
                              struct primordial *ppm,
                              struct spectra *psp,
                              struct nonlinear * pnl,
                              struct lensing *ple,
                              struct output *pop,
                              ErrorMsg errmsg
                              ) {

  /** Summary: */

  /** - define local variables */

  struct file_content fc;             /** - --> the final structure with all parameters */
  struct file_content fc_input;       /** - --> a temporary structure with all input parameters */
  struct file_content fc_precision;   /** - --> a temporary structure with all precision parameters */
  struct file_content fc_root;        /** - --> a temporary structure with only the root name */
  struct file_content fc_inputroot;   /** - --> sum of fc_inoput and fc_root */
  struct file_content * pfc_input;    /** - --> a pointer to either fc_root or fc_inputroot */

  char input_file[_ARGUMENT_LENGTH_MAX_];
  char precision_file[_ARGUMENT_LENGTH_MAX_];
  char tmp_file[_ARGUMENT_LENGTH_MAX_];

  int i;
  char extension[5];
  FileArg stringoutput, inifilename;
  int flag1, filenum;

  pfc_input = &fc_input;

  /** - Initialize the two file_content structures (for input
      parameters and precision parameters) to some null content. If no
      arguments are passed, they will remain null and inform
      init_params() that all parameters take default values. */

  fc.size = 0;
  fc_input.size = 0;
  fc_precision.size = 0;
  input_file[0]='\0';
  precision_file[0]='\0';

  /** - If some arguments are passed, identify eventually some 'xxx.ini'
      and 'xxx.pre' files, and store their name. */

  if (argc > 1) {
    for (i=1; i<argc; i++) {
      strncpy(extension,(argv[i]+strlen(argv[i])-4),4);
      extension[4]='\0';
      if (strcmp(extension,".ini") == 0) {
        class_test(input_file[0] != '\0',
                   errmsg,
                   "You have passed more than one input file with extension '.ini', choose one.");
        strcpy(input_file,argv[i]);
      }
      else if (strcmp(extension,".pre") == 0) {
        class_test(precision_file[0] != '\0',
                   errmsg,
                   "You have passed more than one precision with extension '.pre', choose one.");
        strcpy(precision_file,argv[i]);
      }
      else {
        fprintf(stdout,"Warning: the file %s has an extension different from .ini and .pre, so it has been ignored\n",argv[i]);
      }
    }
  }

  /** - if there is an 'xxx.ini' file, read it and store its content. */

  if (input_file[0] != '\0'){

    class_call(parser_read_file(input_file,&fc_input,errmsg),
               errmsg,
               errmsg);

    /** - check whether a root name has been set */

    class_call(parser_read_string(&fc_input,"root",&stringoutput,&flag1,errmsg),
               errmsg, errmsg);

    /** - if root has not been set, use root=output/inputfilennameN_ */

    if (flag1 == _FALSE_){
      //printf("strlen-4 = %zu\n",strlen(input_file)-4);
      strncpy(inifilename, input_file, strlen(input_file)-4);
      inifilename[strlen(input_file)-4] = '\0';
      for (filenum = 0; filenum < 100; filenum++){
        sprintf(tmp_file,"output/%s%02d_cl.dat", inifilename, filenum);
        if (file_exists(tmp_file) == _TRUE_)
          continue;
        sprintf(tmp_file,"output/%s%02d_pk.dat", inifilename, filenum);
        if (file_exists(tmp_file) == _TRUE_)
          continue;
        sprintf(tmp_file,"output/%s%02d_tk.dat", inifilename, filenum);
        if (file_exists(tmp_file) == _TRUE_)
          continue;
        sprintf(tmp_file,"output/%s%02d_parameters.ini", inifilename, filenum);
        if (file_exists(tmp_file) == _TRUE_)
          continue;
        break;
      }
      class_call(parser_init(&fc_root,
                             1,
                             fc_input.filename,
                             errmsg),
                 errmsg,errmsg);
      sprintf(fc_root.name[0],"root");
      sprintf(fc_root.value[0],"output/%s%02d_",inifilename,filenum);
      fc_root.read[0] = _FALSE_;
      class_call(parser_cat(&fc_input,&fc_root,&fc_inputroot,errmsg),
                 errmsg,
                 errmsg);
      class_call(parser_free(&fc_input),errmsg,errmsg);
      class_call(parser_free(&fc_root),errmsg,errmsg);
      pfc_input = &fc_inputroot;
    }
  }

  /** - if there is an 'xxx.pre' file, read it and store its content. */

  if (precision_file[0] != '\0')

    class_call(parser_read_file(precision_file,&fc_precision,errmsg),
               errmsg,
               errmsg);

  /** - if one or two files were read, merge their contents in a
      single 'file_content' structure. */

  if ((input_file[0]!='\0') || (precision_file[0]!='\0'))

    class_call(parser_cat(pfc_input,&fc_precision,&fc,errmsg),
               errmsg,
               errmsg);

  class_call(parser_free(pfc_input),errmsg,errmsg);
  class_call(parser_free(&fc_precision),errmsg,errmsg);

  /** - Finally, initialize all parameters given the input 'file_content'
      structure.  If its size is null, all parameters take their
      default values. */

  class_call(input_init(&fc,
                        ppr,
                        pba,
                        pth,
                        ppt,
                        ptr,
                        ppm,
                        psp,
                        pnl,
                        ple,
                        pop,
                        errmsg),
             errmsg,
             errmsg);

  class_call(parser_free(&fc),errmsg,errmsg);

  return _SUCCESS_;
}

/**
 * Initialize each parameter, first to its default values, and then
 * from what can be interpreted from the values passed in the input
 * 'file_content' structure. If its size is null, all parameters keep
 * their default values.
 *
 */

int input_init(
               struct file_content * pfc,
               struct precision * ppr,
               struct background *pba,
               struct thermo *pth,
               struct perturbs *ppt,
               struct transfers *ptr,
               struct primordial *ppm,
               struct spectra *psp,
               struct nonlinear * pnl,
               struct lensing *ple,
               struct output *pop,
               ErrorMsg errmsg
               ) {

  int flag1,flag2;
  int int1,int2;
  double param1;
  int counter, index_target, i;
  double * unknown_parameter;
  int unknown_parameters_size;
  int fevals=0;
  double xzero;
  int target_indices[_NUM_TARGETS_];
  double *dxdF, *x_inout;

  char string1[_ARGUMENT_LENGTH_MAX_];
  FILE * param_output;
  FILE * param_unused;
  char param_output_name[_LINE_LENGTH_MAX_];
  char param_unused_name[_LINE_LENGTH_MAX_];

  struct fzerofun_workspace fzw;

class_call(parser_read_list_of_doubles(pfc,
                                     "scf_parameters",
                                     &(fzw.scf_parameters_size),
                                     &(fzw.scf_parameters),
                                     &flag1,
                                     errmsg),
         errmsg,errmsg);

class_call(parser_read_string(pfc,"scf_potential",&string1,&flag1,errmsg),
               errmsg,
               errmsg);
     if (flag1 == _TRUE_) {

       flag2=_FALSE_;
       if (strcmp(string1,"pol_times_exp") == 0) {
         fzw.scf_potential = pol_times_exp;
         flag2 =_TRUE_;
       }
       if (strcmp(string1,"double_exp") == 0) {
          fzw.scf_potential = double_exp;
         flag2 =_TRUE_;
       }
       if (strcmp(string1,"axion") == 0) {
          fzw.scf_potential = axion;
          flag2 =_TRUE_;
       }
       if (strcmp(string1,"ax_cos_cubed") == 0) {
          fzw.scf_potential = ax_cos_cubed;
         flag2 =_TRUE_;
       }
       if (strcmp(string1,"axionquad") == 0) {
          fzw.scf_potential = axionquad;
          flag2 =_TRUE_;
       }

   class_test(flag2==_FALSE_,
                  errmsg,
                  "could not identify scf_potential value, check that it is one of 'pol_times_exp','double_exp','axion','axionquad','ax_cos_cubed'.");
     }



   class_call(parser_read_string(pfc,"scf_evolve_as_fluid",&string1,&flag1,errmsg),
             errmsg,
             errmsg);

    if ((flag1 == _TRUE_) && ((strstr(string1,"y") != NULL) || (strstr(string1,"Y") != NULL))) {
    fzw.scf_evolve_as_fluid = _TRUE_;
    class_read_double("threshold_scf_fluid_m_over_H",fzw.threshold_scf_fluid_m_over_H);
    if(fzw.scf_potential == axionquad){
      fzw.m_scf = fzw.scf_parameters[0];
      fzw.w_scf = 0;
      class_read_double("threshold_scf_fluid_m_over_H",fzw.threshold_scf_fluid_m_over_H);
    }
    else if(fzw.scf_potential == axion){
      class_read_double("m_axion",fzw.m_scf);
      class_read_double("f_axion",fzw.f_axion);
      class_read_int("n_axion",fzw.n_axion);
      printf("here input\n");
      // fzw.w_scf = (fzw.scf_parameters[0]-1)/(fzw.scf_parameters[0]+1);
      class_read_double("threshold_scf_fluid_m_over_H",fzw.threshold_scf_fluid_m_over_H);
    }
    else{
      class_stop("fluid approximation is not working for potential different than 'axion' and 'axionquad'!. Please switch scf_evolve_as_fluid to no.",errmsg);
    }
    }
    else {
      fzw.scf_evolve_as_fluid = _FALSE_;
    }

class_call(parser_read_string(pfc,"do_shooting",&string1,&flag1,errmsg),
             errmsg,
             errmsg);

    if ((flag1 == _TRUE_) && ((strstr(string1,"y") != NULL) || (strstr(string1,"Y") != NULL))) {
    fzw.do_shooting = _TRUE_;
    }
    else {
      fzw.do_shooting = _FALSE_;
    }
  /**
   *
   * These two arrays must contain the strings of names to be searched
   *  for and the corresponding new parameter */
  char * const target_namestrings[] = {"100*theta_s","Omega_dcdmdr","omega_dcdmdr",
                                       "Omega_scf","Omega_ini_dcdm","omega_ini_dcdm"};
  char * const unknown_namestrings[] = {"h","Omega_ini_dcdm","Omega_ini_dcdm",
                                        "scf_shooting_parameter","Omega_dcdmdr","omega_dcdmdr"};
  enum computation_stage target_cs[] = {cs_thermodynamics, cs_background, cs_background,
                                        cs_background, cs_background, cs_background};

  int input_verbose = 0, aux_flag, shooting_failed=_FALSE_;

  class_read_int("input_verbose",input_verbose);
  if (input_verbose >0) printf("Reading input parameters\n");

  /** - Do we need to fix unknown parameters? */
  unknown_parameters_size = 0;
  fzw.required_computation_stage = 0;

  for (index_target = 0; index_target < _NUM_TARGETS_; index_target++){
    class_call(parser_read_double(pfc,
                                  target_namestrings[index_target],
                                  &param1,
                                  &flag1,
                                  errmsg),
               errmsg,
               errmsg);
    if (flag1 == _TRUE_){
      /** - --> input_auxillary_target_conditions() takes care of the case where for
          instance Omega_dcdmdr is set to 0.0.
       */
      class_call(input_auxillary_target_conditions(pfc,
                                                   index_target,
                                                   param1,
                                                   &aux_flag,
                                                   errmsg),
                 errmsg, errmsg);
      if (aux_flag == _TRUE_){
        if(input_verbose > 10){
          printf("Found target: %s, target value =  %e\n",target_namestrings[index_target],param1);
        }
        target_indices[unknown_parameters_size] = index_target; /*setting up correct variable that we have defined to shoot for as an answer */
        fzw.required_computation_stage = MAX(fzw.required_computation_stage,target_cs[index_target]);
        unknown_parameters_size++;
      }
    }
  }
  // class_call(parser_read_double(pfc,
  //                               "f_ini_dcdm",
  //                               &param1,
  //                               &flag1,
  //                               errmsg),
  //            errmsg,
  //            errmsg);
  //
  // if (flag1 == _TRUE_){
  //   /** input_auxillary_target_conditions() takes care of the case where for
  //       instance Omega_dcdmdr is set to 0.0.
  //    */
  //   index_target = 5;
  //   class_call(input_auxillary_target_conditions(pfc,
  //                                                index_target,
  //                                                param1,
  //                                                &aux_flag,
  //                                                errmsg),
  //              errmsg, errmsg);
  //   if (aux_flag == _TRUE_){
  //     printf("Found target: %s\n",target_namestrings[index_target]);
  //     target_indices[unknown_parameters_size] = index_target;
  //     fzw.required_computation_stage = MAX(fzw.required_computation_stage,target_cs[index_target]);
  //     unknown_parameters_size++;
  //   }
  //   fprintf(stdout, "index_target = %d\n",index_target );
  //
  // }

  /** - case with unknown parameters */
  if (unknown_parameters_size > 0 && fzw.do_shooting == _TRUE_) {
    // printf("About to start shooting, initialising tables.\n"); //print_trigger
    /* Create file content structure with additional entries */
    class_call(parser_init(&(fzw.fc),
                           pfc->size+unknown_parameters_size,
                           pfc->filename,
                           errmsg),
               errmsg,errmsg);
    /* Copy input file content to the new file content structure: */
    memcpy(fzw.fc.name, pfc->name, pfc->size*sizeof(FileArg));
    memcpy(fzw.fc.value, pfc->value, pfc->size*sizeof(FileArg));
    memcpy(fzw.fc.read, pfc->read, pfc->size*sizeof(short));

    class_alloc(unknown_parameter,
                unknown_parameters_size*sizeof(double),
                errmsg);
    class_alloc(fzw.unknown_parameters_index,
                unknown_parameters_size*sizeof(int),
                errmsg);
    fzw.target_size = unknown_parameters_size;
    class_alloc(fzw.target_name,
                fzw.target_size*sizeof(enum target_names),
                errmsg);
    class_alloc(fzw.target_value,
                fzw.target_size*sizeof(double),
                errmsg);

    /** - --> go through all cases with unknown parameters: */
    for (counter = 0; counter < unknown_parameters_size; counter++){
      // printf("counter is %e", counter);
      index_target = target_indices[counter]; /*Defining the target as the thing we have told code to shoot for */
      // fprintf(stdout, "index_target = %d\n",index_target );
      class_call(parser_read_double(pfc,
                                    target_namestrings[index_target],
                                    &param1,
                                    &flag1,
                                    errmsg),
               errmsg,
               errmsg);

      // store name of target parameter
      fzw.target_name[counter] = index_target;
      // printf("name of target parameter: %e", fzw.target_name[counter]);
      // store target value of target parameter
      fzw.target_value[counter] = param1;
      fzw.unknown_parameters_index[counter]=pfc->size+counter;
      // substitute the name of the target parameter with the name of the corresponding unknown parameter
      strcpy(fzw.fc.name[fzw.unknown_parameters_index[counter]],unknown_namestrings[index_target]);
      //printf("%d, %d: %s\n",counter,index_target,target_namestrings[index_target]);
    }
    // class_call(parser_read_double(pfc,
    //                               "f_ini_dcdm",
    //                               &param1,
    //                               &flag1,
    //                               errmsg),
    //          errmsg,
    //          errmsg);
    // if (flag1 == _TRUE_){
    //   // store name of target parameter
    //   fzw.target_name[counter] = index_target;
    //   // store target value of target parameter
    //   fzw.target_value[counter] = param1;
    //   fzw.unknown_parameters_index[counter]=pfc->size+counter;
    //   // substitute the name of the target parameter with the name of the corresponding unknown parameter
    //   strcpy(fzw.fc.name[fzw.unknown_parameters_index[counter]],unknown_namestrings[index_target]);
    //   //printf("%d, %d: %s\n",counter,index_target,target_namestrings[index_target]);
    // }

    if (unknown_parameters_size == 1){
      /* We can do 1 dimensional root finding */
      /* If shooting fails, postpone error to background module to play nice with MontePython. */
      class_call_try(input_find_root(&xzero,
                                     &fevals,
                                     &fzw,
                                     errmsg),
                     errmsg,
                     pba->shooting_error,
                     shooting_failed=_TRUE_);

      /* Store xzero */
      sprintf(fzw.fc.value[fzw.unknown_parameters_index[0]],"%e",xzero);
      if (input_verbose > 0) {
        fprintf(stdout,"Computing unknown input parameters\n");
        fprintf(stdout," -> found %s = %s\n",
                fzw.fc.name[fzw.unknown_parameters_index[0]],
                fzw.fc.value[fzw.unknown_parameters_index[0]]);
      }
    }
    else{
      class_alloc(x_inout,
                  sizeof(double)*unknown_parameters_size,
                  errmsg);
      class_alloc(dxdF,
                  sizeof(double)*unknown_parameters_size,
                  errmsg);
      class_call(input_get_guess(x_inout,
                                 dxdF,
                                 &fzw,
                                 errmsg),
                 errmsg, errmsg);

      class_call_try(fzero_Newton(input_try_unknown_parameters,
                                  x_inout,
                                  dxdF,
                                  unknown_parameters_size,
                                  1e-5, //Here we have improved accuracy manually, in the future needs to adapt it to the parameter we shoot for
                                  1e-10, //Here we have improved accuracy manually, in the future needs to adapt it to the parameter we shoot for
                                  &fzw,
                                  &fevals,
                                  errmsg),
                     errmsg, pba->shooting_error,shooting_failed=_TRUE_);

      if (input_verbose > 0) {
        fprintf(stdout,"Computing unknown input parameters\n");
      }

      /* Store xzero */
      for (counter = 0; counter < unknown_parameters_size; counter++){
        sprintf(fzw.fc.value[fzw.unknown_parameters_index[counter]],
                "%e",x_inout[counter]);
        if (input_verbose > 0) {
          fprintf(stdout," -> found %s = %s\n",
                  fzw.fc.name[fzw.unknown_parameters_index[counter]],
                  fzw.fc.value[fzw.unknown_parameters_index[counter]]);
        }
      }

      free(x_inout);
      free(dxdF);
    }

    if (input_verbose > 1) {
      fprintf(stdout,"Shooting completed using %d function evaluations\n",fevals);
    }

    /** - --> Read all parameters from tuned pfc */
    class_call(input_read_parameters(&(fzw.fc),
                                     ppr,
                                     pba,
                                     pth,
                                     ppt,
                                     ptr,
                                     ppm,
                                     psp,
                                     pnl,
                                     ple,
                                     pop,
                                     errmsg),
               errmsg,
               errmsg);

    /** - --> Set status of shooting */
    pba->shooting_failed = shooting_failed;

    /* all parameters read in fzw must be considered as read in
       pfc. At the same time the parameters read before in pfc (like
       theta_s,...) must still be considered as read (hence we could
       not do a memcopy) */
    for (i=0; i < pfc->size; i ++) {
      if (fzw.fc.read[i] == _TRUE_)
        pfc->read[i] = _TRUE_;
    }

    // Free tuned pfc
    parser_free(&(fzw.fc));
    /** - --> Free arrays allocated*/
    free(unknown_parameter);
    free(fzw.unknown_parameters_index);
    free(fzw.target_name);
    free(fzw.target_value);
  }
  /** - case with no unknown parameters */
  else{
    if(fzw.do_shooting==_FALSE_){
    xzero = 33.1;
    printf("Shooting entirely skipped, phi_init initialised.\n");
    }
    /** - --> just read all parameters from input pfc: */
    class_call(input_read_parameters(pfc,
                                     ppr,
                                     pba,
                                     pth,
                                     ppt,
                                     ptr,
                                     ppm,
                                     psp,
                                     pnl,
                                     ple,
                                     pop,
                                     errmsg),
               errmsg,
               errmsg);
  }

  /** - eventually write all the read parameters in a file, unread parameters in another file, and warnings about unread parameters */

  class_call(parser_read_string(pfc,"write parameters",&string1,&flag1,errmsg),
             errmsg,
             errmsg);

  if ((flag1 == _TRUE_) && ((strstr(string1,"y") != NULL) || (strstr(string1,"Y") != NULL))) {

    sprintf(param_output_name,"%s%s",pop->root,"parameters.ini");
    sprintf(param_unused_name,"%s%s",pop->root,"unused_parameters");

    class_open(param_output,param_output_name,"w",errmsg);
    class_open(param_unused,param_unused_name,"w",errmsg);

    fprintf(param_output,"# List of input/precision parameters actually read\n");
    fprintf(param_output,"# (all other parameters set to default values)\n");
    fprintf(param_output,"# Obtained with CLASS %s (for developers: svn version %s)\n",_VERSION_,_SVN_VERSION_);
    fprintf(param_output,"#\n");
    fprintf(param_output,"# This file can be used as the input file of another run\n");
    fprintf(param_output,"#\n");

    fprintf(param_unused,"# List of input/precision parameters passed\n");
    fprintf(param_unused,"# but not used (just for info)\n");
    fprintf(param_unused,"#\n");

    for (i=0; i<pfc->size; i++) {
      if (pfc->read[i] == _TRUE_)
        fprintf(param_output,"%s = %s\n",pfc->name[i],pfc->value[i]);
      else
        fprintf(param_unused,"%s = %s\n",pfc->name[i],pfc->value[i]);
    }
    fprintf(param_output,"#\n");

    fclose(param_output);
    fclose(param_unused);
  }

  class_call(parser_read_string(pfc,"write warnings",&string1,&flag1,errmsg),
             errmsg,
             errmsg);

  if ((flag1 == _TRUE_) && ((strstr(string1,"y") != NULL) || (strstr(string1,"Y") != NULL))) {

    for (i=0; i<pfc->size; i++) {
      if (pfc->read[i] == _FALSE_)
        fprintf(stdout,"[WARNING: input line not recognized and not taken into account: '%s=%s']\n",pfc->name[i],pfc->value[i]);
    }
  }

  return _SUCCESS_;

}

int input_read_parameters(
                          struct file_content * pfc,
                          struct precision * ppr,
                          struct background *pba,
                          struct thermo *pth,
                          struct perturbs *ppt,
                          struct transfers *ptr,
                          struct primordial *ppm,
                          struct spectra *psp,
                          struct nonlinear * pnl,
                          struct lensing *ple,
                          struct output *pop,
                          ErrorMsg errmsg
                          ) {

  /** Summary: */

  /** - define local variables */

  int flag1,flag2,flag3,flag4,flag5,flag6; //COcdmchange added flags 4 and 5
  double param1,param2,param3,param4,param5,param6; //COcdmchange added params 4 and 5
  int N_ncdm=0,n,entries_read;
  int int1,fileentries;
  double scf_lambda;
  double fnu_factor;
  double * pointer1;
  char string1[_ARGUMENT_LENGTH_MAX_];
  char string2[_ARGUMENT_LENGTH_MAX_];
  double k1=0.;
  double k2=0.;
  double prr1=0.;
  double prr2=0.;
  double pii1=0.;
  double pii2=0.;
  double pri1=0.;
  double pri2=0.;
  double n_iso=0.;
  double f_iso=0.;
  double n_cor=0.;
  double c_cor=0.;

  double Omega_tot;

  int i;

  double sigma_B; /* Stefan-Boltzmann constant in \f$ W/m^2/K^4 = Kg/K^4/s^3 \f$*/

  double rho_ncdm;
  double R0,R1,R2,R3,R4;
  double PSR0,PSR1,PSR2,PSR3,PSR4;
  double HSR0,HSR1,HSR2,HSR3,HSR4;

  double z_max=0.;
  int bin;
  int input_verbose=0;

  sigma_B = 2. * pow(_PI_,5) * pow(_k_B_,4) / 15. / pow(_h_P_,3) / pow(_c_,2);

  /** - set all parameters (input and precision) to default values */

  class_call(input_default_params(pba,
                                  pth,
                                  ppt,
                                  ptr,
                                  ppm,
                                  psp,
                                  pnl,
                                  ple,
                                  pop),
             errmsg,
             errmsg);
  class_call(input_default_precision(ppr),
             errmsg,
             errmsg);

  /** - if entries passed in file_content structure, carefully read
      and interpret each of them, and tune the relevant input
      parameters accordingly*/

  class_read_int("input_verbose",input_verbose);

  /** Knowing the gauge from the very beginning is useful (even if
      this could be a run not requiring perturbations at all: even in
      that case, knowing the gauge is important e.g. for fixing the
      sampling in momentum space for non-cold dark matter) */

  class_call(parser_read_string(pfc,"gauge",&string1,&flag1,errmsg),
             errmsg,
             errmsg);

  if (flag1 == _TRUE_) {

    if ((strstr(string1,"newtonian") != NULL) || (strstr(string1,"Newtonian") != NULL) || (strstr(string1,"new") != NULL)) {
      ppt->gauge = newtonian;
    }

    if ((strstr(string1,"synchronous") != NULL) || (strstr(string1,"sync") != NULL) || (strstr(string1,"Synchronous") != NULL)) {
      ppt->gauge = synchronous;
    }
  }

  /** (a) background parameters */

  /** - scale factor today (arbitrary) */
  class_read_double("a_today",pba->a_today);

  /** - h (dimensionless) and [\f$ H_0/c\f$] in \f$ Mpc^{-1} = h / 2997.9... = h * 10^5 / c \f$ */
  class_call(parser_read_double(pfc,"H0",&param1,&flag1,errmsg),
             errmsg,
             errmsg);
  class_call(parser_read_double(pfc,"h",&param2,&flag2,errmsg),
             errmsg,
             errmsg);
  class_test((flag1 == _TRUE_) && (flag2 == _TRUE_),
             errmsg,
             "In input file, you cannot enter both h and H0, choose one");
  if (flag1 == _TRUE_) {
    pba->H0 = param1 * 1.e3 / _c_;
    pba->h = param1 / 100.;
  }
  if (flag2 == _TRUE_) {
    pba->H0 = param2 *  1.e5 / _c_;
    pba->h = param2;
  }

  /** - Omega_0_g (photons) and T_cmb */
  class_call(parser_read_double(pfc,"T_cmb",&param1,&flag1,errmsg),
             errmsg,
             errmsg);
  class_call(parser_read_double(pfc,"Omega_g",&param2,&flag2,errmsg),
             errmsg,
             errmsg);
  class_call(parser_read_double(pfc,"omega_g",&param3,&flag3,errmsg),
             errmsg,
             errmsg);
  class_test(class_at_least_two_of_three(flag1,flag2,flag3),
             errmsg,
             "In input file, you can only enter one of T_cmb, Omega_g or omega_g, choose one");

  if (class_none_of_three(flag1,flag2,flag3)) {
    pba->Omega0_g = (4.*sigma_B/_c_*pow(pba->T_cmb,4.)) / (3.*_c_*_c_*1.e10*pba->h*pba->h/_Mpc_over_m_/_Mpc_over_m_/8./_PI_/_G_);
  }
  else {

    if (flag1 == _TRUE_) {
      /** - Omega0_g = rho_g / rho_c0, each of them expressed in \f$ Kg/m/s^2 \f$*/
      /** - rho_g = (4 sigma_B / c) \f$ T^4 \f$*/
      /** - rho_c0 \f$ = 3 c^2 H_0^2 / (8 \pi G) \f$*/
      pba->Omega0_g = (4.*sigma_B/_c_*pow(param1,4.)) / (3.*_c_*_c_*1.e10*pba->h*pba->h/_Mpc_over_m_/_Mpc_over_m_/8./_PI_/_G_);
      pba->T_cmb=param1;
    }

    if (flag2 == _TRUE_) {
      pba->Omega0_g = param2;
      pba->T_cmb=pow(pba->Omega0_g * (3.*_c_*_c_*1.e10*pba->h*pba->h/_Mpc_over_m_/_Mpc_over_m_/8./_PI_/_G_) / (4.*sigma_B/_c_),0.25);
    }

    if (flag3 == _TRUE_) {
      pba->Omega0_g = param3/pba->h/pba->h;
      pba->T_cmb = pow(pba->Omega0_g * (3.*_c_*_c_*1.e10*pba->h*pba->h/_Mpc_over_m_/_Mpc_over_m_/8./_PI_/_G_) / (4.*sigma_B/_c_),0.25);
    }
  }

  Omega_tot = pba->Omega0_g;

  /** - Omega_0_b (baryons) */
  class_call(parser_read_double(pfc,"Omega_b",&param1,&flag1,errmsg),
             errmsg,
             errmsg);
  class_call(parser_read_double(pfc,"omega_b",&param2,&flag2,errmsg),
             errmsg,
             errmsg);
  class_test(((flag1 == _TRUE_) && (flag2 == _TRUE_)),
             errmsg,
             "In input file, you can only enter one of Omega_b or omega_b, choose one");
  if (flag1 == _TRUE_)
    pba->Omega0_b = param1;
  if (flag2 == _TRUE_)
    pba->Omega0_b = param2/pba->h/pba->h;

  Omega_tot += pba->Omega0_b;

  /** - Omega_0_ur (ultra-relativistic species / massless neutrino) */

  /* (a) try to read N_ur */
  class_call(parser_read_double(pfc,"N_ur",&param1,&flag1,errmsg),
             errmsg,
             errmsg);

  /* these lines have been added for compatibility with deprecated syntax 'N_eff' instead of 'N_ur', in the future they could be suppressed */
  class_call(parser_read_double(pfc,"N_eff",&param2,&flag2,errmsg),
             errmsg,
             errmsg);
  class_test((flag1 == _TRUE_) && (flag2 == _TRUE_),
             errmsg,
             "In input file, you can only enter one of N_eff (deprecated syntax) or N_ur (up-to-date syntax), since they botgh describe the same, i.e. the contribution ukltra-relativistic species to the effective neutrino number");
  if (flag2 == _TRUE_) {
    param1 = param2;
    flag1 = _TRUE_;
    flag2 = _FALSE_;
  }
  /* end of lines for deprecated syntax */

  /* (b) try to read Omega_ur */
  class_call(parser_read_double(pfc,"Omega_ur",&param2,&flag2,errmsg),
             errmsg,
             errmsg);

  /* (c) try to read omega_ur */
  class_call(parser_read_double(pfc,"omega_ur",&param3,&flag3,errmsg),
             errmsg,
             errmsg);

  /* (d) infer the unpassed ones from the passed one */
  class_test(class_at_least_two_of_three(flag1,flag2,flag3),
             errmsg,
             "In input file, you can only enter one of N_eff, Omega_ur or omega_ur, choose one");

  if (class_none_of_three(flag1,flag2,flag3)) {
    pba->Omega0_ur = 3.046*7./8.*pow(4./11.,4./3.)*pba->Omega0_g;
  }
  else {

    if (flag1 == _TRUE_) {
      pba->Omega0_ur = param1*7./8.*pow(4./11.,4./3.)*pba->Omega0_g;
    }
    if (flag2 == _TRUE_) {
      pba->Omega0_ur = param2;
    }
    if (flag3 == _TRUE_) {
      pba->Omega0_ur = param3/pba->h/pba->h;
    }
  }

  class_call(parser_read_double(pfc,"ceff2_ur",&param1,&flag1,errmsg),
             errmsg,
             errmsg);
  if (flag1 == _TRUE_) ppt->three_ceff2_ur = 3.*param1;

  class_call(parser_read_double(pfc,"cvis2_ur",&param1,&flag1,errmsg),
             errmsg,
             errmsg);
  if (flag1 == _TRUE_) ppt->three_cvis2_ur = 3.*param1;

  Omega_tot += pba->Omega0_ur;

  /** - Omega_0_cdm (CDM) */
  // class_call(parser_read_double(pfc,"Omega_cdm",&param1,&flag1,errmsg),
  //            errmsg,
  //            errmsg);
  // class_call(parser_read_double(pfc,"omega_cdm",&param2,&flag2,errmsg),
  //            errmsg,
  //            errmsg);
  // class_test(((flag1 == _TRUE_) && (flag2 == _TRUE_)),
  //            errmsg,
  //            "In input file, you can only enter one of Omega_cdm or omega_cdm, choose one");
  // if (flag1 == _TRUE_)
  //   pba->Omega0_cdm = param1;
  // if (flag2 == _TRUE_)
  //   pba->Omega0_cdm = param2/pba->h/pba->h;

  // Omega_tot += pba->Omega0_cdm; //COcdmchange - commented out here, it is now read in on line 1076 as an option for filling.


  /** - Omega_0_dcdmdr (DCDM) */
  class_call(parser_read_double(pfc,"Omega_dcdmdr",&param1,&flag1,errmsg),
             errmsg,
             errmsg);
  class_call(parser_read_double(pfc,"omega_dcdmdr",&param2,&flag2,errmsg),
             errmsg,
             errmsg);
  class_test(((flag1 == _TRUE_) && (flag2 == _TRUE_)),
             errmsg,
             "In input file, you can only enter one of Omega_dcdmdr or omega_dcdmdr, choose one");
  pba->Omega0_dcdmdr = 0.;
  if (flag1 == _TRUE_)
    pba->Omega0_dcdmdr = param1;
  if (flag2 == _TRUE_)
    pba->Omega0_dcdmdr = param2/pba->h/pba->h;
  Omega_tot += pba->Omega0_dcdmdr;

  /** - Read Omega_ini_dcdm or omega_ini_dcdm */
  class_call(parser_read_double(pfc,"Omega_ini_dcdm",&param1,&flag1,errmsg),
             errmsg,
             errmsg);
  class_call(parser_read_double(pfc,"omega_ini_dcdm",&param2,&flag2,errmsg),
             errmsg,
             errmsg);
  class_test(((flag1 == _TRUE_) && (flag2 == _TRUE_)),
             errmsg,
             "In input file, you can only enter one of Omega_ini_dcdm or omega_ini_dcdm, choose one");
  pba->Omega_ini_dcdm = 0.;
  if (flag1 == _TRUE_)
    pba->Omega_ini_dcdm = param1;
  if (flag2 == _TRUE_)
    pba->Omega_ini_dcdm = param2/pba->h/pba->h;


  /* Read Gamma in same units as H0, i.e. km/(s Mpc)*/
  class_call(parser_read_double(pfc,"Gamma_dcdm",&param1,&flag1,errmsg),
             errmsg,
             errmsg);
 /* Read tau_gamma in seconds */
  class_call(parser_read_double(pfc,"tau_dcdm",&param2,&flag2,errmsg),
             errmsg,
             errmsg);

   class_test(((flag1 == _TRUE_) && (flag2 == _TRUE_)),
              errmsg,
              "In input file, you can only enter one of Gamma_dcdm or tau_dcdm, choose one");
  // class_read_double("Gamma_dcdm",pba->Gamma_dcdm);

  /* Convert to Mpc */
  // pba->Gamma_dcdm *= (1.e3 / _c_);
  if (flag1 == _TRUE_)
    pba->Gamma_dcdm = param1*(1.e3 / _c_);
  if (flag2 == _TRUE_){
  pba->Gamma_dcdm = 1/(param2/(1e9*365*24*3600))/1.02e-3*(1.e3 / _c_);
  pba->tau_dcdm = param2;
  // fprintf(stdout, "you have chosen Gamma = %e*H0, tau = %e s \n",pba->Gamma_dcdm/(1.e3 / _c_)/67,param2);
  }

  /** Input parameters relative to DM-baryon scattering */
  class_read_double("u_gcdm",pth->u_gcdm); /** interaction rate */

  /** Input parameters relative to excited DM-gamma scattering */
  class_read_double("beta_gcdm",pth->beta_gcdm); /** The energy splitting (in unit of T0) */
  class_read_double("alpha_gcdm_eV",pth->alpha_gcdm); /** One can pass either alpha_gcdm_eV = a_0 A_21 E_21^2 / (6 m_xhi T_0) (in eV) */
  class_read_double("A_21_over_mchi",pth->A_21_over_mchi); /**  or the transition rate over the DM mass A_21 / m_xhi (dimensionless)*/
  class_test((pth->alpha_gcdm != 0) && (pth->A_21_over_mchi != 0),
              errmsg,
              "You have 'alpha_gcdm != 0 ' and 'A_21_over_mchi != 0'. Please, set either 'alpha_gcdm_eV != 0' (in eV) or the transition rate 'A_21_over_mchi != 0', not both.");
  if(pth->A_21_over_mchi!= 0) pth->alpha_gcdm = pth->A_21_over_mchi*pth->beta_gcdm*pth->beta_gcdm*pba->T_cmb*8.625e-5/6;

  pth->alpha_gcdm *= 0.15637*1.e30; //eV to Mpc^-1

  // class_read_double("alpha_gcdm_eV",alpha_gcdm_eV);
  // pth->alpha_gcdm = alpha_gcdm_eV;

  class_test(((pth->u_gcdm != 0) || (pth->beta_gcdm != 0) || (pth->alpha_gcdm != 0)) && (ppt->gauge == synchronous),
             errmsg,
             "DM-gamma interactions in the synchronous gauge are not yet implemented. Please work in the newtonian gauge by setting 'gauge = newtonian' in your '.ini' file.");
  class_test((pth->beta_gcdm == 0) && (pth->alpha_gcdm != 0),
             errmsg,
             "You have 'alpha_gcdm != 0 ' but 'pth->beta_gcdm == 0'. Please, either switch off excited DM-gamma scattering (alpha_gcdm = 0) or pick a value for the energy splitting (beta_gcdm != 0).");
  class_test((pth->beta_gcdm != 0) && (pth->alpha_gcdm == 0),
             errmsg,
             "You have 'beta_gcdm != 0 ' but 'pth->alpha_gcdm == 0'. Please, either switch off excited DM-gamma scattering (beta_gcdm = 0) or pick a value for the transition rate (alpha_gcdm_eV != 0 in eV or A_21_over_mchi != 0).");

  /** - non-cold relics (ncdm) */
  class_read_int("N_ncdm",N_ncdm);
  if ((flag1 == _TRUE_) && (N_ncdm > 0)){
    pba->N_ncdm = N_ncdm;
    /* Precision parameters for ncdm has to be read now since they are used here:*/
    class_read_double("tol_M_ncdm",ppr->tol_M_ncdm);
    class_read_double("tol_ncdm_newtonian",ppr->tol_ncdm_newtonian);
    class_read_double("tol_ncdm_synchronous",ppr->tol_ncdm_synchronous);
    class_read_double("tol_ncdm_bg",ppr->tol_ncdm_bg);
    if (ppt->gauge == synchronous)
      ppr->tol_ncdm = ppr->tol_ncdm_synchronous;
    if (ppt->gauge == newtonian)
      ppr->tol_ncdm = ppr->tol_ncdm_newtonian;

    /* Read temperatures: */
    class_read_list_of_doubles_or_default("T_ncdm",pba->T_ncdm,pba->T_ncdm_default,N_ncdm);

    /* Read chemical potentials: */
    class_read_list_of_doubles_or_default("ksi_ncdm",pba->ksi_ncdm,pba->ksi_ncdm_default,N_ncdm);

    /* Read degeneracy of each ncdm species: */
    class_read_list_of_doubles_or_default("deg_ncdm",pba->deg_ncdm,pba->deg_ncdm_default,N_ncdm);

    /* Read mass of each ncdm species: */
    class_read_list_of_doubles_or_default("m_ncdm",pba->m_ncdm_in_eV,0.0,N_ncdm);

    /* Read Omega of each ncdm species: */
    class_read_list_of_doubles_or_default("Omega_ncdm",pba->Omega0_ncdm,0.0,N_ncdm);

    /* Read omega of each ncdm species: (Use pba->M_ncdm temporarily)*/
    class_read_list_of_doubles_or_default("omega_ncdm",pba->M_ncdm,0.0,N_ncdm);

    /* Check for duplicate Omega/omega entries, missing mass definition and
       update pba->Omega0_ncdm:*/
    for(n=0; n<N_ncdm; n++){
      /* pba->M_ncdm holds value of omega */
      if (pba->M_ncdm[n]!=0.0){
        class_test(pba->Omega0_ncdm[n]!=0,errmsg,
                   "Nonzero values for both Omega and omega for ncdm species %d are specified!",n);
        pba->Omega0_ncdm[n] = pba->M_ncdm[n]/pba->h/pba->h;
      }
      if ((pba->Omega0_ncdm[n]==0.0) && (pba->m_ncdm_in_eV[n]==0.0)) {
        /* this is the right place for passing the default value of
           the mass (all parameters must have a default value; most of
           them are defined in input_default_params{}, but the ncdm mass
           is a bit special and there is no better place for setting its
           default value). We put an arbitrary value m << 10^-3 eV,
           i.e. the ultra-relativistic limit.*/
        pba->m_ncdm_in_eV[n]=1.e-5;
      }
    }

    /* Check if filenames for interpolation tables are given: */
    class_read_list_of_integers_or_default("use_ncdm_psd_files",pba->got_files,_FALSE_,N_ncdm);

    if (flag1==_TRUE_){
      for(n=0,fileentries=0; n<N_ncdm; n++){
        if (pba->got_files[n] == _TRUE_) fileentries++;
      }

      if (fileentries > 0) {

        /* Okay, read filenames.. */
        class_call(parser_read_list_of_strings(pfc,"ncdm_psd_filenames",
                                               &entries_read,&(pba->ncdm_psd_files),&flag2,errmsg),
                   errmsg,
                   errmsg);
        class_test(flag2 == _FALSE_,errmsg,
                   "Input use_ncdm_files is found, but no filenames found!");
        class_test(entries_read != fileentries,errmsg,
                   "Number of filenames found, %d, does not match number of _TRUE_ values in use_ncdm_files, %d",
                   entries_read,fileentries);
      }
    }
    /* Read (optional) p.s.d.-parameters:*/
    parser_read_list_of_doubles(pfc,
                                "ncdm_psd_parameters",
                                &entries_read,
                                &(pba->ncdm_psd_parameters),
                                &flag2,
                                errmsg);

    class_call(background_ncdm_init(ppr,pba),
               pba->error_message,
               errmsg);

    /* We must calculate M from omega or vice versa if one of them is missing.
       If both are present, we must update the degeneracy parameter to
       reflect the implicit normalization of the distribution function.*/
    for (n=0; n < N_ncdm; n++){
      if (pba->m_ncdm_in_eV[n] != 0.0){
        /* Case of only mass or mass and Omega/omega: */
        pba->M_ncdm[n] = pba->m_ncdm_in_eV[n]/_k_B_*_eV_/pba->T_ncdm[n]/pba->T_cmb;
        class_call(background_ncdm_momenta(pba->q_ncdm_bg[n],
                                           pba->w_ncdm_bg[n],
                                           pba->q_size_ncdm_bg[n],
                                           pba->M_ncdm[n],
                                           pba->factor_ncdm[n],
                                           0.,
                                           NULL,
                                           &rho_ncdm,
                                           NULL,
                                           NULL,
                                           NULL),
                   pba->error_message,
                   errmsg);
        if (pba->Omega0_ncdm[n] == 0.0){
          pba->Omega0_ncdm[n] = rho_ncdm/pba->H0/pba->H0;
        }
        else{
          fnu_factor = (pba->H0*pba->H0*pba->Omega0_ncdm[n]/rho_ncdm);
          pba->factor_ncdm[n] *= fnu_factor;
          /* dlnf0dlnq is already computed, but it is
             independent of any normalization of f0.
             We don't need the factor anymore, but we
             store it nevertheless:*/
          pba->deg_ncdm[n] *=fnu_factor;
        }
      }
      else{
        /* Case of only Omega/omega: */
        class_call(background_ncdm_M_from_Omega(ppr,pba,n),
                   pba->error_message,
                   errmsg);
        //printf("M_ncdm:%g\n",pba->M_ncdm[n]);
        pba->m_ncdm_in_eV[n] = _k_B_/_eV_*pba->T_ncdm[n]*pba->M_ncdm[n]*pba->T_cmb;
      }
      pba->Omega0_ncdm_tot += pba->Omega0_ncdm[n];
      //printf("Adding %g to total Omega..\n",pba->Omega0_ncdm[n]);
    }
  }
  Omega_tot += pba->Omega0_ncdm_tot;

  /** - Omega_0_k (effective fractional density of curvature) */
  class_read_double("Omega_k",pba->Omega0_k);
  /** - Set curvature parameter K */
  pba->K = -pba->Omega0_k*pow(pba->a_today*pba->H0,2);
  /** - Set curvature sign */
  if (pba->K > 0.) pba->sgnK = 1;
  else if (pba->K < 0.) pba->sgnK = -1;

  /** - Omega_0_lambda (cosmological constant), Omega0_fld (dark energy fluid), Omega0_scf (scalar field) */

  class_call(parser_read_double(pfc,"Omega_Lambda",&param1,&flag1,errmsg),
             errmsg,
             errmsg);
  class_call(parser_read_double(pfc,"Omega_fld",&param2,&flag2,errmsg),
             errmsg,
             errmsg);
  class_call(parser_read_double(pfc,"Omega_scf",&param3,&flag3,errmsg),
             errmsg,
             errmsg);
  class_call(parser_read_double(pfc,"Omega_cdm",&param4,&flag4,errmsg),
             errmsg,
             errmsg); //COcdmchange
  class_call(parser_read_double(pfc,"omega_cdm",&param5,&flag5,errmsg),
             errmsg,
             errmsg); //COcdmchange

  class_test((flag1 == _TRUE_) && (flag2 == _TRUE_) && (flag4 == _TRUE_ || flag5 == _TRUE_) && ((flag3 == _FALSE_) || (param3 >= 0.)),
             errmsg,
             "In input file, either Omega_Lambda or Omega_fld or Omega_cdm must be left unspecified, except if Omega_scf is set and <0.0, in which case the contribution from the scalar field will be the free parameter.");
  class_test(((flag4 == _TRUE_) && (flag5 == _TRUE_)),
             errmsg,
             "In input file, you can only enter one of Omega_cdm or omega_cdm, choose one"); //COcdmchange
  /** - --> (flag3 == _FALSE_) || (param3 >= 0.) explained:
   *  it means that either we have not read Omega_scf so we are ignoring it
   *  (unlike lambda and fld!) OR we have read it, but it had a
   *  positive value and should not be used for filling.
   *  We now proceed in two steps:
   *  1) set each Omega0 and add to the total for each specified component.
   *  2) go through the components in order {lambda, fld, scf} and
   *     fill using first unspecified component.
  */

  /* Step 1 */
  if (flag1 == _TRUE_){
    pba->Omega0_lambda = param1;
    Omega_tot += pba->Omega0_lambda;
  }
  if (flag2 == _TRUE_){
    pba->Omega0_fld = param2;
    Omega_tot += pba->Omega0_fld;
  }
  if ((flag3 == _TRUE_) && (param3 >= 0.)){
    pba->Omega0_scf = param3;
    Omega_tot += pba->Omega0_scf;
    printf("Omega0_scf (added in 'output') = %e \n", pba->Omega0_scf); //Sets Omega_scf today equal to users input
  }
  if (flag4 == _TRUE_){
    pba->Omega0_cdm = param4;
    Omega_tot += pba->Omega0_cdm;
  }  //COcdmchange
  if (flag5 == _TRUE_){
    pba->Omega0_cdm = param5/pba->h/pba->h;
    Omega_tot += pba->Omega0_cdm;
  }   //COcdmchange

  if (flag1 == _FALSE_) {
    //Fill with Lambda
    pba->Omega0_lambda= 1. - pba->Omega0_k - Omega_tot;
    if (input_verbose > 0) printf(" -> matched budget equations by adjusting Omega_Lambda = %e\n",pba->Omega0_lambda);
  }
  else if (flag2 == _FALSE_) {
    // Fill up with fluid
    pba->Omega0_fld = 1. - pba->Omega0_k - Omega_tot;
    if (input_verbose > 0) printf(" -> matched budget equations by adjusting Omega_fld = %e\n",pba->Omega0_fld);
  }
  else if ((flag3 == _TRUE_) && (param3 < 0.)){
    // Fill up with scalar field
    pba->Omega0_scf = 1. - pba->Omega0_k - Omega_tot;
    if (input_verbose > 0) printf(" -> matched budget equations by adjusting Omega_scf = %e\n",pba->Omega0_scf);
  }
  else if (flag4 == _FALSE_ || flag5 == _FALSE_) {
    // Fill up with cdm
    pba->Omega0_cdm = 1. - pba->Omega0_k - Omega_tot;
    if (input_verbose > 0) printf(" -> matched budget equations by adjusting Omega_cdm = %e\n",pba->Omega0_cdm);
  } //COcdmchange

  // fprintf(stderr,"%e %e %e %e %e\n",
  //         pba->Omega0_lambda,
  //         pba->Omega0_fld,
  //         pba->Omega0_scf,
  //         pba->Omega0_k,
  //         Omega_tot);


  /** - Test that the user have not specified Omega_scf = -1 but left either
      Omega_lambda or Omega_fld unspecified:*/
  class_test(((flag1 == _FALSE_)||(flag2 == _FALSE_)) && ((flag3 == _TRUE_) && (param3 < 0.)),
             errmsg,
             "It looks like you want to fulfil the closure relation sum Omega = 1 using the scalar field, so you have to specify both Omega_lambda and Omega_fld in the .ini file");

  if (pba->Omega0_fld != 0.) {
    class_read_double("w0_fld",pba->w0_fld);
    class_read_double("wa_fld",pba->wa_fld);
    class_read_double("cs2_fld",pba->cs2_fld);

    class_call(parser_read_string(pfc,
                                  "use_ppf",
                                  &string1,
                                  &flag1,
                                  errmsg),
                errmsg,
                errmsg);

    if (flag1 == _TRUE_){
      if((strstr(string1,"y") != NULL) || (strstr(string1,"Y") != NULL)){
        pba->use_ppf = _TRUE_;
        class_read_double("c_gamma_over_c_fld",pba->c_gamma_over_c_fld);
      }
      else {
        pba->use_ppf = _FALSE_;
      }
    }

  }

  /* Additional SCF parameters: */
  if (pba->Omega0_scf != 0.){
    /** - Assign a given scalar field potential */

    class_call(parser_read_string(pfc,"scf_has_perturbations",&string1,&flag1,errmsg),
             errmsg,
             errmsg);

    if ((flag1 == _TRUE_) && ((strstr(string1,"y") != NULL) || (strstr(string1,"Y") != NULL))) {

    pba->scf_has_perturbations = _TRUE_;

  }
    else if ((flag1 == _TRUE_) && ((strstr(string1,"n") != NULL) || (strstr(string1,"N") != NULL))) {

    pba->scf_has_perturbations = _FALSE_;

  }


    class_call(parser_read_string(pfc,
                                  "scf_evolve_as_fluid",
                                  &string1,
                                  &flag1,
                                  errmsg),
                errmsg,
                errmsg);

    if (flag1 == _TRUE_){
      if((strstr(string1,"y") != NULL) || (strstr(string1,"Y") != NULL)){
        pba->scf_evolve_as_fluid = _TRUE_;
        class_read_double("threshold_scf_fluid_m_over_H",pba->threshold_scf_fluid_m_over_H);
      }
      else {
        pba->scf_evolve_as_fluid = _FALSE_;
      }
    }
    else {
      pba->scf_evolve_as_fluid = _FALSE_;
    }
    class_test(ppt->gauge == newtonian && pba->scf_evolve_as_fluid == _FALSE_,errmsg,
      "You are running a scalar field without the fluid approximation however the perturbed KG equation is only written in the synchronous gauge, please switch your gauge!")

    class_call(parser_read_string(pfc,
                                  "use_big_theta_scf",
                                  &string1,
                                  &flag1,
                                  errmsg),
                errmsg,
                errmsg);

    if (flag1 == _TRUE_){
      if((strstr(string1,"y") != NULL) || (strstr(string1,"Y") != NULL)){
        ppt->use_big_theta_scf = _TRUE_;
      }
      else {
        ppt->use_big_theta_scf = _FALSE_;
      }
    }
    class_call(parser_read_string(pfc,
                                  "scf_evolve_like_axionCAMB",
                                  &string1,
                                  &flag1,
                                  errmsg),
                errmsg,
                errmsg);

    if (flag1 == _TRUE_){
      if((strstr(string1,"y") != NULL) || (strstr(string1,"Y") != NULL)){
        pba->scf_evolve_like_axionCAMB = _TRUE_;
      }
      else {
        pba->scf_evolve_like_axionCAMB = _FALSE_;
      }
    }
    else {
      pba->scf_evolve_like_axionCAMB = _FALSE_;
    }



    class_call(parser_read_string(pfc,"scf_potential",&string1,&flag1,errmsg),
               errmsg,
               errmsg);
     if (flag1 == _TRUE_) {

       flag2=_FALSE_;
       if (strcmp(string1,"pol_times_exp") == 0) {
         pba->scf_potential = pol_times_exp;
         flag2 =_TRUE_;
       }
       if (strcmp(string1,"double_exp") == 0) {
         pba->scf_potential = double_exp;
         flag2 =_TRUE_;
       }
       if (strcmp(string1,"axion") == 0) {
         pba->scf_potential = axion;
         class_call(parser_read_int(pfc,"n_axion",&int1,&flag1,errmsg),
                    errmsg,
                    errmsg);
         pba->n_axion = int1;
         class_call(parser_read_double(pfc,"f_axion",&param1,&flag1,errmsg),
                    errmsg,
                    errmsg);
         pba->f_axion = param1;
         class_call(parser_read_double(pfc,"m_axion",&param1,&flag1,errmsg),
                    errmsg,
                    errmsg);
         pba->m_scf = param1;
         // printf("%d %e %e\n",pba->n_axion,pba->m_scf,pba->f_axion);
         flag2 =_TRUE_;
       }
       if (strcmp(string1,"ax_cos_cubed") == 0) {
         pba->scf_potential = ax_cos_cubed;
         flag2 =_TRUE_;
       }
       if (strcmp(string1,"axionquad") == 0) {
         pba->scf_potential = axionquad;
         flag2 =_TRUE_;
       }
   class_test(flag2==_FALSE_,
                  errmsg,
                  "could not identify scf_potential value, check that it is one of 'pol_times_exp','double_exp','axion','axionquad','ax_cos_cubed'.");
     }
    /** - Read parameters describing scalar field potential */
    class_call(parser_read_list_of_doubles(pfc,
                                           "scf_parameters",
                                           &(pba->scf_parameters_size),
                                           &(pba->scf_parameters),
                                           &flag1,
                                           errmsg),
               errmsg,errmsg);

     if(pba->scf_potential == axion){
       pba->scf_parameters[3]*=pba->scf_parameters[2]; //conversion from theta_i to phi_i; multiplying by fa
       pba->scf_parameters[4]*=pba->scf_parameters[2]; //conversion from theta_dot_i to phi_dot_i; multiplying by fa
     }

    class_read_int("scf_tuning_index",pba->scf_tuning_index);
    class_test(pba->scf_tuning_index >= pba->scf_parameters_size,
               errmsg,
               "Tuning index scf_tuning_index = %d is larger than the number of entries %d in scf_parameters. Check your .ini file.",pba->scf_tuning_index,pba->scf_parameters_size);
    /** - Assign shooting parameter */
    class_read_double("scf_shooting_parameter",pba->scf_parameters[pba->scf_tuning_index]);
    if(input_verbose>10){
      printf("input file read, the scf_shooting parameter is %e \n", pba->scf_parameters[pba->scf_tuning_index]);
    }

    scf_lambda = pba->scf_parameters[0];
    if(pba->scf_potential == double_exp){
      // pba->scf_parameters[0]*=1.95e28;/** conversion from Mpl to sqrt(Mpl/Mpc) */
      // pba->scf_parameters[1]*=1.95e28;/** conversion from Mpl to sqrt(Mpl/Mpc) */
    }

    // for(int i=0;i<(int) pba->scf_parameters_size;i++){
    //   printf("i %e\n",pba->scf_parameters[i]);
    // }
    if ((fabs(scf_lambda) <3.)&&(pba->background_verbose>1)&&(pba->scf_potential==double_exp || pba->scf_potential == pol_times_exp ))
      printf("lambda = %e <3 won't be tracking (for exp quint) unless overwritten by tuning function\n",scf_lambda);

    class_call(parser_read_string(pfc,
                                  "attractor_ic_scf",
                                  &string1,
                                  &flag1,
                                  errmsg),
                errmsg,
                errmsg);

    if (flag1 == _TRUE_){
      if((strstr(string1,"y") != NULL) || (strstr(string1,"Y") != NULL)){
        pba->attractor_ic_scf = _TRUE_;
      }
      else{
        pba->attractor_ic_scf = _FALSE_;
        class_test(pba->scf_parameters_size<2,
               errmsg,
               "Since you are not using attractor initial conditions, you must specify phi and its derivative phi' as the last two entries in scf_parameters. See explanatory.ini for more details.");
        pba->phi_ini_scf = pba->scf_parameters[pba->scf_parameters_size-2];
        pba->phi_prime_ini_scf = pba->scf_parameters[pba->scf_parameters_size-1];
      }
    }
  }

  /** (b) assign values to thermodynamics cosmological parameters */

  /** - primordial helium fraction */
  class_call(parser_read_string(pfc,"YHe",&string1,&flag1,errmsg),
             errmsg,
             errmsg);

  if (flag1 == _TRUE_) {

    if ((strstr(string1,"BBN") != NULL) || (strstr(string1,"bbn") != NULL)) {
      pth->YHe = _BBN_;
    }
    else {
      class_read_double("YHe",pth->YHe);
    }

  }

  /** - recombination parameters */
  class_call(parser_read_string(pfc,"recombination",&string1,&flag1,errmsg),
             errmsg,
             errmsg);

  if (flag1 == _TRUE_) {

    if ((strstr(string1,"HYREC") != NULL) || (strstr(string1,"hyrec") != NULL) || (strstr(string1,"HyRec") != NULL)) {
      pth->recombination = hyrec;
    }

    else if ((strstr(string1,"COSMOREC") != NULL) || (strstr(string1,"cosmorec") != NULL) || (strstr(string1,"CosmoRec") != NULL)) {
      pth->recombination = cosmorec;
    }

  }
  if(pth->recombination == cosmorec){
    /** - read some parameter of CosmoRec */

    class_read_double("cosmorec_runmode",pth->cosmorec_runmode);
    class_test((pth->cosmorec_runmode > 4 || pth->cosmorec_runmode < 0),errmsg,"cosmorec_runmode parameters runs from 0 to 4 !! Have a look at 'explanatory.ini' for details of the options.");
    class_read_double("cosmorec_accuracy",pth->cosmorec_accuracy);
    class_test((pth->cosmorec_accuracy > 7 || pth->cosmorec_accuracy < -1),errmsg,"cosmorec_accuracy parameters runs from -1 to 7 !! Have a look at 'explanatory.ini' for details of the options.");
    class_read_double("cosmorec_verbose",pth->cosmorec_verbose);
    class_test((pth->cosmorec_verbose > 3 || pth->cosmorec_verbose < 0),errmsg,"cosmorec_verbose parameters runs from 0 to 3 !! Have a look at 'explanatory.ini' for details of the options.");

  }

  class_read_double("Lambda_over_theoritical_Lambda",pth->Lambda_over_theoritical_Lambda);

  /** - reionization parametrization */
  class_call(parser_read_string(pfc,"reio_parametrization",&string1,&flag1,errmsg),
             errmsg,
             errmsg);

  if (flag1 == _TRUE_) {

    flag2=_FALSE_;
    if (strcmp(string1,"reio_none") == 0) {
      pth->reio_parametrization=reio_none;
      flag2=_TRUE_;
    }
    if (strcmp(string1,"reio_camb") == 0) {
      pth->reio_parametrization=reio_camb;
      flag2=_TRUE_;
    }
    if (strcmp(string1,"reio_bins_tanh") == 0) {
      pth->reio_parametrization=reio_bins_tanh;
      flag2=_TRUE_;
    }
    if (strcmp(string1,"reio_half_tanh") == 0) {
      pth->reio_parametrization=reio_half_tanh;
      flag2=_TRUE_;
    }
    if (strcmp(string1,"reio_stars_sfr_source_term") == 0) {
      pth->reio_parametrization=reio_stars_sfr_source_term;
      flag2=_TRUE_;
    }
    if (strcmp(string1,"reio_douspis_et_al") == 0) {
      pth->reio_parametrization=reio_douspis_et_al;
      flag2=_TRUE_;
    }
    if (strcmp(string1,"reio_asymmetric_planck_16") == 0) {
      pth->reio_parametrization=reio_asymmetric_planck_16;
      flag2=_TRUE_;
    }
    if (strcmp(string1,"reio_many_tanh") == 0) {
      pth->reio_parametrization=reio_many_tanh;
      flag2=_TRUE_;
    }
    if (strcmp(string1,"reio_inter") == 0) {
      pth->reio_parametrization=reio_inter;
      flag2=_TRUE_;
    }

    class_test(flag2==_FALSE_,
               errmsg,
               "could not identify reionization_parametrization value, check that it is one of 'reio_none', 'reio_camb', 'reio_bins_tanh', 'reio_half_tanh', 'reio_many_tanh', 'reio_inter'...");
  }

  /** - heating parametrization */
  class_call(parser_read_string(pfc,"star_heating_parametrization",&string1,&flag1,errmsg),
             errmsg,
             errmsg);

   if (flag1 == _TRUE_) {
     flag2=_FALSE_;
     if (strcmp(string1,"heating_none") == 0) {
       pth->star_heating_parametrization=heating_none;
       flag2=_TRUE_;
     }
     if (strcmp(string1,"heating_reiolike_tanh") == 0) {
       pth->star_heating_parametrization=heating_reiolike_tanh;
       class_read_double("final_IGM_temperature",pth->final_IGM_temperature);
      flag2=_TRUE_;
     }
     if (strcmp(string1,"heating_stars_sfr_source_term") == 0) {
       pth->star_heating_parametrization=heating_stars_sfr_source_term;
       flag2=_TRUE_;
     }
     class_test(flag2==_FALSE_,
                errmsg,
                "could not identify star_heating_parametrization value, check that it is one of 'heating_none', 'heating_reiolike_tanh', 'heating_stars_sfr_source_term'.");
    }

  /* reionization parameters if reio_parametrization=reio_camb */
  if ((pth->reio_parametrization == reio_camb) || (pth->reio_parametrization == reio_half_tanh) ){

    class_call(parser_read_double(pfc,"z_reio",&param1,&flag1,errmsg),
               errmsg,
               errmsg);
    class_call(parser_read_double(pfc,"tau_reio",&param2,&flag2,errmsg),
               errmsg,
               errmsg);
    class_test(((flag1 == _TRUE_) && (flag2 == _TRUE_)),
               errmsg,
               "In input file, you can only enter one of z_reio or tau_reio, choose one");
    if (flag1 == _TRUE_) {
      pth->z_reio=param1;
      pth->reio_z_or_tau=reio_z;
    }
    if (flag2 == _TRUE_) {
      pth->tau_reio=param2;
      pth->reio_z_or_tau=reio_tau;
    }

    class_read_double("reionization_exponent",pth->reionization_exponent);
    class_read_double("reionization_width",pth->reionization_width);
    class_read_double("reionization_width",pth->reionization_width);
    class_read_double("helium_fullreio_redshift",pth->helium_fullreio_redshift);
    class_read_double("helium_fullreio_width",pth->helium_fullreio_width);

  }

  if (pth->star_heating_parametrization == heating_stars_sfr_source_term || pth->reio_parametrization == reio_stars_sfr_source_term){

    class_read_double("fx",pth->fx);
    class_read_double("Ex",pth->Ex);
    pth->Ex*=_joules_over_ergs_;
    class_read_double("z_start_reio_stars",pth->z_start_reio_stars);
    class_read_double("f_esc",pth->f_esc);
    class_call(parser_read_double(pfc,"Zeta_ion",&param1,&flag1,errmsg),
               errmsg,
               errmsg);
    class_call(parser_read_double(pfc,"Log10_Zeta_ion",&param2,&flag2,errmsg),
               errmsg,
               errmsg);
    class_test(((flag1 == _TRUE_) && (flag2 == _TRUE_)),
               errmsg,
               "In input file, you can only enter one of Zeta_ion or Log10_Zeta_ion, choose one");
    if (flag1 == _TRUE_) {
      pth->Zeta_ion=param1;
    }
    if (flag2 == _TRUE_) {
      pth->Zeta_ion=pow(10,param2);
    }
    class_call(parser_read_string(pfc,"model_SFR",&string1,&flag1,errmsg),
               errmsg,
               errmsg);

     if (flag1 == _TRUE_) {
       flag2=_FALSE_;
       if (strcmp(string1,"model_SFR_bestfit") == 0) {
         pth->model_SFR=model_SFR_bestfit;
         pth->ap = 0.01376;
         pth->bp = 3.26;
         pth->cp = 2.59;
         pth->dp = 5.68;
         flag2=_TRUE_;
       }
       if (strcmp(string1,"model_SFR_p1sig") == 0) {
         pth->model_SFR=model_SFR_p1sig;
         pth->ap = 0.01476;
         /*
         pth->bp = 3.47;
         pth->cp = 2.73;
        //  pth->dp = 5.87;
         pth->dp = 5.49;
         */
         pth->bp = 3.26;
         pth->cp = 2.59;
         pth->dp = 5.68;
        flag2=_TRUE_;
       }
       if (strcmp(string1,"model_SFR_m1sig") == 0) {
         pth->model_SFR=model_SFR_m1sig;
         pth->ap = 0.01276;
         /*
         pth->bp = 3.05;
         pth->cp = 2.45;
        //  pth->dp = 5.49;
         pth->dp = 5.87;
         */
         pth->bp = 3.26;
         pth->cp = 2.59;
         pth->dp = 5.68;
         flag2=_TRUE_;
       }
       if (strcmp(string1,"model_SFR_free") == 0) {
         pth->model_SFR=model_SFR_free;
       class_read_double("ap",pth->ap);
       class_read_double("bp",pth->bp);
       class_read_double("cp",pth->cp);
       class_read_double("dp",pth->dp);
       flag2=_TRUE_;
     }
       class_test(flag2==_FALSE_,
                  errmsg,
                  "could not identify model_SFR value, check that it is one of 'model_SFR_bestfit', 'model_SFR_p1sig', 'model_SFR_m1sig','model_SFR_free'.");
      }
  }
  if (pth->reio_parametrization == reio_douspis_et_al){
    class_read_double("helium_fullreio_redshift",pth->helium_fullreio_redshift);
    class_read_double("helium_fullreio_width",pth->helium_fullreio_width);
    class_read_double("lambda_douspis_et_al",pth->lambda_douspis_et_al);
    class_read_double("Qp_douspis_et_al",pth->Qp_douspis_et_al);
    class_read_double("zp_douspis_et_al",pth->zp_douspis_et_al);
  }
  if (pth->reio_parametrization == reio_asymmetric_planck_16){
    class_read_double("helium_fullreio_redshift",pth->helium_fullreio_redshift);
    class_read_double("helium_fullreio_width",pth->helium_fullreio_width);
    class_read_double("alpha_asymmetric_planck_16",pth->alpha_asymmetric_planck_16);
    class_read_double("z_end_asymmetric_planck_16",pth->z_end_asymmetric_planck_16);
    class_read_double("z_start_asymmetric_planck_16",pth->z_start_asymmetric_planck_16);
  }

  /* reionization parameters if reio_parametrization=reio_bins_tanh */
  if (pth->reio_parametrization == reio_bins_tanh) {
    class_read_int("binned_reio_num",pth->binned_reio_num);
    class_read_list_of_doubles("binned_reio_z",pth->binned_reio_z,pth->binned_reio_num);
    class_read_list_of_doubles("binned_reio_xe",pth->binned_reio_xe,pth->binned_reio_num);
    class_read_double("binned_reio_step_sharpness",pth->binned_reio_step_sharpness);
  }

  /** - reionization parameters if reio_parametrization=reio_many_tanh */
  if (pth->reio_parametrization == reio_many_tanh) {
    class_read_int("many_tanh_num",pth->many_tanh_num);
    class_read_list_of_doubles("many_tanh_z",pth->many_tanh_z,pth->many_tanh_num);
    class_read_list_of_doubles("many_tanh_xe",pth->many_tanh_xe,pth->many_tanh_num);
    class_read_double("many_tanh_width",pth->many_tanh_width);
  }


  /** - reionization parameters if reio_parametrization=reio_many_tanh */
  if (pth->reio_parametrization == reio_inter) {
    class_read_int("reio_inter_num",pth->reio_inter_num);
    class_read_list_of_doubles("reio_inter_z",pth->reio_inter_z,pth->reio_inter_num);
    class_read_list_of_doubles("reio_inter_xe",pth->reio_inter_xe,pth->reio_inter_num);
  }

  /** - energy injection parameters from CDM annihilation/decay */
  class_read_double("annihilation",pth->annihilation);
  class_read_double("annihilation_boost_factor",pth->annihilation_boost_factor);
  class_read_double("annihilation_m_DM",pth->annihilation_m_DM);
  class_read_double("decay_fraction",pth->decay_fraction);
  class_read_double("PBH_high_mass",pth->PBH_high_mass);
  if(pth->PBH_high_mass>0.){

    class_call(parser_read_string(pfc,"PBH_accretion_recipe",&string1,&flag1,errmsg),
               errmsg,
               errmsg);
    if (flag1 == _TRUE_){
      flag2 = _FALSE_;
      if (strcmp(string1,"Ali_Haimoud") == 0) {
        pth->PBH_accretion_recipe=Ali_Haimoud;
        class_read_int("coll_ion_pbh",pth->coll_ion_pbh);
        flag2=_TRUE_;
      }
      if (strcmp(string1,"Ricotti_et_al") == 0) {
        pth->PBH_accretion_recipe=Ricotti_et_al;
        flag2=_TRUE_;
      }
      if (strcmp(string1,"Horowitz") == 0) {
        pth->PBH_accretion_recipe=Horowitz;
        flag2=_TRUE_;
      }
      if (strcmp(string1,"Gaggero_et_al") == 0) {
        pth->PBH_accretion_recipe=Gaggero_et_al;
        flag2=_TRUE_;
      }
      if (strcmp(string1,"Thin_disk") == 0) {
        pth->PBH_accretion_recipe=Thin_disk;
        flag2=_TRUE_;
      }
      if (strcmp(string1,"ADAF") == 0) {
        pth->PBH_accretion_recipe=ADAF;
        flag2=_TRUE_;
      }
      if (strcmp(string1,"ADAF_Simulation") == 0) {
        pth->PBH_accretion_recipe=ADAF_Simulation;
        class_read_double("PBH_ADAF_delta",pth->PBH_ADAF_delta);
        flag2=_TRUE_;
      }
      if (strcmp(string1,"Hybrid") == 0) {
        pth->PBH_accretion_recipe=Hybrid;
        class_read_double("PBH_disk_formation_redshift",pth->PBH_disk_formation_redshift);
        flag2=_TRUE_;
      }
    class_test(flag2==_FALSE_,
                 errmsg,
                 "could not identify PBH_accretion_recipe, check that it is one of 'Ali_Haimoud', 'Ricotti_et_al', 'Horowitz','Gaggero_et_al','Hybrid','Thin_disk','ADAF','ADAF_Simulation'.");
    }
    class_read_double("PBH_accretion_eigenvalue",pth->PBH_accretion_eigenvalue); // If chosen to negative value, it will be set to the linear result.
    class_read_double("PBH_relative_velocities",pth->PBH_relative_velocities);

  }
  class_read_double("PBH_low_mass",pth->PBH_low_mass);
  class_read_double("PBH_fraction",pth->PBH_fraction);
  // class_test(pth->PBH_low_mass < 1e15 && pth->PBH_fraction > 1e-4,errmsg,
  //   "The value of 'pth->PBH_fraction' that you enter is suspicious given the mass you chose. You are several orders of magnitude above the limit. The code doesn't handle well too high energy injection. Please choose 'pth->PBH_fraction < 1e-4'. ")
  class_test(pth->PBH_high_mass<0.,errmsg,
    "You need to enter a mass for your PBH 'PBH_high_mass > 0.' (in Msun).");
  class_test(pth->PBH_disk_formation_redshift<0.,errmsg,
    "You need to enter a redshift for your accretion disk formation 'PBH_disk_formation_redshift > 0.'.");
  class_test(pth->PBH_low_mass<0.,errmsg,
    "You need to enter a mass for your PBH 'PBH_high_mass > 0.' (in Msun).");
  class_test(pth->PBH_fraction>0. && (pth->PBH_high_mass==0. && pth->PBH_low_mass==0.),errmsg,
    "You have asked for a fraction of PBH being DM but you have 'PBH_high_mass == 0 && PBH_low_mass ==0'. Please choose a value (in Msun for PBH_high_mass, in g for PBH_low_mass).");
  class_test(pth->PBH_fraction<0.,errmsg,
    "You need to enter a fraction of PBH being DM 'PBH_fraction > 0. Please choose a value for PBH_fraction in ]0,1].'");
  class_test(pth->recombination==cosmorec && pth->PBH_high_mass!= 0.,
               errmsg,
               "Effect of accreting PBH cannot yet be computed using cosmorec. Please, restart using recfast or hyrec. In the case you'd be using hyrec, only the 'on the spot' approximation is currently implemented.");
  class_test(pth->recombination==cosmorec && pth->PBH_low_mass!= 0.,
               errmsg,
               "Effect of evaporating PBH cannot yet be computed using cosmorec. Please, restart in recfast or hyrec mode.");
  class_test(pth->PBH_ADAF_delta != 1e-3 && pth->PBH_ADAF_delta != 0.5  && pth->PBH_ADAF_delta != 0.1 ,errmsg,
   "The parameter 'pth->PBH_ADAF_delta' can currently only be set to 1e-3, 0.1 or 0.5.");
  class_test(pth->annihilation>0. && pth->annihilation_boost_factor >0.,errmsg,"You gave both boost factor and annihilation parameter, please enter only one.");
  if(pth->annihilation_m_DM > 0 && pth->annihilation_boost_factor >0.){
      double sigma_thermal = 3*pow(10,-32); // Sigma_v in m^3/s
      double conversion = 1.8*pow(10,-27); // Conversion GeV => Kg
      class_test(pth->annihilation_m_DM<=0.,errmsg,
        "You need to enter a mass for your dark matter particle 'm_DM > 0.' (in GeV).");
      pth->annihilation = pth->annihilation_boost_factor*sigma_thermal/(pth->annihilation_m_DM*conversion);
      if(input_verbose > 0)fprintf(stdout,"You gave m_DM = %.2e and boost_factor = %.2e. Your parameter annihilation = %.2e. \n",pth->annihilation_m_DM,pth->annihilation_boost_factor, pth->annihilation);
  }

  class_test((pth->annihilation_m_DM > 0 && pth->annihilation_boost_factor <=0)||(pth->annihilation_m_DM <= 0 && pth->annihilation_boost_factor >0),errmsg,"You set one of (pth->annihilation_m_DM,pth->annihilation_boost_factor) to non-zero value but not the other ! I cannot compute annihilation parameter: pth->annihilation_boost_factor*sigma_thermal/(pth->annihilation_m_DM).")

  if (pth->annihilation > 0. || pth->annihilation_m_DM > 0.) {
  class_read_double("annihilation_variation",pth->annihilation_variation);
  class_read_double("annihilation_z",pth->annihilation_z);
  class_read_double("annihilation_zmax",pth->annihilation_zmax);
  class_read_double("annihilation_zmin",pth->annihilation_zmin);
  class_read_double("annihilation_f_halo",pth->annihilation_f_halo);

  // class_test(pth->recombination != hyrec && pth->annihilation_f_halo > 0.,errmsg,
  // "Recfast cannot be used to compute effect of dark matter halos on reionization, because its parametrization goes outside is range of validity. Please restart in 'recombination = hyrec' mode.");
  class_read_double("annihilation_z_halo",pth->annihilation_z_halo);
  }
/** - Relevant parameters in case of exotic energy injection */
if(pth->annihilation>0. || pth->decay_fraction>0. || pth->PBH_high_mass > 0. || pth->PBH_low_mass > 0.){


    class_call(parser_read_string(pfc,
                                  "on the spot",
                                  &(string1),
                                  &(flag1),
                                  errmsg),
               errmsg,
               errmsg);

    if (flag1 == _TRUE_) {
      if ((strstr(string1,"y") != NULL) || (strstr(string1,"Y") != NULL)) {
        pth->has_on_the_spot = _TRUE_;
      }
      else {
        if ((strstr(string1,"n") != NULL) || (strstr(string1,"N") != NULL)) {
          pth->has_on_the_spot = _FALSE_;
        }
        else {
          class_stop(errmsg,"incomprehensible input '%s' for the field 'on the spot'",string1);
        }
      }
    }

	/* BEGIN: Add function to read if "fz_is_extern"-flag is set.
    If so read also the external command and the inputs */
    class_call( parser_read_string(pfc,"external_fz",&(string1),&(flag1),errmsg),errmsg,errmsg);
    if (flag1 == _TRUE_) {
      if ((strstr(string1,"y") != NULL) || (strstr(string1,"Y") != NULL)) {
        ppr->fz_is_extern = _TRUE_;
        sprintf(ppr->command_fz,""); //Start by reseting previous command, useful in context of MCMC with MontePython.

  /* Check first if injection history is standard and already implemented */
  /* For PBH evaporation history: automatic command */
  if(pth->PBH_low_mass > 0){
    // ppr->param_fz_1 = pth->PBH_low_mass;  // In gramms.
    ppr->param_fz_2 = pth->PBH_fraction;
    // sprintf(string2,"python ./external_fz/bin/DarkAges --hist=PBH --mass=");
    // class_alloc(ppr->command_fz,(strlen(string2) + 4 + 1)*sizeof(char), errmsg); // +4 corresponds to the mass that will be given just below
    strcat(ppr->command_fz, "python ");
    strcat(ppr->command_fz,__CLASSDIR__);
    strcat(ppr->command_fz,"/external_fz/bin/DarkAges --hist=PBH --mass=");
    sprintf(string2,"%g",pth->PBH_low_mass);
    strcat(ppr->command_fz,string2);

  }
  else if(pth->decay_fraction > 0){
    // ppr->param_fz_1 = pth->PBH_low_mass;  // In gramms.
    ppr->param_fz_2 = pba->tau_dcdm;
    // sprintf(string2,"python ./external_fz/bin/DarkAges --hist=PBH --mass=");
    // class_alloc(ppr->command_fz,(strlen(string2) + 4 + 1)*sizeof(char), errmsg); // +4 corresponds to the mass that will be given just below
    strcat(ppr->command_fz, "python ");
    strcat(ppr->command_fz,__CLASSDIR__);
    strcat(ppr->command_fz,"/external_fz/bin/DarkAges --hist=decay --specfile external_fz/bottom_70-80_spectrum.dat --mass=75 --tdec=");
    sprintf(string2,"%g",pba->tau_dcdm);
    strcat(ppr->command_fz,string2);
  }
  /* If the story is not implemented */
  /* Reading the input parameter for the external command */
	else {
  class_call( parser_read_string(pfc,"ext_fz_command",&string2,&flag2,errmsg), errmsg, errmsg);
	class_test(strlen(string2) == 0, errmsg, "You omitted to write a command to calculate the f(z) externally");
	// class_alloc(ppr->command_fz,(strlen(string2) + 1)*sizeof(char), errmsg);
	strcat(ppr->command_fz, string2);
  }

	/** An arbitrary number of external parameters to be used by the external command
	 * They can be assigned to any parameters (e.g. mass, branching ratio, abundance...)
	 * except if those have already been assigned in class. In that case, the value known
	 * by class is attributed to those parameters.
	 */

	/* The first parameter is set by default to be the mass of the candidate (e.g. particle or primordial black hole) that injects e.m. energy */
        if(pth->annihilation_m_DM > 0){
          ppr->param_fz_1 = pth->annihilation_m_DM; // In GeV.
        }
        else if(pth->PBH_high_mass > 0){
          ppr->param_fz_1 = pth->PBH_high_mass; // In Msun.
        }
        else class_read_double("ext_fz_par1",ppr->param_fz_1);

	/* The second parameter is set by default to be the fraction (normalized to Omega0_cdm) of the candidate (e.g. particle or primordial black hole) that injects e.m. energy */
        if(pth->decay_fraction > 0){
          ppr->param_fz_2 = pth->decay_fraction;
        }
        else if(pth->PBH_fraction > 0){
          ppr->param_fz_2 = pth->PBH_fraction;
        }
        else class_read_double("ext_fz_par2",ppr->param_fz_2);

	/* The third parameter is set by default to be the cross-section or the lifetime of the candidate (e.g. particle or primordial black hole) that injects e.m. energy */
        if(pba->Gamma_dcdm > 0){
          ppr->param_fz_3 = pba->Gamma_dcdm; //In km/s/Mpc.
        }
        else if(pba->tau_dcdm > 0){
          ppr->param_fz_3 = pba->tau_dcdm; //In s.
        }
        else if(pth->annihilation_boost_factor > 0){
          ppr->param_fz_3 = pth->annihilation_boost_factor*3*pow(10,-32); //<Sigma*v> in m^3/s.
        }
        else class_read_double("ext_fz_par3",ppr->param_fz_3);

	/* More parameters that are not set to any default, can be used arbitrarily */
        class_read_double("ext_fz_par4",ppr->param_fz_4);
	class_read_double("ext_fz_par5",ppr->param_fz_5);

      }
      else {
        if ((strstr(string1,"n") != NULL) || (strstr(string1,"N") != NULL)) {
          ppr->fz_is_extern = _FALSE_;
        }
        else {
          class_stop(errmsg,"incomprehensible input '%s' for the field 'external_fz'",string1);
        }
      }
    }
    /* END */

    if(pth->has_on_the_spot == _TRUE_ && pth->annihilation_f_halo > 0.){
      fprintf(stdout,"You cannot work in the 'on the spot' approximation with dark matter halos formation. Condition 'has_on_the_spot' will be set to 'no' automatically.\n");
      pth->has_on_the_spot = _FALSE_;
    }
    if(pth->has_on_the_spot == _FALSE_){
      class_call(parser_read_string(pfc,"energy_deposition_treatment",&string1,&flag1,errmsg),
                 errmsg,
                 errmsg);
      if (flag1 == _TRUE_){
        flag2 = _FALSE_;
        if (strcmp(string1,"Analytical_approximation") == 0) {
          pth->energy_deposition_treatment=Analytical_approximation;
          flag2=_TRUE_;
        }
        if (strcmp(string1,"Slatyer") == 0) {
          pth->energy_deposition_treatment=Slatyer;
          flag2=_TRUE_;
        }
        if (strcmp(string1,"No_deposition") == 0) {
          pth->energy_deposition_treatment=No_deposition;
          flag2=_TRUE_;
        }
      class_test(flag2==_FALSE_,
                   errmsg,
                   "could not identify energy_deposition_treatment, check that it is one of 'Analytical_approximation', 'Slatyer','No_deposition'.");
      }
    }

    class_call(parser_read_string(pfc,"energy_repartition_functions",&string1,&flag1,errmsg),
               errmsg,
               errmsg);
    if (flag1 == _TRUE_){
      flag2 = _FALSE_;
      if (strcmp(string1,"SSCK") == 0) {
        pth->energy_repart_functions=SSCK;
        flag2=_TRUE_;
      }
      if (strcmp(string1,"Galli_et_al_fit") == 0) {
        pth->energy_repart_functions=Galli_et_al_fit;
        flag2=_TRUE_;
      }
      if (strcmp(string1,"Galli_et_al_interpolation") == 0) {
        pth->energy_repart_functions=Galli_et_al_interpolation;
        flag2=_TRUE_;
      }
      if (strcmp(string1,"no_factorization") == 0) {
        pth->energy_repart_functions=no_factorization;
        flag2=_TRUE_;
      }
      class_test(pth->has_on_the_spot == _TRUE_ && pth->energy_repart_functions  == no_factorization,errmsg,
        "You cannot work in the 'on the spot' approximation if you choose to not factorize the energy deposition functions from the repartition functions. Please restart and either change the energy repartition functions or work beyond the on the spot treatment.\n");

    class_test(flag2==_FALSE_,
                 errmsg,
                 "could not identify energy repartition functions, check that it is one of 'SSCK', 'Galli_et_al_fit', 'Galli_et_al_interpolation','no_factorization'");
    }

    class_call(parser_read_string(pfc,
                                  "reio_stars_and_dark_matter",
                                  &(string1),
                                  &(flag1),
                                  errmsg),
               errmsg,
               errmsg);

    if (flag1 == _TRUE_) {
      if ((strstr(string1,"y") != NULL) || (strstr(string1,"Y") != NULL)) {
        pth->reio_stars_and_dark_matter = _TRUE_;
      }
      else {
        if ((strstr(string1,"n") != NULL) || (strstr(string1,"N") != NULL)) {
          pth->reio_stars_and_dark_matter = _FALSE_;
          pth->reio_parametrization=reio_none;
        }
        else {
          class_stop(errmsg,"incomprehensible input '%s' for the field 'reio_stars_and_dark_matter'",string1);
        }
      }
    }

}

/** Tables specific to evaporating PBH */
if(pth->PBH_low_mass > 0.){
  pth->PBH_table_is_initialized = _FALSE_ ;
  pth->PBH_table_z = NULL;
  pth->PBH_table_mass = NULL;
  pth->PBH_table_mass_dd = NULL;
  pth->PBH_table_F = NULL;
  pth->PBH_table_F_dd = NULL;
}




  class_call(parser_read_string(pfc,
                                "compute damping scale",
                                &(string1),
                                &(flag1),
                                errmsg),
             errmsg,
             errmsg);
             if (flag1 == _TRUE_) {
               if ((strstr(string1,"y") != NULL) || (strstr(string1,"Y") != NULL)) {
                 pth->compute_damping_scale = _TRUE_;
               }
               else {
                 if ((strstr(string1,"n") != NULL) || (strstr(string1,"N") != NULL)) {
                   pth->compute_damping_scale = _FALSE_;
                 }
                 else {
                   class_stop(errmsg,"incomprehensible input '%s' for the field 'compute damping scale'",string1);
                 }
               }
             }
  /** (c) define which perturbations and sources should be computed, and down to which scale */

  ppt->has_perturbations = _FALSE_;
  ppt->has_cls = _FALSE_;

  class_call(parser_read_string(pfc,"output",&string1,&flag1,errmsg),
             errmsg,
             errmsg);

  if (flag1 == _TRUE_) {

    if ((strstr(string1,"tCl") != NULL) || (strstr(string1,"TCl") != NULL) || (strstr(string1,"TCL") != NULL)) {
      ppt->has_cl_cmb_temperature = _TRUE_;
      ppt->has_perturbations = _TRUE_;
      ppt->has_cls = _TRUE_;
    }

    if ((strstr(string1,"pCl") != NULL) || (strstr(string1,"PCl") != NULL) || (strstr(string1,"PCL") != NULL)) {
      ppt->has_cl_cmb_polarization = _TRUE_;
      ppt->has_perturbations = _TRUE_;
      ppt->has_cls = _TRUE_;
    }

    if ((strstr(string1,"lCl") != NULL) || (strstr(string1,"LCl") != NULL) || (strstr(string1,"LCL") != NULL)) {
      ppt->has_cl_cmb_lensing_potential = _TRUE_;
      ppt->has_perturbations = _TRUE_;
      ppt->has_cls = _TRUE_;
    }

    if ((strstr(string1,"nCl") != NULL) || (strstr(string1,"NCl") != NULL) || (strstr(string1,"NCL") != NULL) ||
        (strstr(string1,"dCl") != NULL) || (strstr(string1,"DCl") != NULL) || (strstr(string1,"DCL") != NULL)) {
      ppt->has_cl_number_count = _TRUE_;
      ppt->has_perturbations = _TRUE_;
      ppt->has_cls = _TRUE_;
    }

    if ((strstr(string1,"sCl") != NULL) || (strstr(string1,"SCl") != NULL) || (strstr(string1,"SCL") != NULL)) {
      ppt->has_cl_lensing_potential=_TRUE_;
      ppt->has_perturbations = _TRUE_;
      ppt->has_cls = _TRUE_;
    }

    if ((strstr(string1,"mPk") != NULL) || (strstr(string1,"MPk") != NULL) || (strstr(string1,"MPK") != NULL)) {
      ppt->has_pk_matter=_TRUE_;
      ppt->has_perturbations = _TRUE_;
    }

    if ((strstr(string1,"mTk") != NULL) || (strstr(string1,"MTk") != NULL) || (strstr(string1,"MTK") != NULL) ||
        (strstr(string1,"dTk") != NULL) || (strstr(string1,"DTk") != NULL) || (strstr(string1,"DTK") != NULL)) {
      ppt->has_density_transfers=_TRUE_;
      ppt->has_perturbations = _TRUE_;
    }

    if ((strstr(string1,"vTk") != NULL) || (strstr(string1,"VTk") != NULL) || (strstr(string1,"VTK") != NULL)) {
      ppt->has_velocity_transfers=_TRUE_;
      ppt->has_perturbations = _TRUE_;
    }

  }

  if (ppt->has_density_transfers == _TRUE_) {
    class_call(parser_read_string(pfc,"extra metric transfer functions",&string1,&flag1,errmsg),
               errmsg,
               errmsg);

    if ((flag1 == _TRUE_) && ((strstr(string1,"y") != NULL) || (strstr(string1,"y") != NULL))) {
      ppt->has_metricpotential_transfers = _TRUE_;
    }
  }

  if (ppt->has_cl_cmb_temperature == _TRUE_) {

    class_call(parser_read_string(pfc,"temperature contributions",&string1,&flag1,errmsg),
               errmsg,
               errmsg);

    if (flag1 == _TRUE_) {

      ppt->switch_sw = 0;
      ppt->switch_eisw = 0;
      ppt->switch_lisw = 0;
      ppt->switch_dop = 0;
      ppt->switch_pol = 0;

      if ((strstr(string1,"tsw") != NULL) || (strstr(string1,"TSW") != NULL))
        ppt->switch_sw = 1;
      if ((strstr(string1,"eisw") != NULL) || (strstr(string1,"EISW") != NULL))
        ppt->switch_eisw = 1;
      if ((strstr(string1,"lisw") != NULL) || (strstr(string1,"LISW") != NULL))
        ppt->switch_lisw = 1;
      if ((strstr(string1,"dop") != NULL) || (strstr(string1,"Dop") != NULL))
        ppt->switch_dop = 1;
      if ((strstr(string1,"pol") != NULL) || (strstr(string1,"Pol") != NULL))
        ppt->switch_pol = 1;

      class_test((ppt->switch_sw == 0) && (ppt->switch_eisw == 0) && (ppt->switch_lisw == 0) && (ppt->switch_dop == 0) && (ppt->switch_pol == 0),
                 errmsg,
                 "In the field 'output', you selected CMB temperature, but in the field 'temperature contributions', you removed all contributions");

      class_read_double("early/late isw redshift",ppt->eisw_lisw_split_z);

    }

  }

  if (ppt->has_cl_number_count == _TRUE_) {

    class_call(parser_read_string(pfc,"number count contributions",&string1,&flag1,errmsg),
               errmsg,
               errmsg);

    if (flag1 == _TRUE_) {

      if (strstr(string1,"density") != NULL)
        ppt->has_nc_density = _TRUE_;
      if (strstr(string1,"rsd") != NULL)
        ppt->has_nc_rsd = _TRUE_;
      if (strstr(string1,"lensing") != NULL)
        ppt->has_nc_lens = _TRUE_;
      if (strstr(string1,"gr") != NULL)
        ppt->has_nc_gr = _TRUE_;

      class_test((ppt->has_nc_density == _FALSE_) && (ppt->has_nc_rsd == _FALSE_) && (ppt->has_nc_lens == _FALSE_) && (ppt->has_nc_gr == _FALSE_),
                 errmsg,
                 "In the field 'output', you selected number count Cl's, but in the field 'number count contributions', you removed all contributions");

    }

    else {
      /* default: only the density contribution */
      ppt->has_nc_density = _TRUE_;
    }
  }

  if (ppt->has_perturbations == _TRUE_) {

    /* perturbed recombination */
    class_call(parser_read_string(pfc,
                                  "perturbed recombination",
                                  &(string1),
                                  &(flag1),
                                  errmsg),
               errmsg,
               errmsg);

    if ((flag1 == _TRUE_) && ((strstr(string1,"y") != NULL) || (strstr(string1,"Y") != NULL))) {
      ppt->has_perturbed_recombination = _TRUE_;
    }

    /* modes */
    class_call(parser_read_string(pfc,"modes",&string1,&flag1,errmsg),
               errmsg,
               errmsg);

    if (flag1 == _TRUE_) {

      /* if no modes are specified, the default is has_scalars=_TRUE_;
         but if they are specified we should reset has_scalars to _FALSE_ before reading */
      ppt->has_scalars=_FALSE_;

      if ((strstr(string1,"s") != NULL) || (strstr(string1,"S") != NULL))
        ppt->has_scalars=_TRUE_;

      if ((strstr(string1,"v") != NULL) || (strstr(string1,"V") != NULL))
        ppt->has_vectors=_TRUE_;

      if ((strstr(string1,"t") != NULL) || (strstr(string1,"T") != NULL))
        ppt->has_tensors=_TRUE_;

      class_test(class_none_of_three(ppt->has_scalars,ppt->has_vectors,ppt->has_tensors),
                 errmsg,
                 "You wrote: modes=%s. Could not identify any of the modes ('s', 'v', 't') in such input",string1);
    }

    if (ppt->has_scalars == _TRUE_) {

      class_call(parser_read_string(pfc,"ic",&string1,&flag1,errmsg),
                 errmsg,
                 errmsg);

      if (flag1 == _TRUE_) {

        /* if no initial conditions are specified, the default is has_ad=_TRUE_;
           but if they are specified we should reset has_ad to _FALSE_ before reading */
        ppt->has_ad=_FALSE_;

        if ((strstr(string1,"ad") != NULL) || (strstr(string1,"AD") != NULL))
          ppt->has_ad=_TRUE_;

        if ((strstr(string1,"bi") != NULL) || (strstr(string1,"BI") != NULL))
          ppt->has_bi=_TRUE_;

        if ((strstr(string1,"cdi") != NULL) || (strstr(string1,"CDI") != NULL))
          ppt->has_cdi=_TRUE_;

        if ((strstr(string1,"nid") != NULL) || (strstr(string1,"NID") != NULL))
          ppt->has_nid=_TRUE_;

        if ((strstr(string1,"niv") != NULL) || (strstr(string1,"NIV") != NULL))
          ppt->has_niv=_TRUE_;

        class_test(ppt->has_ad==_FALSE_ && ppt->has_bi ==_FALSE_ && ppt->has_cdi ==_FALSE_ && ppt->has_nid ==_FALSE_ && ppt->has_niv ==_FALSE_,
                   errmsg,
                   "You wrote: ic=%s. Could not identify any of the initial conditions ('ad', 'bi', 'cdi', 'nid', 'niv') in such input",string1);

      }
    }

    else {

      class_test(ppt->has_cl_cmb_lensing_potential == _TRUE_,
                 errmsg,
                 "Inconsistency: you want C_l's for cmb lensing potential, but no scalar modes\n");

      class_test(ppt->has_pk_matter == _TRUE_,
                 errmsg,
                 "Inconsistency: you want P(k) of matter, but no scalar modes\n");

    }

    if (ppt->has_vectors == _TRUE_){

      class_test((ppt->has_cl_cmb_temperature == _FALSE_) && (ppt->has_cl_cmb_polarization == _FALSE_),
                 errmsg,
                 "inconsistent input: you asked for vectors, so you should have at least one non-zero tensor source type (temperature or polarization). Please adjust your input.");

    }

    if (ppt->has_tensors == _TRUE_){

      class_test((ppt->has_cl_cmb_temperature == _FALSE_) && (ppt->has_cl_cmb_polarization == _FALSE_),
                 errmsg,
                 "inconsistent input: you asked for tensors, so you should have at least one non-zero tensor source type (temperature or polarization). Please adjust your input.");

    }
  }

  /** (d) define the primordial spectrum */

  class_call(parser_read_string(pfc,"P_k_ini type",&string1,&flag1,errmsg),
             errmsg,
             errmsg);

  if (flag1 == _TRUE_) {
    flag2=_FALSE_;
    if (strcmp(string1,"analytic_Pk") == 0) {
      ppm->primordial_spec_type = analytic_Pk;
      flag2=_TRUE_;
    }
    if (strcmp(string1,"two_scales") == 0) {
      ppm->primordial_spec_type = two_scales;
      flag2=_TRUE_;
    }
    if (strcmp(string1,"inflation_V") == 0) {
      ppm->primordial_spec_type = inflation_V;
      flag2=_TRUE_;
    }
    if (strcmp(string1,"inflation_H") == 0) {
      ppm->primordial_spec_type = inflation_H;
      flag2=_TRUE_;
    }
    if (strcmp(string1,"inflation_V_end") == 0) {
      ppm->primordial_spec_type = inflation_V_end;
      flag2=_TRUE_;
    }
    if (strcmp(string1,"external_Pk") == 0) {
      ppm->primordial_spec_type = external_Pk;
      flag2=_TRUE_;
    }
    class_test(flag2==_FALSE_,
               errmsg,
               "could not identify primordial spectrum type, check that it is one of 'analytic_pk', 'two_scales', 'inflation_V', 'inflation_H', 'external_Pk'...");
  }

  class_read_double("k_pivot",ppm->k_pivot);

  if (ppm->primordial_spec_type == two_scales) {

    class_read_double("k1",k1);
    class_read_double("k2",k2);
    class_test(k1<=0.,errmsg,"enter strictly positive scale k1");
    class_test(k2<=0.,errmsg,"enter strictly positive scale k2");

    if (ppt->has_scalars == _TRUE_) {

      class_read_double("P_{RR}^1",prr1);
      class_read_double("P_{RR}^2",prr2);
      class_test(prr1<=0.,errmsg,"enter strictly positive scale P_{RR}^1");
      class_test(prr2<=0.,errmsg,"enter strictly positive scale P_{RR}^2");

      ppm->n_s = log(prr2/prr1)/log(k2/k1)+1.;
      ppm->A_s = prr1*exp((ppm->n_s-1.)*log(ppm->k_pivot/k1));

      if ((ppt->has_bi == _TRUE_) ||
          (ppt->has_cdi == _TRUE_) ||
          (ppt->has_nid == _TRUE_) ||
          (ppt->has_niv == _TRUE_)) {

        class_read_double("P_{II}^1",pii1);
        class_read_double("P_{II}^2",pii2);
        class_read_double("P_{RI}^1",pri1);
        class_read_double("|P_{RI}^2|",pri2);

        class_test(pii1 <= 0.,
                   errmsg,
                   "since you request iso modes, you should have P_{ii}^1 strictly positive");
        class_test(pii2 < 0.,
                   errmsg,
                   "since you request iso modes, you should have P_{ii}^2 positive or eventually null");
        class_test(pri2 < 0.,
                   errmsg,
                   "by definition, you should have |P_{ri}^2| positive or eventually null");

        flag1 = _FALSE_;

        class_call(parser_read_string(pfc,"special iso",&string1,&flag1,errmsg),
                   errmsg,
                   errmsg);

        /* axion case, only one iso parameter: piir1  */
        if ((flag1 == _TRUE_) && (strstr(string1,"axion") != NULL)) {
          n_iso = 1.;
          n_cor = 0.;
          c_cor = 0.;
        }
        /* curvaton case, only one iso parameter: piir1  */
        else if ((flag1 == _TRUE_) && (strstr(string1,"anticurvaton") != NULL)) {
          n_iso = ppm->n_s;
          n_cor = 0.;
          c_cor = 1.;
        }
        /* inverted-correlation-curvaton case, only one iso parameter: piir1  */
        else if ((flag1 == _TRUE_) && (strstr(string1,"curvaton") != NULL)) {
          n_iso = ppm->n_s;
          n_cor = 0.;
          c_cor = -1.;
        }
        /* general case, but if pii2 or pri2=0 the code interprets it
           as a request for n_iso=n_ad or n_cor=0 respectively */
        else {
          if (pii2 == 0.) {
            n_iso = ppm->n_s;
          }
          else {
            class_test((pii1==0.) || (pii2 == 0.) || (pii1*pii2<0.),errmsg,"should NEVER happen");
            n_iso = log(pii2/pii1)/log(k2/k1)+1.;
          }
          class_test(pri1==0,errmsg,"the general isocurvature case requires a non-zero P_{RI}^1");
          if (pri2 == 0.) {
            n_cor = 0.;
          }
          else {
            class_test((pri1==0.) || (pri2 <= 0.) || (pii1*pii2<0),errmsg,"should NEVER happen");
            n_cor = log(pri2/fabs(pri1))/log(k2/k1)-0.5*(ppm->n_s+n_iso-2.);
          }
          class_test((pii1*prr1<=0.),errmsg,"should NEVER happen");
          class_test(fabs(pri1)/sqrt(pii1*prr1)>1,errmsg,"too large ad-iso cross-correlation in k1");
          class_test(fabs(pri1)/sqrt(pii1*prr1)*exp(n_cor*log(k2/k1))>1,errmsg,"too large ad-iso cross-correlation in k2");
          c_cor = -pri1/sqrt(pii1*prr1)*exp(n_cor*log(ppm->k_pivot/k1));
        }
        /* formula for f_iso valid in all cases */
        class_test((pii1==0.) || (prr1 == 0.) || (pii1*prr1<0.),errmsg,"should NEVER happen");
        f_iso = sqrt(pii1/prr1)*exp(0.5*(n_iso-ppm->n_s)*log(ppm->k_pivot/k1));

      }

      if (ppt->has_bi == _TRUE_) {
        ppm->f_bi = f_iso;
        ppm->n_bi = n_iso;
        ppm->c_ad_bi = c_cor;
        ppm->n_ad_bi = n_cor;
      }

      if (ppt->has_cdi == _TRUE_) {
          ppm->f_cdi = f_iso;
          ppm->n_cdi = n_iso;
          ppm->c_ad_cdi = c_cor;
          ppm->n_ad_cdi = n_cor;
      }

      if (ppt->has_nid == _TRUE_) {
        ppm->f_nid = f_iso;
        ppm->n_nid = n_iso;
        ppm->c_ad_nid = c_cor;
        ppm->n_ad_nid = n_cor;
      }

      if (ppt->has_niv == _TRUE_) {
        ppm->f_niv = f_iso;
        ppm->n_niv = n_iso;
        ppm->c_ad_niv = c_cor;
        ppm->n_ad_niv = n_cor;
      }
    }

    ppm->primordial_spec_type = analytic_Pk;

  }

  else if (ppm->primordial_spec_type == analytic_Pk) {

    if (ppt->has_scalars == _TRUE_) {

      class_call(parser_read_double(pfc,"A_s",&param1,&flag1,errmsg),
                 errmsg,
                 errmsg);
      class_call(parser_read_double(pfc,"ln10^{10}A_s",&param2,&flag2,errmsg),
                 errmsg,
                 errmsg);
      class_test((flag1 == _TRUE_) && (flag2 == _TRUE_),
                 errmsg,
                 "In input file, you cannot enter both A_s and ln10^{10}A_s, choose one");
      if (flag1 == _TRUE_)
        ppm->A_s = param1;
      else if (flag2 == _TRUE_)
        ppm->A_s = exp(param2)*1.e-10;

      if (ppt->has_ad == _TRUE_) {

        class_read_double("n_s",ppm->n_s);
        class_read_double("alpha_s",ppm->alpha_s);

      }

      if (ppt->has_bi == _TRUE_) {

        class_read_double("f_bi",ppm->f_bi);
        class_read_double("n_bi",ppm->n_bi);
        class_read_double("alpha_bi",ppm->alpha_bi);

      }

      if (ppt->has_cdi == _TRUE_) {
        if(pth->PBH_high_mass > 0){

          ppm->n_cdi = 4.;
          // ppm->f_cdi = pow(pth->PBH_fraction*pth->PBH_high_mass/(pba->Omega0_cdm*pba->h*pba->h*3*1e10/(8*_PI_*_G_)/_Sun_mass_over_kg_*_Mpc_over_m_)/ppm->A_s/(2*_PI_*_PI_)*pow(ppm->k_pivot,ppm->n_cdi-1),1./2);
          ppm->f_cdi = pth->PBH_fraction*pow(pth->PBH_high_mass*_Sun_mass_over_kg_/(pth->PBH_fraction*pba->Omega0_cdm*pow(pba->H0*_c_/_Mpc_over_m_,2)*3/(8*_PI_*_G_))/pow(_Mpc_over_m_,3)/ppm->A_s/(8*_PI_*_PI_*_PI_),1./2);
          // ppm->f_cdi = pow(pth->PBH_fraction*pth->PBH_high_mass/(pba->Omega0_cdm*pba->h*pba->h*3*1e10/(8*_PI_*_G_)/_Sun_mass_over_kg_*_Mpc_over_m_)/ppm->A_s/(8*_PI_*_PI_*_PI_),1./2);
          ppm->alpha_cdi = 0.;
          fprintf(stderr, "A_cdi/A_ad %e rho_cdm %e\n", ppm->f_cdi*ppm->f_cdi, pba->Omega0_cdm*pow(pba->H0*_c_/_Mpc_over_m_,2)*3/(8*_PI_*_G_));
        }
        else{
          class_read_double("f_cdi",ppm->f_cdi);
          class_read_double("n_cdi",ppm->n_cdi);
          class_read_double("alpha_cdi",ppm->alpha_cdi);
        }


      }

      if (ppt->has_nid == _TRUE_) {

        class_read_double("f_nid",ppm->f_nid);
        class_read_double("n_nid",ppm->n_nid);
        class_read_double("alpha_nid",ppm->alpha_nid);

      }

      if (ppt->has_niv == _TRUE_) {

        class_read_double("f_niv",ppm->f_niv);
        class_read_double("n_niv",ppm->n_niv);
        class_read_double("alpha_niv",ppm->alpha_niv);

      }

      if ((ppt->has_ad == _TRUE_) && (ppt->has_bi == _TRUE_)) {
        class_read_double_one_of_two("c_ad_bi","c_bi_ad",ppm->c_ad_bi);
        class_read_double_one_of_two("n_ad_bi","n_bi_ad",ppm->n_ad_bi);
        class_read_double_one_of_two("alpha_ad_bi","alpha_bi_ad",ppm->alpha_ad_bi);
      }

      if ((ppt->has_ad == _TRUE_) && (ppt->has_cdi == _TRUE_)) {
        class_read_double_one_of_two("c_ad_cdi","c_cdi_ad",ppm->c_ad_cdi);
        class_read_double_one_of_two("n_ad_cdi","n_cdi_ad",ppm->n_ad_cdi);
        class_read_double_one_of_two("alpha_ad_cdi","alpha_cdi_ad",ppm->alpha_ad_cdi);
      }

      if ((ppt->has_ad == _TRUE_) && (ppt->has_nid == _TRUE_)) {
        class_read_double_one_of_two("c_ad_nid","c_nid_ad",ppm->c_ad_nid);
        class_read_double_one_of_two("n_ad_nid","n_nid_ad",ppm->n_ad_nid);
        class_read_double_one_of_two("alpha_ad_nid","alpha_nid_ad",ppm->alpha_ad_nid);
      }

      if ((ppt->has_ad == _TRUE_) && (ppt->has_niv == _TRUE_)) {
        class_read_double_one_of_two("c_ad_niv","c_niv_ad",ppm->c_ad_niv);
        class_read_double_one_of_two("n_ad_niv","n_niv_ad",ppm->n_ad_niv);
        class_read_double_one_of_two("alpha_ad_niv","alpha_niv_ad",ppm->alpha_ad_niv);
      }

      if ((ppt->has_bi == _TRUE_) && (ppt->has_cdi == _TRUE_)) {
        class_read_double_one_of_two("c_bi_cdi","c_cdi_bi",ppm->c_bi_cdi);
        class_read_double_one_of_two("n_bi_cdi","n_cdi_bi",ppm->n_bi_cdi);
        class_read_double_one_of_two("alpha_bi_cdi","alpha_cdi_bi",ppm->alpha_bi_cdi);
      }

      if ((ppt->has_bi == _TRUE_) && (ppt->has_nid == _TRUE_)) {
        class_read_double_one_of_two("c_bi_nid","c_nid_bi",ppm->c_bi_nid);
        class_read_double_one_of_two("n_bi_nid","n_nid_bi",ppm->n_bi_nid);
        class_read_double_one_of_two("alpha_bi_nid","alpha_nid_bi",ppm->alpha_bi_nid);
      }

      if ((ppt->has_bi == _TRUE_) && (ppt->has_niv == _TRUE_)) {
        class_read_double_one_of_two("c_bi_niv","c_niv_bi",ppm->c_bi_niv);
        class_read_double_one_of_two("n_bi_niv","n_niv_bi",ppm->n_bi_niv);
        class_read_double_one_of_two("alpha_bi_niv","alpha_niv_bi",ppm->alpha_bi_niv);
      }

      if ((ppt->has_cdi == _TRUE_) && (ppt->has_nid == _TRUE_)) {
        class_read_double_one_of_two("c_cdi_nid","c_nid_cdi",ppm->c_cdi_nid);
        class_read_double_one_of_two("n_cdi_nid","n_nid_cdi",ppm->n_cdi_nid);
        class_read_double_one_of_two("alpha_cdi_nid","alpha_nid_cdi",ppm->alpha_cdi_nid);
      }

      if ((ppt->has_cdi == _TRUE_) && (ppt->has_niv == _TRUE_)) {
        class_read_double_one_of_two("c_cdi_niv","c_niv_cdi",ppm->c_cdi_niv);
        class_read_double_one_of_two("n_cdi_niv","n_niv_cdi",ppm->n_cdi_niv);
        class_read_double_one_of_two("alpha_cdi_niv","alpha_niv_cdi",ppm->alpha_cdi_niv);
      }

      if ((ppt->has_nid == _TRUE_) && (ppt->has_niv == _TRUE_)) {
        class_read_double_one_of_two("c_nid_niv","c_niv_nid",ppm->c_nid_niv);
        class_read_double_one_of_two("n_nid_niv","n_niv_nid",ppm->n_nid_niv);
        class_read_double_one_of_two("alpha_nid_niv","alpha_niv_nid",ppm->alpha_nid_niv);
      }

    }

    if (ppt->has_tensors == _TRUE_) {

      class_read_double("r",ppm->r);

      if (ppm->r <= 0) {
        ppt->has_tensors = _FALSE_;
      }
      else {

        class_call(parser_read_string(pfc,"n_t",&string1,&flag1,errmsg),
                   errmsg,
                   errmsg);

        if ((flag1 == _TRUE_) && !((strstr(string1,"SCC") != NULL) || (strstr(string1,"scc") != NULL))) {
          class_read_double("n_t",ppm->n_t);
        }
        else {
          /* enforce single slow-roll self-consistency condition (order 2 in slow-roll) */
          ppm->n_t = -ppm->r/8.*(2.-ppm->r/8.-ppm->n_s);
        }

        class_call(parser_read_string(pfc,"alpha_t",&string1,&flag1,errmsg),
                   errmsg,
                   errmsg);

        if ((flag1 == _TRUE_) && !((strstr(string1,"SCC") != NULL) || (strstr(string1,"scc") != NULL))) {
          class_read_double("alpha_t",ppm->alpha_t);
        }
        else {
          /* enforce single slow-roll self-consistency condition (order 2 in slow-roll) */
          ppm->alpha_t = ppm->r/8.*(ppm->r/8.+ppm->n_s-1.);
        }
      }
    }
  }

  else if ((ppm->primordial_spec_type == inflation_V) || (ppm->primordial_spec_type == inflation_H)) {

    if (ppm->primordial_spec_type == inflation_V) {

      class_call(parser_read_string(pfc,"potential",&string1,&flag1,errmsg),
                 errmsg,
                 errmsg);

      /* only polynomial coded so far: no need to interpret string1 **/

      class_call(parser_read_string(pfc,"PSR_0",&string1,&flag1,errmsg),
                 errmsg,
                 errmsg);

      if (flag1 == _TRUE_) {

        PSR0=0.;
        PSR1=0.;
        PSR2=0.;
        PSR3=0.;
        PSR4=0.;

        class_read_double("PSR_0",PSR0);
        class_read_double("PSR_1",PSR1);
        class_read_double("PSR_2",PSR2);
        class_read_double("PSR_3",PSR3);
        class_read_double("PSR_4",PSR4);

        class_test(PSR0 <= 0.,
                   errmsg,
                   "inconsistent parametrization of polynomial inflation potential");
        class_test(PSR1 <= 0.,
                   errmsg,
                   "inconsistent parametrization of polynomial inflation potential");

        R0 = PSR0;
        R1 = PSR1*16.*_PI_;
        R2 = PSR2*8.*_PI_;
        R3 = PSR3*pow(8.*_PI_,2);
        R4 = PSR4*pow(8.*_PI_,3);

        ppm->V0 = R0*R1*3./128./_PI_;
        ppm->V1 = -sqrt(R1)*ppm->V0;
        ppm->V2 = R2*ppm->V0;
        ppm->V3 = R3*ppm->V0*ppm->V0/ppm->V1;
        ppm->V4 = R4*ppm->V0/R1;
      }

      else {

        class_call(parser_read_string(pfc,"R_0",&string1,&flag1,errmsg),
                   errmsg,
                   errmsg);

        if (flag1 == _TRUE_) {

          R0=0.;
          R1=0.;
          R2=0.;
          R3=0.;
          R4=0.;

          class_read_double("R_0",R0);
          class_read_double("R_1",R1);
          class_read_double("R_2",R2);
          class_read_double("R_3",R3);
          class_read_double("R_4",R4);

          class_test(R0 <= 0.,
                     errmsg,
                     "inconsistent parametrization of polynomial inflation potential");
          class_test(R1 <= 0.,
                     errmsg,
                     "inconsistent parametrization of polynomial inflation potential");

          ppm->V0 = R0*R1*3./128./_PI_;
          ppm->V1 = -sqrt(R1)*ppm->V0;
          ppm->V2 = R2*ppm->V0;
          ppm->V3 = R3*ppm->V0*ppm->V0/ppm->V1;
          ppm->V4 = R4*ppm->V0/R1;
        }

        else {

          class_read_double("V_0",ppm->V0);
          class_read_double("V_1",ppm->V1);
          class_read_double("V_2",ppm->V2);
          class_read_double("V_3",ppm->V3);
          class_read_double("V_4",ppm->V4);

        }
      }
    }

    else {

      class_call(parser_read_string(pfc,"HSR_0",&string1,&flag1,errmsg),
                 errmsg,
                 errmsg);

      if (flag1 == _TRUE_) {

        HSR0=0.;
        HSR1=0.;
        HSR2=0.;
        HSR3=0.;
        HSR4=0.;

        class_read_double("HSR_0",HSR0);
        class_read_double("HSR_1",HSR1);
        class_read_double("HSR_2",HSR2);
        class_read_double("HSR_3",HSR3);
        class_read_double("HSR_4",HSR4);

        ppm->H0 = sqrt(HSR0*HSR1*_PI_);
        ppm->H1 = -sqrt(4.*_PI_*HSR1)*ppm->H0;
        ppm->H2 = 4.*_PI_*HSR2*ppm->H0;
        ppm->H3 = 4.*_PI_*HSR3*ppm->H0*ppm->H0/ppm->H1;
        ppm->H4 = 4.*_PI_*HSR4*ppm->H0*ppm->H0*ppm->H0/ppm->H1/ppm->H1;

      }
      else {

        class_read_double("H_0",ppm->H0);
        class_read_double("H_1",ppm->H1);
        class_read_double("H_2",ppm->H2);
        class_read_double("H_3",ppm->H3);
        class_read_double("H_4",ppm->H4);
      }

      class_test(ppm->H0 <= 0.,
                 errmsg,
                 "inconsistent parametrization of polynomial inflation potential");

    }
  }

  else if (ppm->primordial_spec_type == inflation_V_end) {

    class_call(parser_read_string(pfc,"full_potential",&string1,&flag1,errmsg),
               errmsg,
               errmsg);

    if (flag1 == _TRUE_) {
      if (strcmp(string1,"polynomial") == 0) {
        ppm->potential = polynomial;
      }
      else if (strcmp(string1,"higgs_inflation") == 0) {
        ppm->potential = higgs_inflation;
      }
      else {
        class_stop(errmsg,"did not recognize input parameter 'potential': should be one of 'polynomial' or 'higgs_inflation'");
      }
    }

    class_read_double("phi_end",ppm->phi_end);
    class_read_double("Vparam0",ppm->V0);
    class_read_double("Vparam1",ppm->V1);
    class_read_double("Vparam2",ppm->V2);
    class_read_double("Vparam3",ppm->V3);
    class_read_double("Vparam4",ppm->V4);

    class_call(parser_read_string(pfc,"ln_aH_ratio",&string1,&flag1,errmsg),
               errmsg,
               errmsg);

    class_call(parser_read_string(pfc,"N_star",&string2,&flag2,errmsg),
               errmsg,
               errmsg);

    class_test((flag1 == _TRUE_) && (flag2 == _TRUE_),
               errmsg,
               "In input file, you can only enter one of ln_aH_ratio or N_star, the two are not compatible");

    if (flag1 == _TRUE_) {
      if ((strstr(string1,"auto") != NULL) || (strstr(string1,"AUTO") != NULL)) {
        ppm->phi_pivot_method = ln_aH_ratio_auto;
      }
      else {
        ppm->phi_pivot_method = ln_aH_ratio;
        class_read_double("ln_aH_ratio",ppm->phi_pivot_target);
      }
    }

    if (flag2 == _TRUE_) {
      ppm->phi_pivot_method = N_star;
      class_read_double("N_star",ppm->phi_pivot_target);
    }

    class_call(parser_read_string(pfc,"inflation_behavior",&string1,&flag1,errmsg),
               errmsg,
               errmsg);

    if (flag1 == _TRUE_) {
      if (strstr(string1,"numerical") != NULL) {
        ppm->behavior = numerical;
      }
      else if (strstr(string1,"analytical") != NULL) {
        ppm->behavior = analytical;
      }
      else {
        class_stop(errmsg,"Your entry for 'inflation behavior' could not be understood");
      }
    }
  }

  else if (ppm->primordial_spec_type == external_Pk) {
    class_call(parser_read_string(pfc, "command", &(string1), &(flag1), errmsg),
               errmsg, errmsg);
    class_test(strlen(string1) == 0,
               errmsg,
               "You omitted to write a command for the external Pk");

    ppm->command = (char *) malloc (strlen(string1) + 1);
    strcpy(ppm->command, string1);
    class_read_double("custom1",ppm->custom1);
    class_read_double("custom2",ppm->custom2);
    class_read_double("custom3",ppm->custom3);
    class_read_double("custom4",ppm->custom4);
    class_read_double("custom5",ppm->custom5);
    class_read_double("custom6",ppm->custom6);
    class_read_double("custom7",ppm->custom7);
    class_read_double("custom8",ppm->custom8);
    class_read_double("custom9",ppm->custom9);
    class_read_double("custom10",ppm->custom10);
  }

  /* Tests moved from primordial module: */
  if ((ppm->primordial_spec_type == inflation_V) || (ppm->primordial_spec_type == inflation_H) || (ppm->primordial_spec_type == inflation_V_end)) {

    class_test(ppt->has_scalars == _FALSE_,
               errmsg,
               "inflationary module cannot work if you do not ask for scalar modes");

    class_test(ppt->has_vectors == _TRUE_,
               errmsg,
               "inflationary module cannot work if you ask for vector modes");

    class_test(ppt->has_tensors == _FALSE_,
               errmsg,
               "inflationary module cannot work if you do not ask for tensor modes");

    class_test(ppt->has_bi == _TRUE_ || ppt->has_cdi == _TRUE_ || ppt->has_nid == _TRUE_ || ppt->has_niv == _TRUE_,
               errmsg,
               "inflationary module cannot work if you ask for isocurvature modes");
  }

  /** (e) parameters for final spectra */

  if (ppt->has_cls == _TRUE_) {

    if (ppt->has_scalars == _TRUE_) {
      if ((ppt->has_cl_cmb_temperature == _TRUE_) ||
          (ppt->has_cl_cmb_polarization == _TRUE_) ||
          (ppt->has_cl_cmb_lensing_potential == _TRUE_))
        class_read_double("l_max_scalars",ppt->l_scalar_max);

      if ((ppt->has_cl_lensing_potential == _TRUE_) || (ppt->has_cl_number_count == _TRUE_))
        class_read_double("l_max_lss",ppt->l_lss_max);
    }

    if (ppt->has_vectors == _TRUE_) {
      class_read_double("l_max_vectors",ppt->l_vector_max);
    }

    if (ppt->has_tensors == _TRUE_) {
      class_read_double("l_max_tensors",ppt->l_tensor_max);
    }
  }

  class_call(parser_read_string(pfc,
                                "lensing",
                                &(string1),
                                &(flag1),
                                errmsg),
             errmsg,
             errmsg);

  if ((flag1 == _TRUE_) && ((strstr(string1,"y") != NULL) || (strstr(string1,"Y") != NULL))) {

    if ((ppt->has_scalars == _TRUE_) &&
        ((ppt->has_cl_cmb_temperature == _TRUE_) || (ppt->has_cl_cmb_polarization == _TRUE_)) &&
        (ppt->has_cl_cmb_lensing_potential == _TRUE_)) {
      ple->has_lensed_cls = _TRUE_;
    }
    else {
      class_stop(errmsg,"you asked for lensed CMB Cls, but this requires a minimal number of options: 'modes' should include 's', 'output' should include 'tCl' and/or 'pCL', and also, importantly, 'lCl', the CMB lensing potential spectrum. You forgot one of those in your input.");
    }
  }

  if ((ppt->has_scalars == _TRUE_) &&
      (ppt->has_cl_cmb_lensing_potential == _TRUE_)) {

    class_read_double("lcmb_rescale",ptr->lcmb_rescale);
    class_read_double("lcmb_tilt",ptr->lcmb_tilt);
    class_read_double("lcmb_pivot",ptr->lcmb_pivot);

  }

  if ((ppt->has_pk_matter == _TRUE_) || (ppt->has_density_transfers == _TRUE_) || (ppt->has_velocity_transfers == _TRUE_)) {

    class_call(parser_read_double(pfc,"P_k_max_h/Mpc",&param1,&flag1,errmsg),
               errmsg,
               errmsg);
    class_call(parser_read_double(pfc,"P_k_max_1/Mpc",&param2,&flag2,errmsg),
               errmsg,
               errmsg);
    class_test((flag1 == _TRUE_) && (flag2 == _TRUE_),
               errmsg,
               "In input file, you cannot enter both P_k_max_h/Mpc and P_k_max_1/Mpc, choose one");
    if (flag1 == _TRUE_) {
      ppt->k_max_for_pk=param1*pba->h;
    }
    if (flag2 == _TRUE_) {
      ppt->k_max_for_pk=param2;
    }

    class_call(parser_read_list_of_doubles(pfc,
                                           "z_pk",
                                           &(int1),
                                           &(pointer1),
                                           &flag1,
                                           errmsg),
               errmsg,
               errmsg);

    if (flag1 == _TRUE_) {
      class_test(int1 > _Z_PK_NUM_MAX_,
                 errmsg,
                 "you want to write some output for %d different values of z, hence you should increase _Z_PK_NUM_MAX_ in include/output.h to at least this number",
                 int1);
      pop->z_pk_num = int1;
      for (i=0; i<int1; i++) {
        pop->z_pk[i] = pointer1[i];
      }
      free(pointer1);
    }
  }

  /* deal with selection functions */
  if ((ppt->has_cl_number_count == _TRUE_) || (ppt->has_cl_lensing_potential == _TRUE_)) {

    class_call(parser_read_string(pfc,
                                  "selection",
                                  &(string1),
                                  &(flag1),
                                  errmsg),
               errmsg,
               errmsg);

    if (flag1 == _TRUE_) {
      if (strstr(string1,"gaussian") != NULL) {
        ppt->selection=gaussian;
      }
      else if (strstr(string1,"tophat") != NULL) {
        ppt->selection=tophat;
      }
      else if (strstr(string1,"dirac") != NULL) {
        ppt->selection=dirac;
      }
      else {
        class_stop(errmsg,"In selection function input: type %s is unclear",string1);
      }
    }

    class_call(parser_read_list_of_doubles(pfc,
                                           "selection_mean",
                                           &(int1),
                                           &(pointer1),
                                           &flag1,
                                           errmsg),
               errmsg,
               errmsg);

    if ((flag1 == _TRUE_) && (int1>0)) {

      class_test(int1 > _SELECTION_NUM_MAX_,
                 errmsg,
                 "you want to compute density Cl's for %d different bins, hence you should increase _SELECTION_NUM_MAX_ in include/transfer.h to at least this number",
                 int1);

      ppt->selection_num = int1;
      for (i=0; i<int1; i++) {
        class_test((pointer1[i] < 0.) || (pointer1[i] > 1000.),
                   errmsg,
                   "input of selection functions: you asked for a mean redshift equal to %e, sounds odd",
                   pointer1[i]);
        ppt->selection_mean[i] = pointer1[i];
      }
      free(pointer1);
      /* first set all widths to default; correct eventually later */
      for (i=1; i<int1; i++) {
        class_test(ppt->selection_mean[i]<=ppt->selection_mean[i-1],
                   errmsg,
                   "input of selection functions: the list of mean redshifts must be passed in growing order; you entered %e before %e",ppt->selection_mean[i-1],ppt->selection_mean[i]);
        ppt->selection_width[i] = ppt->selection_width[0];
        ptr->selection_bias[i] = ptr->selection_bias[0];
        ptr->selection_magnification_bias[i] = ptr->selection_magnification_bias[0];
      }

      class_call(parser_read_list_of_doubles(pfc,
                                             "selection_width",
                                             &(int1),
                                             &(pointer1),
                                             &flag1,
                                             errmsg),
                 errmsg,
                 errmsg);

      if ((flag1 == _TRUE_) && (int1>0)) {

        if (int1==1) {
          for (i=0; i<ppt->selection_num; i++) {
            ppt->selection_width[i] = pointer1[0];
          }
        }
        else if (int1==ppt->selection_num) {
          for (i=0; i<int1; i++) {
            ppt->selection_width[i] = pointer1[i];
          }
        }
        else {
          class_stop(errmsg,
                     "In input for selection function, you asked for %d bin centers and %d bin widths; number of bins unclear; you should pass either one bin width (common to all bins) or %d bin widths",
                     ppt->selection_num,int1,ppt->selection_num);
        }
        free(pointer1);
      }

      class_call(parser_read_list_of_doubles(pfc,
                                             "selection_bias",
                                             &(int1),
                                             &(pointer1),
                                             &flag1,
                                             errmsg),
                 errmsg,
                 errmsg);

      if ((flag1 == _TRUE_) && (int1>0)) {

        if (int1==1) {
          for (i=0; i<ppt->selection_num; i++) {
            ptr->selection_bias[i] = pointer1[0];
          }
        }
        else if (int1==ppt->selection_num) {
          for (i=0; i<int1; i++) {
            ptr->selection_bias[i] = pointer1[i];
          }
        }
        else {
          class_stop(errmsg,
                     "In input for selection function, you asked for %d bin centers and %d bin biases; number of bins unclear; you should pass either one bin bias (common to all bins) or %d bin biases",
                     ppt->selection_num,int1,ppt->selection_num);
        }
        free(pointer1);
      }

      class_call(parser_read_list_of_doubles(pfc,
                                             "selection_magnification_bias",
                                             &(int1),
                                             &(pointer1),
                                             &flag1,
                                             errmsg),
                 errmsg,
                 errmsg);

      if ((flag1 == _TRUE_) && (int1>0)) {

        if (int1==1) {
          for (i=0; i<ppt->selection_num; i++) {
            ptr->selection_magnification_bias[i] = pointer1[0];
          }
        }
        else if (int1==ppt->selection_num) {
          for (i=0; i<int1; i++) {
            ptr->selection_magnification_bias[i] = pointer1[i];
          }
        }
        else {
          class_stop(errmsg,
                     "In input for selection function, you asked for %d bin centers and %d bin biases; number of bins unclear; you should pass either one bin bias (common to all bins) or %d bin biases",
                     ppt->selection_num,int1,ppt->selection_num);
        }
        free(pointer1);
      }

    }

    if (ppt->selection_num>1) {
      class_read_int("non_diagonal",psp->non_diag);
      if ((psp->non_diag<0) || (psp->non_diag>=ppt->selection_num))
        class_stop(errmsg,
                   "Input for non_diagonal is %d, while it is expected to be between 0 and %d\n",
                   psp->non_diag,ppt->selection_num-1);
    }

    class_call(parser_read_string(pfc,
                                  "dNdz_selection",
                                  &(string1),
                                  &(flag1),
                                  errmsg),
               errmsg,
               errmsg);

    if ((flag1 == _TRUE_)) {
      if ((strstr(string1,"analytic") != NULL))
        ptr->has_nz_analytic = _TRUE_;
      else{
        ptr->has_nz_file = _TRUE_;
        class_read_string("dNdz_selection",ptr->nz_file_name);
      }
    }

    class_call(parser_read_string(pfc,
                                  "dNdz_evolution",
                                  &(string1),
                                  &(flag1),
                                  errmsg),
               errmsg,
               errmsg);

    if ((flag1 == _TRUE_)) {
      if ((strstr(string1,"analytic") != NULL))
        ptr->has_nz_evo_analytic = _TRUE_;
      else{
        ptr->has_nz_evo_file = _TRUE_;
        class_read_string("dNdz_evolution",ptr->nz_evo_file_name);
      }
    }

    flag1 = _FALSE_;
    class_call(parser_read_double(pfc,"bias",&param1,&flag1,errmsg),
               errmsg,
               errmsg);
    class_test(flag1 == _TRUE_,
               errmsg,
               "the input parameter 'bias' is obsolete, because you can now pass an independent light-to-mass bias for each bin/selection function. The new input name is 'selection_bias'. It can be set to a single number (common bias for all bins) or as many numbers as the number of bins");

    flag1 = _FALSE_;
    class_call(parser_read_double(pfc,"s_bias",&param1,&flag1,errmsg),
               errmsg,
               errmsg);
    class_test(flag1 == _TRUE_,
               errmsg,
               "the input parameter 's_bias' is obsolete, because you can now pass an independent magnitude bias for each bin/selection function. The new input name is 'selection_magnitude_bias'. It can be set to a single number (common magnitude bias for all bins) or as many numbers as the number of bins");

  }
  /* end of selection function section */

  /* deal with z_max issues */
  if ((ppt->has_pk_matter == _TRUE_) || (ppt->has_density_transfers == _TRUE_) || (ppt->has_velocity_transfers == _TRUE_) || (ppt->has_cl_number_count == _TRUE_) || (ppt->has_cl_lensing_potential == _TRUE_)) {

    class_call(parser_read_double(pfc,"z_max_pk",&param1,&flag1,errmsg),
               errmsg,
               errmsg);

    if (flag1==_TRUE_) {
      ppt->z_max_pk = param1;
    }
    else {
      ppt->z_max_pk = 0.;

      if ((ppt->has_pk_matter == _TRUE_) || (ppt->has_density_transfers == _TRUE_) || (ppt->has_velocity_transfers == _TRUE_)) {
        for (i=0; i<pop->z_pk_num; i++) {
          ppt->z_max_pk = MAX(ppt->z_max_pk,pop->z_pk[i]);
        }
      }

      if ((ppt->has_cl_number_count == _TRUE_) || (ppt->has_cl_lensing_potential == _TRUE_)) {

        for (bin=0; bin<ppt->selection_num; bin++) {

            /* the few lines below should be consistent with their counterpart in transfer.c, in transfer_selection_times() */
          if (ppt->selection==gaussian) {
            z_max = ppt->selection_mean[bin]+ppt->selection_width[bin]*ppr->selection_cut_at_sigma;
          }
          if (ppt->selection==tophat) {
            z_max = ppt->selection_mean[bin]+(1.+ppr->selection_cut_at_sigma*ppr->selection_tophat_edge)*ppt->selection_width[bin];
          }
          if (ppt->selection==dirac) {
            z_max = ppt->selection_mean[bin];
          }
          ppt->z_max_pk = MAX(ppt->z_max_pk,z_max);
        }
      }
    }
    psp->z_max_pk = ppt->z_max_pk;
  }
  /* end of z_max section */

  class_read_string("root",pop->root);

  class_call(parser_read_string(pfc,
                                "headers",
                                &(string1),
                                &(flag1),
                                errmsg),
             errmsg,
             errmsg);

  if ((flag1 == _TRUE_) && ((strstr(string1,"y") == NULL) && (strstr(string1,"Y") == NULL))) {
    pop->write_header = _FALSE_;
  }

  class_call(parser_read_string(pfc,"format",&string1,&flag1,errmsg),
             errmsg,
             errmsg);

  if (flag1 == _TRUE_) {

    if ((strstr(string1,"class") != NULL) || (strstr(string1,"CLASS") != NULL))
      pop->output_format = class_format;
    else {
      if ((strstr(string1,"camb") != NULL) || (strstr(string1,"CAMB") != NULL))
        pop->output_format = camb_format;
      else
        class_stop(errmsg,
                   "You wrote: format=%s. Could not identify any of the possible formats ('class', 'CLASS', 'camb', 'CAMB')",string1);
    }
  }

  /** (f) parameter related to the non-linear spectra computation */

  class_call(parser_read_string(pfc,
                                "non linear",
                                &(string1),
                                &(flag1),
                                errmsg),
             errmsg,
             errmsg);

  if (flag1 == _TRUE_) {

    class_test(ppt->has_perturbations == _FALSE_, errmsg, "You requested non linear computation but no linear computation. You must set output to tCl or similar.");

    if ((strstr(string1,"halofit") != NULL) || (strstr(string1,"Halofit") != NULL) || (strstr(string1,"HALOFIT") != NULL)) {
      pnl->method=nl_halofit;
      ppt->has_nl_corrections_based_on_delta_m = _TRUE_;
    }

  }

  /** (g) amount of information sent to standard output (none if all set to zero) */

  class_read_int("background_verbose",
                 pba->background_verbose);

  class_read_int("thermodynamics_verbose",
                 pth->thermodynamics_verbose);

  class_read_int("perturbations_verbose",
                 ppt->perturbations_verbose);

  class_read_int("transfer_verbose",
                 ptr->transfer_verbose);

  class_read_int("primordial_verbose",
                 ppm->primordial_verbose);

  class_read_int("spectra_verbose",
                 psp->spectra_verbose);

  class_read_int("nonlinear_verbose",
                 pnl->nonlinear_verbose);

  class_read_int("lensing_verbose",
                 ple->lensing_verbose);

  class_read_int("output_verbose",
                 pop->output_verbose);

  /** (h) all precision parameters */

  /** - (h.1.) parameters related to the background */

  class_read_double("a_ini_over_a_today_default",ppr->a_ini_over_a_today_default);
  class_read_double("back_integration_stepsize",ppr->back_integration_stepsize);
  class_read_double("tol_background_integration",ppr->tol_background_integration);
  class_read_double("tol_initial_Omega_r",ppr->tol_initial_Omega_r);
  class_read_double("tol_ncdm_initial_w",ppr->tol_ncdm_initial_w);
  class_read_double("safe_phi_scf",ppr->safe_phi_scf);

  /** - (h.2.) parameters related to the thermodynamics */

  class_read_string("sBBN file",ppr->sBBN_file);
  class_read_string("energy injection coefficient file",ppr->energy_injec_coeff_file);
  class_read_string("energy injection f_eff file",ppr->energy_injec_f_eff_file);
  //Temporary : to adjust the energy injection file with the PBH mass
  if(pth->PBH_accretion_recipe == ADAF_Simulation){
    if(pth->PBH_high_mass<5){
      sprintf(ppr->energy_injec_coeff_file,__CLASSDIR__);
      strcat(ppr->energy_injec_coeff_file,"/PBH_accretion_efficiency_functions/f_z_PBH_accretion_1Msun_All.dat");
    }
    else if(pth->PBH_high_mass<50 && pth->PBH_high_mass>=5 ){
      sprintf(ppr->energy_injec_coeff_file,__CLASSDIR__);
      strcat(ppr->energy_injec_coeff_file,"/PBH_accretion_efficiency_functions/f_z_PBH_accretion_10Msun_All.dat");
    }
    else if(pth->PBH_high_mass<500 && pth->PBH_high_mass>=50 ){
      sprintf(ppr->energy_injec_coeff_file,__CLASSDIR__);
      strcat(ppr->energy_injec_coeff_file,"/PBH_accretion_efficiency_functions/f_z_PBH_accretion_100Msun_All.dat");
    }
    else if(pth->PBH_high_mass<5000 && pth->PBH_high_mass>=500 ){
      sprintf(ppr->energy_injec_coeff_file,__CLASSDIR__);
      strcat(ppr->energy_injec_coeff_file,"/PBH_accretion_efficiency_functions/f_z_PBH_accretion_1000Msun_All.dat");
    }
    else{
      sprintf(ppr->energy_injec_coeff_file,__CLASSDIR__);
      strcat(ppr->energy_injec_coeff_file,"/PBH_accretion_efficiency_functions/f_z_PBH_accretion_10000Msun_All.dat");
    }
  }
  else if(pth->PBH_accretion_recipe == Ali_Haimoud && pth->PBH_high_mass > 0.){
    // Since <<Ali_Haimoud>> is the default value of the accretion recipe read the following file only if it is really needed i.e. when PBH_high_mass has a non-zero value
    sprintf(ppr->energy_injec_coeff_file,__CLASSDIR__);
    strcat(ppr->energy_injec_coeff_file,"/PBH_accretion_efficiency_functions/f_z_PBH_accretion_spherical_All.dat");
  }


  class_read_double("recfast_z_initial",ppr->recfast_z_initial);

  class_read_int("recfast_Nz0",ppr->recfast_Nz0);
  class_read_double("tol_thermo_integration",ppr->tol_thermo_integration);

  class_read_int("recfast_Heswitch",ppr->recfast_Heswitch);
  class_read_double("recfast_fudge_He",ppr->recfast_fudge_He);

  class_read_int("recfast_Hswitch",ppr->recfast_Hswitch);
  class_read_double("recfast_fudge_H",ppr->recfast_fudge_H);
  if (ppr->recfast_Hswitch == _TRUE_) {
    class_read_double("recfast_delta_fudge_H",ppr->recfast_delta_fudge_H);
    class_read_double("recfast_AGauss1",ppr->recfast_AGauss1);
    class_read_double("recfast_AGauss2",ppr->recfast_AGauss2);
    class_read_double("recfast_zGauss1",ppr->recfast_zGauss1);
    class_read_double("recfast_zGauss2",ppr->recfast_zGauss2);
    class_read_double("recfast_wGauss1",ppr->recfast_wGauss1);
    class_read_double("recfast_wGauss2",ppr->recfast_wGauss2);
  }

  class_read_double("recfast_z_He_1",ppr->recfast_z_He_1);
  class_read_double("recfast_delta_z_He_1",ppr->recfast_delta_z_He_1);
  class_read_double("recfast_z_He_2",ppr->recfast_z_He_2);
  class_read_double("recfast_delta_z_He_2",ppr->recfast_delta_z_He_2);
  class_read_double("recfast_z_He_3",ppr->recfast_z_He_3);
  class_read_double("recfast_delta_z_He_3",ppr->recfast_delta_z_He_3);
  class_read_double("recfast_x_He0_trigger",ppr->recfast_x_He0_trigger);
  class_read_double("recfast_x_He0_trigger2",ppr->recfast_x_He0_trigger2);
  class_read_double("recfast_x_He0_trigger_delta",ppr->recfast_x_He0_trigger_delta);
  class_read_double("recfast_x_H0_trigger",ppr->recfast_x_H0_trigger);
  class_read_double("recfast_x_H0_trigger2",ppr->recfast_x_H0_trigger2);
  class_read_double("recfast_x_H0_trigger_delta",ppr->recfast_x_H0_trigger_delta);
  class_read_double("recfast_H_frac",ppr->recfast_H_frac);

  class_read_string("Alpha_inf hyrec file",ppr->hyrec_Alpha_inf_file);
  class_read_string("R_inf hyrec file",ppr->hyrec_R_inf_file);
  class_read_string("two_photon_tables hyrec file",ppr->hyrec_two_photon_tables_file);

  class_read_double("reionization_z_start_max",ppr->reionization_z_start_max);
  class_read_double("reionization_sampling",ppr->reionization_sampling);
  class_read_double("reionization_optical_depth_tol",ppr->reionization_optical_depth_tol);
  class_read_double("reionization_start_factor",ppr->reionization_start_factor);

  class_read_int("thermo_rate_smoothing_radius",ppr->thermo_rate_smoothing_radius);

  /** - (h.3.) parameters related to the perturbations */

  class_read_int("evolver",ppr->evolver);

  class_read_double("k_scalar_min_tau0",ppr->k_min_tau0); // obsolete precision parameter: read for compatibility with old precision files
  class_read_double("k_scalar_max_tau0_over_l_max",ppr->k_max_tau0_over_l_max); // obsolete precision parameter: read for compatibility with old precision files
  class_read_double("k_scalar_step_sub",ppr->k_step_sub); // obsolete precision parameter: read for compatibility with old precision files
  class_read_double("k_scalar_step_super",ppr->k_step_super); // obsolete precision parameter: read for compatibility with old precision files
  class_read_double("k_scalar_step_transition",ppr->k_step_transition); // obsolete precision parameter: read for compatibility with old precision files
  class_read_double("k_scalar_k_per_decade_for_pk",ppr->k_per_decade_for_pk); // obsolete precision parameter: read for compatibility with old precision files
  class_read_double("k_scalar_k_per_decade_for_bao",ppr->k_per_decade_for_bao); // obsolete precision parameter: read for compatibility with old precision files
  class_read_double("k_scalar_bao_center",ppr->k_bao_center); // obsolete precision parameter: read for compatibility with old precision files
  class_read_double("k_scalar_bao_width",ppr->k_bao_width); // obsolete precision parameter: read for compatibility with old precision files

  class_read_double("k_min_tau0",ppr->k_min_tau0);
  class_read_double("k_max_tau0_over_l_max",ppr->k_max_tau0_over_l_max);
  class_read_double("k_step_sub",ppr->k_step_sub);
  class_read_double("k_step_super",ppr->k_step_super);
  class_read_double("k_step_transition",ppr->k_step_transition);
  class_read_double("k_step_super_reduction",ppr->k_step_super_reduction);
  class_read_double("k_per_decade_for_pk",ppr->k_per_decade_for_pk);
  class_read_double("k_per_decade_for_bao",ppr->k_per_decade_for_bao);
  class_read_double("k_bao_center",ppr->k_bao_center);
  class_read_double("k_bao_width",ppr->k_bao_width);

  class_read_double("start_small_k_at_tau_c_over_tau_h",ppr->start_small_k_at_tau_c_over_tau_h);
  class_read_double("start_large_k_at_tau_h_over_tau_k",ppr->start_large_k_at_tau_h_over_tau_k);
  class_read_double("tight_coupling_trigger_tau_c_over_tau_h",ppr->tight_coupling_trigger_tau_c_over_tau_h);
  class_read_double("tight_coupling_trigger_tau_c_over_tau_k",ppr->tight_coupling_trigger_tau_c_over_tau_k);
  class_read_double("start_sources_at_tau_c_over_tau_h",ppr->start_sources_at_tau_c_over_tau_h);

  class_read_int("tight_coupling_approximation",ppr->tight_coupling_approximation);

  if (ppt->has_tensors == _TRUE_) {
    /** - ---> Include ur and ncdm shear in tensor computation? */
    class_call(parser_read_string(pfc,"tensor method",&string1,&flag1,errmsg),
               errmsg,
               errmsg);
    if (flag1 == _TRUE_) {
      if (strstr(string1,"photons") != NULL)
        ppt->tensor_method = tm_photons_only;
      if (strstr(string1,"massless") != NULL)
        ppt->tensor_method = tm_massless_approximation;
      if (strstr(string1,"exact") != NULL)
        ppt->tensor_method = tm_exact;
    }
  }

  /** - ---> derivatives of baryon sound speed only computed if some non-minimal tight-coupling schemes is requested */
  if ((ppr->tight_coupling_approximation == (int)first_order_CLASS) || (ppr->tight_coupling_approximation == (int)second_order_CLASS)) {
    pth->compute_cb2_derivatives = _TRUE_;
  }

  class_read_int("l_max_g",ppr->l_max_g);
  class_read_int("l_max_pol_g",ppr->l_max_pol_g);
  class_read_int("l_max_dr",ppr->l_max_dr);
  class_read_int("l_max_ur",ppr->l_max_ur);
  if (pba->N_ncdm>0)
    class_read_int("l_max_ncdm",ppr->l_max_ncdm);
  class_read_int("l_max_g_ten",ppr->l_max_g_ten);
  class_read_int("l_max_pol_g_ten",ppr->l_max_pol_g_ten);
  class_read_double("curvature_ini",ppr->curvature_ini);
  class_read_double("entropy_ini",ppr->entropy_ini);
  class_read_double("gw_ini",ppr->gw_ini);
  class_read_double("perturb_integration_stepsize",ppr->perturb_integration_stepsize);
  class_read_double("tol_tau_approx",ppr->tol_tau_approx);
  class_read_double("tol_perturb_integration",ppr->tol_perturb_integration);
  class_read_double("perturb_sampling_stepsize",ppr->perturb_sampling_stepsize);

  class_read_int("radiation_streaming_approximation",ppr->radiation_streaming_approximation);
  class_read_double("radiation_streaming_trigger_tau_over_tau_k",ppr->radiation_streaming_trigger_tau_over_tau_k);
  class_read_double("radiation_streaming_trigger_tau_c_over_tau",ppr->radiation_streaming_trigger_tau_c_over_tau);

  class_read_int("ur_fluid_approximation",ppr->ur_fluid_approximation);
  class_read_int("ncdm_fluid_approximation",ppr->ncdm_fluid_approximation);
  class_read_double("ur_fluid_trigger_tau_over_tau_k",ppr->ur_fluid_trigger_tau_over_tau_k);
  class_read_double("ncdm_fluid_trigger_tau_over_tau_k",ppr->ncdm_fluid_trigger_tau_over_tau_k);

  class_test(ppr->ur_fluid_trigger_tau_over_tau_k==ppr->radiation_streaming_trigger_tau_over_tau_k,
             errmsg,
             "please choose different values for precision parameters ur_fluid_trigger_tau_over_tau_k and radiation_streaming_trigger_tau_over_tau_k, in order to avoid switching two approximation schemes at the same time");

  if (pba->N_ncdm>0) {

    class_test(ppr->ncdm_fluid_trigger_tau_over_tau_k==ppr->radiation_streaming_trigger_tau_over_tau_k,
               errmsg,
               "please choose different values for precision parameters ncdm_fluid_trigger_tau_over_tau_k and radiation_streaming_trigger_tau_over_tau_k, in order to avoid switching two approximation schemes at the same time");

    class_test(ppr->ncdm_fluid_trigger_tau_over_tau_k==ppr->ur_fluid_trigger_tau_over_tau_k,
               errmsg,
               "please choose different values for precision parameters ncdm_fluid_trigger_tau_over_tau_k and ur_fluid_trigger_tau_over_tau_k, in order to avoid switching two approximation schemes at the same time");

  }

  class_read_double("neglect_CMB_sources_below_visibility",ppr->neglect_CMB_sources_below_visibility);

  /** - (h.4.) parameter related to the primordial spectra */

  class_read_double("k_per_decade_primordial",ppr->k_per_decade_primordial);
  class_read_double("primordial_inflation_ratio_min",ppr->primordial_inflation_ratio_min);
  class_read_double("primordial_inflation_ratio_max",ppr->primordial_inflation_ratio_max);
  class_read_int("primordial_inflation_phi_ini_maxit",ppr->primordial_inflation_phi_ini_maxit);
  class_read_double("primordial_inflation_pt_stepsize",ppr->primordial_inflation_pt_stepsize);
  class_read_double("primordial_inflation_bg_stepsize",ppr->primordial_inflation_bg_stepsize);
  class_read_double("primordial_inflation_tol_integration",ppr->primordial_inflation_tol_integration);
  class_read_double("primordial_inflation_attractor_precision_pivot",ppr->primordial_inflation_attractor_precision_pivot);
  class_read_double("primordial_inflation_attractor_precision_initial",ppr->primordial_inflation_attractor_precision_initial);
  class_read_int("primordial_inflation_attractor_maxit",ppr->primordial_inflation_attractor_maxit);
  class_read_double("primordial_inflation_tol_curvature",ppr->primordial_inflation_tol_curvature);
  class_read_double("primordial_inflation_aH_ini_target",ppr->primordial_inflation_aH_ini_target);
  class_read_double("primordial_inflation_end_dphi",ppr->primordial_inflation_end_dphi);
  class_read_double("primordial_inflation_end_logstep",ppr->primordial_inflation_end_logstep);
  class_read_double("primordial_inflation_small_epsilon",ppr->primordial_inflation_small_epsilon);
  class_read_double("primordial_inflation_small_epsilon_tol",ppr->primordial_inflation_small_epsilon_tol);
  class_read_double("primordial_inflation_extra_efolds",ppr->primordial_inflation_extra_efolds);

  /** - (h.5.) parameter related to the transfer functions */

  class_read_double("l_logstep",ppr->l_logstep);
  class_read_int("l_linstep",ppr->l_linstep);

  class_read_double("hyper_x_min",ppr->hyper_x_min);
  class_read_double("hyper_sampling_flat",ppr->hyper_sampling_flat);
  class_read_double("hyper_sampling_curved_low_nu",ppr->hyper_sampling_curved_low_nu);
  class_read_double("hyper_sampling_curved_high_nu",ppr->hyper_sampling_curved_high_nu);
  class_read_double("hyper_nu_sampling_step",ppr->hyper_nu_sampling_step);
  class_read_double("hyper_phi_min_abs",ppr->hyper_phi_min_abs);
  class_read_double("hyper_x_tol",ppr->hyper_x_tol);
  class_read_double("hyper_flat_approximation_nu",ppr->hyper_flat_approximation_nu);

  class_read_double("q_linstep",ppr->q_linstep);
  class_read_double("q_logstep_spline",ppr->q_logstep_spline);
  class_read_double("q_logstep_open",ppr->q_logstep_open);
  class_read_double("q_logstep_trapzd",ppr->q_logstep_trapzd);
  class_read_double("q_numstep_transition",ppr->q_numstep_transition);

  class_read_double("k_step_trans_scalars",ppr->q_linstep); // obsolete precision parameter: read for compatibility with old precision files
  class_read_double("k_step_trans_tensors",ppr->q_linstep); // obsolete precision parameter: read for compatibility with old precision files
  class_read_double("k_step_trans",ppr->q_linstep); // obsolete precision parameter: read for compatibility with old precision files
  class_read_double("q_linstep_trans",ppr->q_linstep); // obsolete precision parameter: read for compatibility with old precision files
  class_read_double("q_logstep_trans",ppr->q_logstep_spline); // obsolete precision parameter: read for compatibility with old precision files

  class_read_double("transfer_neglect_delta_k_S_t0",ppr->transfer_neglect_delta_k_S_t0);
  class_read_double("transfer_neglect_delta_k_S_t1",ppr->transfer_neglect_delta_k_S_t1);
  class_read_double("transfer_neglect_delta_k_S_t2",ppr->transfer_neglect_delta_k_S_t2);
  class_read_double("transfer_neglect_delta_k_S_e",ppr->transfer_neglect_delta_k_S_e);
  class_read_double("transfer_neglect_delta_k_V_t1",ppr->transfer_neglect_delta_k_V_t1);
  class_read_double("transfer_neglect_delta_k_V_t2",ppr->transfer_neglect_delta_k_V_t2);
  class_read_double("transfer_neglect_delta_k_V_e",ppr->transfer_neglect_delta_k_V_e);
  class_read_double("transfer_neglect_delta_k_V_b",ppr->transfer_neglect_delta_k_V_b);
  class_read_double("transfer_neglect_delta_k_T_t2",ppr->transfer_neglect_delta_k_T_t2);
  class_read_double("transfer_neglect_delta_k_T_e",ppr->transfer_neglect_delta_k_T_e);
  class_read_double("transfer_neglect_delta_k_T_b",ppr->transfer_neglect_delta_k_T_b);

  class_read_double("transfer_neglect_late_source",ppr->transfer_neglect_late_source);

  class_read_double("l_switch_limber",ppr->l_switch_limber);

  class_call(parser_read_string(pfc,
                                "l_switch_limber_for_cl_density_over_z",
                                &string1,
                                &flag1,
                                errmsg),
             errmsg,
             errmsg);

  class_test(flag1 == _TRUE_,
             errmsg,
             "You passed in input a precision parameter called l_switch_limber_for_cl_density_over_z. This syntax is deprecated since v2.5.0. Please use instead the two precision parameters l_switch_limber_for_nc_local_over_z, l_switch_limber_for_nc_los_over_z, defined in include/common.h, and allowing for better performance.");

  class_read_double("l_switch_limber_for_nc_local_over_z",ppr->l_switch_limber_for_nc_local_over_z);
  class_read_double("l_switch_limber_for_nc_los_over_z",ppr->l_switch_limber_for_nc_los_over_z);

  class_read_double("selection_cut_at_sigma",ppr->selection_cut_at_sigma);
  class_read_double("selection_sampling",ppr->selection_sampling);
  class_read_double("selection_sampling_bessel",ppr->selection_sampling_bessel);
  class_read_double("selection_sampling_bessel_los",ppr->selection_sampling_bessel_los);
  class_read_double("selection_tophat_edge",ppr->selection_tophat_edge);

  /** - (h.6.) parameters related to nonlinear calculations */

  class_read_double("halofit_dz",ppr->halofit_dz);
  class_read_double("halofit_min_k_nonlinear",ppr->halofit_min_k_nonlinear);
  class_read_double("halofit_k_per_decade",ppr->halofit_k_per_decade);
  class_read_double("halofit_sigma_precision",ppr->halofit_sigma_precision);

  /** - (h.7.) parameter related to lensing */

  class_read_int("accurate_lensing",ppr->accurate_lensing);
  class_read_int("delta_l_max",ppr->delta_l_max);
  if (ppr->accurate_lensing == _TRUE_) {
    class_read_int("num_mu_minus_lmax",ppr->num_mu_minus_lmax);
    class_read_int("tol_gauss_legendre",ppr->tol_gauss_legendre);
  }
  /** (i) Write values in file */
  if (ple->has_lensed_cls == _TRUE_)
    ppt->l_scalar_max+=ppr->delta_l_max;

  /** - (i.1.) shall we write background quantities in a file? */

  class_call(parser_read_string(pfc,"write background",&string1,&flag1,errmsg),
             errmsg,
             errmsg);

  if ((flag1 == _TRUE_) && ((strstr(string1,"y") != NULL) || (strstr(string1,"Y") != NULL))) {

    pop->write_background = _TRUE_;

  }

  /** - (i.2.) shall we write thermodynamics quantities in a file? */

  class_call(parser_read_string(pfc,"write thermodynamics",&string1,&flag1,errmsg),
             errmsg,
             errmsg);

  if ((flag1 == _TRUE_) && ((strstr(string1,"y") != NULL) || (strstr(string1,"Y") != NULL))) {

    pop->write_thermodynamics = _TRUE_;

  }

  /** - (i.3.) shall we write perturbation quantities in files? */

  class_call(parser_read_list_of_doubles(pfc,
                                         "k_output_values",
                                         &(int1),
                                         &(pointer1),
                                         &flag1,
                                         errmsg),
             errmsg,
             errmsg);

  if (flag1 == _TRUE_) {
    class_test(int1 > _MAX_NUMBER_OF_K_FILES_,
               errmsg,
               "you want to write some output for %d different values of k, hence you should increase _MAX_NUMBER_OF_K_FILES_ in include/perturbations.h to at least this number",
               int1);
    ppt->k_output_values_num = int1;

    for (i=0; i<int1; i++) {
      ppt->k_output_values[i] = pointer1[i];
    }
    free(pointer1);

    /* Sort the k_array using qsort */
    qsort (ppt->k_output_values, ppt->k_output_values_num, sizeof(double), compare_doubles);

    ppt->store_perturbations = _TRUE_;
    pop->write_perturbations = _TRUE_;
  }

  /** - (i.4.) shall we write primordial spectra in a file? */

  class_call(parser_read_string(pfc,"write primordial",&string1,&flag1,errmsg),
             errmsg,
             errmsg);

  if ((flag1 == _TRUE_) && ((strstr(string1,"y") != NULL) || (strstr(string1,"Y") != NULL))) {

    pop->write_primordial = _TRUE_;

  }
  // fprintf(stdout, "omega_b %e omega_cdm %e As %e n_s %e z_reio %e decay %e\n", pba->Omega0_b*pba->h*pba->h , pba->Omega0_cdm*pba->h*pba->h ,ppm->A_s,ppm->n_s,pth->z_reio, pth->decay );

  return _SUCCESS_;

}

/**
 * All default parameter values (for input parameters)
 *
 * @param pba Input: pointer to background structure
 * @param pth Input: pointer to thermodynamics structure
 * @param ppt Input: pointer to perturbation structure
 * @param ptr Input: pointer to transfer structure
 * @param ppm Input: pointer to primordial structure
 * @param psp Input: pointer to spectra structure
 * @param pnl Input: pointer to nonlinear structure
 * @param ple Input: pointer to lensing structure
 * @param pop Input: pointer to output structure
 * @return the error status
 */

int input_default_params(
                         struct background *pba,
                         struct thermo *pth,
                         struct perturbs *ppt,
                         struct transfers *ptr,
                         struct primordial *ppm,
                         struct spectra *psp,
                         struct nonlinear * pnl,
                         struct lensing *ple,
                         struct output *pop
                         ) {

  double sigma_B; /* Stefan-Boltzmann constant in \f$ W/m^2/K^4 = Kg/K^4/s^3 \f$*/
  int filenum;

  sigma_B = 2. * pow(_PI_,5) * pow(_k_B_,4) / 15. / pow(_h_P_,3) / pow(_c_,2);

  /** Define all default parameter values (for input parameters) for each structure:*/
  /** - background structure */

  /* 5.10.2014: default parameters matched to Planck 2013 + WP
     best-fitting model, with ones small difference: the published
     Planck 2013 + WP bestfit is with h=0.6704 and one massive
     neutrino species with m_ncdm=0.06eV; here we assume only massless
     neutrinos in the default model; for the CMB, taking m_ncdm = 0 or
     0.06 eV makes practically no difference, provided that we adapt
     the value of h in order ot get the same peak scale, i.e. the same
     100*theta_s. The Planck 2013 + WP best-fitting model with
     h=0.6704 gives 100*theta_s = 1.042143 (or equivalently
     100*theta_MC=1.04119). By taking only massless neutrinos, one
     gets the same 100*theta_s provided that h is increased to
     0.67556. Hence, we take h=0.67556, N_ur=3.046, N_ncdm=0, and all
     other parameters from the Planck2013 Cosmological Parameter
     paper. */

  pba->h = 0.67556;
  pba->H0 = pba->h * 1.e5 / _c_;
  pba->T_cmb = 2.7255;
  pba->Omega0_g = (4.*sigma_B/_c_*pow(pba->T_cmb,4.)) / (3.*_c_*_c_*1.e10*pba->h*pba->h/_Mpc_over_m_/_Mpc_over_m_/8./_PI_/_G_);
  pba->Omega0_ur = 3.046*7./8.*pow(4./11.,4./3.)*pba->Omega0_g;
  pba->Omega0_b = 0.022032/pow(pba->h,2);
  pba->Omega0_cdm = 0.12038/pow(pba->h,2);
  pba->Omega0_dcdmdr = 0.0;
  pba->Omega0_dcdm = 0.0;
  pba->Gamma_dcdm = 0.0;
  pba->tau_dcdm = 0.0;
  pba->N_ncdm = 0;
  pba->Omega0_ncdm_tot = 0.;
  pba->ksi_ncdm_default = 0.;
  pba->ksi_ncdm = NULL;
  pba->T_ncdm_default = 0.71611; /* this value gives m/omega = 93.14 eV b*/
  pba->T_ncdm = NULL;
  pba->deg_ncdm_default = 1.;
  pba->deg_ncdm = NULL;
  pba->ncdm_psd_parameters = NULL;
  pba->ncdm_psd_files = NULL;

  pba->Omega0_scf = 0.; /* Scalar field defaults */
  pba->attractor_ic_scf = _TRUE_;
  pba->scf_parameters = NULL;
  pba->scf_parameters_size = 0;
  pba->scf_tuning_index = 0;
  pba->scf_potential = pol_times_exp;
  pba->f_axion = 0.05;
  pba->m_scf = 1e5;
  pba->n_axion = 1;
  pba->scf_has_perturbations = _FALSE_;
  pba->threshold_scf_fluid_m_over_H = 3;
  //MZ: initial conditions are as multiplicative factors of the radiation attractor values
  pba->phi_ini_scf = 1;
  pba->phi_prime_ini_scf = 1;
  ppt->use_big_theta_scf = _FALSE_;
  pba->scf_evolve_as_fluid = _FALSE_;
  pba->scf_evolve_like_axionCAMB = _FALSE_;
  pba->Omega0_k = 0.;
  pba->K = 0.;
  pba->sgnK = 0;
  pba->Omega0_lambda = 1.-pba->Omega0_k-pba->Omega0_g-pba->Omega0_ur-pba->Omega0_b-pba->Omega0_cdm-pba->Omega0_ncdm_tot-pba->Omega0_dcdmdr;
  pba->Omega0_fld = 0.;
  pba->a_today = 1.;
  pba->w0_fld=-1.;
  pba->wa_fld=0.;
  pba->cs2_fld=1.;
  pba->use_ppf = _TRUE_;
  pba->c_gamma_over_c_fld = 0.4;
  pba->threshold_scf_fluid_m_over_H = 3;

  pba->shooting_failed = _FALSE_;

  /** - thermodynamics structure */

  pth->YHe=_BBN_;
  pth->recombination=recfast;
  pth->reio_parametrization=reio_camb;
  pth->star_heating_parametrization=heating_none;
  pth->reio_z_or_tau=reio_z;
  pth->z_reio=11.357;
  pth->tau_reio=0.0925;
  pth->reionization_exponent=1.5;
  pth->reionization_width=0.5;
  pth->helium_fullreio_redshift=3.5;
  pth->helium_fullreio_width=0.5;

  pth->binned_reio_num=0;
  pth->binned_reio_z=NULL;
  pth->binned_reio_xe=NULL;
  pth->binned_reio_step_sharpness = 0.3;

  pth->lambda_douspis_et_al = 0.73;
  pth->zp_douspis_et_al = 6.1;
  pth->Qp_douspis_et_al = 0.99986;
  pth->z_end_asymmetric_planck_16 = 6;
  pth->z_start_asymmetric_planck_16 = 20;
  pth->alpha_asymmetric_planck_16 = 3;
  pth->z_10_percent = 0;
  pth->z_50_percent = 0;
  pth->z_99_percent = 0;
  pth->duration_of_reionization = 0.;

  pth->final_IGM_temperature = 1e4;
  pth->f_esc=0.2;
  pth->Zeta_ion=pow(10,53.14);
  pth->fx = 0.2;
  pth->Ex = 3.4*pow(10,40);
  pth->model_SFR = model_SFR_free;
  pth->ap = 0.01376;
  pth->bp = 3.26;
  pth->cp = 2.59;
  pth->dp = 5.68;
  pth->z_start_reio_stars = 15;
  pth->annihilation = 0.;
  pth->annihilation_boost_factor = 0.;
  pth->annihilation_m_DM = -1.;
  pth->decay_fraction = 0.;
  pth->PBH_high_mass = 0.;
  pth->PBH_disk_formation_redshift = 300.;
  pth->PBH_accretion_recipe = Ali_Haimoud;
  pth->energy_deposition_treatment = Analytical_approximation;
  pth->PBH_low_mass = 0.;
  pth->PBH_fraction = 0.;
  pth->PBH_accretion_eigenvalue = 0.1; //Standard value in the ADAF scenario choose as benchmark.
  pth->PBH_relative_velocities = -1 ; //Standard value is the linear result extrapolated to PBH.
  pth->energy_repart_functions = Galli_et_al_fit;
  pth->u_gcdm=0.;
  pth->beta_gcdm=0.;
  pth->alpha_gcdm=0.;
  pth->A_21_over_mchi=0.;
  pth->Lambda_over_theoritical_Lambda = 1.;

  /** Tables specific to evaporating PBH */
  pth->PBH_table_is_initialized = _FALSE_ ;
  pth->PBH_table_z = NULL;
  pth->PBH_table_mass = NULL;
  pth->PBH_table_mass_dd = NULL;
  pth->PBH_table_F = NULL;
  pth->PBH_table_F_dd = NULL;

  /*** Primordial black holes (added by Y. Ali-Haimoud) ***/
  pth->coll_ion_pbh = 1;  // Default case is most conservative, with collisional ionizations //
  /************************************************************************/
  pth->PBH_ADAF_delta = 1e-3; //Default case is most conservative //
  pth->annihilation_variation = 0.;
  pth->annihilation_z = 1000.;
  pth->annihilation_zmax = 2500.;
  pth->annihilation_zmin = 30.;
  pth->annihilation_f_halo = 0.;
  pth->annihilation_z_halo = 30.;
  pth->has_on_the_spot = _TRUE_;
  pth->reio_stars_and_dark_matter = _FALSE_;
  pth->compute_cb2_derivatives=_FALSE_;

  pth->compute_damping_scale = _FALSE_;

  pth->Lambda_over_theoritical_Lambda = 1.;

  //Default cosmorec parameters
  pth->cosmorec_runmode = 0; //default runmode of cosmorec
  pth->cosmorec_accuracy = 0; //default accuracy of cosmorec
  pth->cosmorec_verbose = 0;  //no output produced by cosmorec


  /** - perturbation structure */

  ppt->has_cl_cmb_temperature = _FALSE_;
  ppt->has_cl_cmb_polarization = _FALSE_;
  ppt->has_cl_cmb_lensing_potential = _FALSE_;
  ppt->has_cl_number_count = _FALSE_;
  ppt->has_cl_lensing_potential = _FALSE_;
  ppt->has_pk_matter = _FALSE_;
  ppt->has_density_transfers = _FALSE_;
  ppt->has_velocity_transfers = _FALSE_;
  ppt->has_metricpotential_transfers = _FALSE_;

  ppt->has_nl_corrections_based_on_delta_m = _FALSE_;

  ppt->has_nc_density = _FALSE_;
  ppt->has_nc_rsd = _FALSE_;
  ppt->has_nc_lens = _FALSE_;
  ppt->has_nc_gr = _FALSE_;

  ppt->switch_sw = 1;
  ppt->switch_eisw = 1;
  ppt->switch_lisw = 1;
  ppt->switch_dop = 1;
  ppt->switch_pol = 1;
  ppt->eisw_lisw_split_z = 120;

  ppt->has_ad=_TRUE_;
  ppt->has_bi=_FALSE_;
  ppt->has_cdi=_FALSE_;
  ppt->has_nid=_FALSE_;
  ppt->has_niv=_FALSE_;

  ppt->has_perturbed_recombination=_FALSE_;
  ppt->tensor_method = tm_massless_approximation;
  ppt->evolve_tensor_ur = _FALSE_;
  ppt->evolve_tensor_ncdm = _FALSE_;

  ppt->has_scalars=_TRUE_;
  ppt->has_vectors=_FALSE_;
  ppt->has_tensors=_FALSE_;

  ppt->l_scalar_max=2500;
  ppt->l_vector_max=500;
  ppt->l_tensor_max=500;
  ppt->l_lss_max=300;
  ppt->k_max_for_pk=0.1;

  ppt->gauge=synchronous;

  ppt->k_output_values_num=0;
  ppt->store_perturbations = _FALSE_;
  ppt->number_of_scalar_titles=0;
  ppt->number_of_vector_titles=0;
  ppt->number_of_tensor_titles=0;
  for (filenum = 0; filenum<_MAX_NUMBER_OF_K_FILES_; filenum++){
    ppt->scalar_perturbations_data[filenum] = NULL;
    ppt->vector_perturbations_data[filenum] = NULL;
    ppt->tensor_perturbations_data[filenum] = NULL;
  }
  ppt->index_k_output_values=NULL;

  ppt->three_ceff2_ur=1.;
  ppt->three_cvis2_ur=1.;

  ppt->z_max_pk=0.;

  ppt->selection_num=1;
  ppt->selection=gaussian;
  ppt->selection_mean[0]=1.;
  ppt->selection_width[0]=0.1;

  /** - primordial structure */

  ppm->primordial_spec_type = analytic_Pk;
  ppm->k_pivot = 0.05;
  ppm->A_s = 2.215e-9;
  ppm->n_s = 0.9619;
  ppm->alpha_s = 0.;
  ppm->f_bi = 1.;
  ppm->n_bi = 1.;
  ppm->alpha_bi = 0.;
  ppm->f_cdi = 1.;
  ppm->n_cdi = 1.;
  ppm->alpha_cdi = 0.;
  ppm->f_nid = 1.;
  ppm->n_nid = 1.;
  ppm->alpha_nid = 0.;
  ppm->f_niv = 1.;
  ppm->n_niv = 1.;
  ppm->alpha_niv = 0.;
  ppm->c_ad_bi = 0.;
  ppm->n_ad_bi = 0.;
  ppm->alpha_ad_bi = 0.;
  ppm->c_ad_cdi = 0.;
  ppm->n_ad_cdi = 0.;
  ppm->alpha_ad_cdi = 0.;
  ppm->c_ad_nid = 0.;
  ppm->n_ad_nid = 0.;
  ppm->alpha_ad_nid = 0.;
  ppm->c_ad_niv = 0.;
  ppm->n_ad_niv = 0.;
  ppm->alpha_ad_niv = 0.;
  ppm->c_bi_cdi = 0.;
  ppm->n_bi_cdi = 0.;
  ppm->alpha_bi_cdi = 0.;
  ppm->c_bi_nid = 0.;
  ppm->n_bi_nid = 0.;
  ppm->alpha_bi_nid = 0.;
  ppm->c_bi_niv = 0.;
  ppm->n_bi_niv = 0.;
  ppm->alpha_bi_niv = 0.;
  ppm->c_cdi_nid = 0.;
  ppm->n_cdi_nid = 0.;
  ppm->alpha_cdi_nid = 0.;
  ppm->c_cdi_niv = 0.;
  ppm->n_cdi_niv = 0.;
  ppm->alpha_cdi_niv = 0.;
  ppm->c_nid_niv = 0.;
  ppm->n_nid_niv = 0.;
  ppm->alpha_nid_niv = 0.;
  ppm->r = 1.;
  ppm->n_t = -ppm->r/8.*(2.-ppm->r/8.-ppm->n_s);
  ppm->alpha_t = ppm->r/8.*(ppm->r/8.+ppm->n_s-1.);
  ppm->potential=polynomial;
  ppm->phi_end=0.;
  ppm->phi_pivot_method = N_star;
  ppm->phi_pivot_target = 60;
  ppm->V0=1.25e-13;
  ppm->V1=-1.12e-14;
  ppm->V2=-6.95e-14;
  ppm->V3=0.;
  ppm->V4=0.;
  ppm->H0=3.69e-6;
  ppm->H1=-5.84e-7;
  ppm->H2=0.;
  ppm->H3=0.;
  ppm->H4=0.;
  ppm->behavior=numerical;
  ppm->command="write here your command for the external Pk";
  ppm->custom1=0.;
  ppm->custom2=0.;
  ppm->custom3=0.;
  ppm->custom4=0.;
  ppm->custom5=0.;
  ppm->custom6=0.;
  ppm->custom7=0.;
  ppm->custom8=0.;
  ppm->custom9=0.;
  ppm->custom10=0.;

  /** - transfer structure */

  ptr->selection_bias[0]=1.;
  ptr->selection_magnification_bias[0]=0.;
  ptr->lcmb_rescale=1.;
  ptr->lcmb_pivot=0.1;
  ptr->lcmb_tilt=0.;
  ptr->initialise_HIS_cache=_FALSE_;
  ptr->has_nz_analytic = _FALSE_;
  ptr->has_nz_file = _FALSE_;
  ptr->has_nz_evo_analytic = _FALSE_;
  ptr->has_nz_evo_file = _FALSE_;

  /** - output structure */

  pop->z_pk_num = 1;
  pop->z_pk[0] = 0.;
  sprintf(pop->root,"output/");
  pop->write_header = _TRUE_;
  pop->output_format = class_format;
  pop->write_background = _FALSE_;
  pop->write_thermodynamics = _FALSE_;
  pop->write_perturbations = _FALSE_;
  pop->write_primordial = _FALSE_;

  /** - spectra structure */

  psp->z_max_pk = pop->z_pk[0];
  psp->non_diag=0;

  /** - nonlinear structure */

  /** - lensing structure */

  ple->has_lensed_cls = _FALSE_;

  /** - nonlinear structure */

  pnl->method = nl_none;

  /** - all verbose parameters */

  pba->background_verbose = 0;
  pth->thermodynamics_verbose = 0;
  ppt->perturbations_verbose = 0;
  ptr->transfer_verbose = 0;
  ppm->primordial_verbose = 0;
  psp->spectra_verbose = 0;
  pnl->nonlinear_verbose = 0;
  ple->lensing_verbose = 0;
  pop->output_verbose = 0;

  return _SUCCESS_;

}

/**
 * Initialize the precision parameter structure.
 *
 * All precision parameters used in the other modules are listed here
 * and assigned here a default value.
 *
 * @param ppr Input/Output: a precision_params structure pointer
 * @return the error status
 *
 */

int input_default_precision ( struct precision * ppr ) {

  /** Initialize presicion parameters for different structures:
   * - parameters related to the background
   */

  ppr->a_ini_over_a_today_default = 1.e-14;
  ppr->back_integration_stepsize = 7.e-3;
  ppr->tol_background_integration = 1.e-2;

  ppr->tol_initial_Omega_r = 1.e-4;
  ppr->tol_M_ncdm = 1.e-7;
  ppr->tol_ncdm = 1.e-3;
  ppr->tol_ncdm_synchronous = 1.e-3;
  ppr->tol_ncdm_newtonian = 1.e-5;
  ppr->tol_ncdm_bg = 1.e-5;
  ppr->tol_ncdm_initial_w=1.e-3;

  /**
   * - parameters related to the thermodynamics
   */

  /* for bbn */
  sprintf(ppr->sBBN_file,__CLASSDIR__);
  strcat(ppr->sBBN_file,"/bbn/sBBN.dat");
  /*For energy injection from DM annihilation or decays */
  sprintf(ppr->energy_injec_coeff_file,__CLASSDIR__);
  //strcat(ppr->energy_injec_coeff_file,"/DM_Annihilation_files/DM_Annihilation_coeff.dat");
  strcat(ppr->energy_injec_coeff_file,"/external_fz/Fallback.dat");
  sprintf(ppr->energy_injec_f_eff_file,__CLASSDIR__);
  strcat(ppr->energy_injec_f_eff_file,"/DM_Annihilation_files/f_z_withouthalos_electrons_100GeV.dat");

  /* BEGIN: Initializing the parameters related to using an external code for the calculation of f(z) */
  ppr->fz_is_extern = _FALSE_;
  // strcat(ppr->command_fz,"NULL");
  //ppr->command_fz = "python ./Calc_f/DarkAges_CalcF_grid.py";
  //ppr->command_fz = "Insert external command, like: python ./path/to_external/script.py";
  ppr->param_fz_1 = 0.;
  ppr->param_fz_2 = 0.;
  ppr->param_fz_3 = 0.;
  ppr->param_fz_4 = 0.;
  ppr->param_fz_5 = 0.;
  /* END  */

  /* for recombination */

  ppr->recfast_z_initial=1.e4;

  ppr->recfast_Nz0=20000;
  ppr->tol_thermo_integration=1.e-2;

  ppr->recfast_Heswitch=6;                 /* from recfast 1.4 */
  ppr->recfast_fudge_He=0.86;              /* from recfast 1.4 */

  ppr->recfast_Hswitch = _TRUE_;           /* from recfast 1.5 */
  ppr->recfast_fudge_H = 1.14;             /* from recfast 1.4 */
  ppr->recfast_delta_fudge_H = -0.015;     /* from recfast 1.5.2 */
  ppr->recfast_AGauss1 = -0.14;            /* from recfast 1.5 */
  ppr->recfast_AGauss2 =  0.079;           /* from recfast 1.5.2 */
  ppr->recfast_zGauss1 =  7.28;            /* from recfast 1.5 */
  ppr->recfast_zGauss2 =  6.73;            /* from recfast 1.5.2 */
  ppr->recfast_wGauss1 =  0.18;            /* from recfast 1.5 */
  ppr->recfast_wGauss2 =  0.33;            /* from recfast 1.5 */

  ppr->recfast_z_He_1 = 8000.;             /* from recfast 1.4 */
  ppr->recfast_delta_z_He_1 = 50.;         /* found to be OK on 3.09.10 */
  ppr->recfast_z_He_2 = 5000.;             /* from recfast 1.4 */
  ppr->recfast_delta_z_He_2 = 100.;        /* found to be OK on 3.09.10 */
  ppr->recfast_z_He_3 = 3500.;             /* from recfast 1.4 */
  ppr->recfast_delta_z_He_3 = 50.;         /* found to be OK on 3.09.10 */
  ppr->recfast_x_He0_trigger = 0.995;      /* raised from 0.99 to 0.995 for smoother Helium */
  ppr->recfast_x_He0_trigger2 = 0.995;     /* raised from 0.985 to same as previous one for smoother Helium */
  ppr->recfast_x_He0_trigger_delta = 0.05; /* found to be OK on 3.09.10 */
  ppr->recfast_x_H0_trigger = 0.995;       /* raised from 0.99 to 0.995 for smoother Hydrogen */
  ppr->recfast_x_H0_trigger2 = 0.995;      /* raised from 0.98 to same as previous one for smoother Hydrogen */
  ppr->recfast_x_H0_trigger_delta = 0.05;  /* found to be OK on 3.09.10 */

  ppr->recfast_H_frac=1.e-3;               /* from recfast 1.4 */

  sprintf(ppr->hyrec_Alpha_inf_file,__CLASSDIR__);
//  strcat(ppr->hyrec_Alpha_inf_file,"/hyrec/Alpha_inf.dat");
  strcat(ppr->hyrec_Alpha_inf_file,"/hyrec_2017/Alpha_inf.dat");
  sprintf(ppr->hyrec_R_inf_file,__CLASSDIR__);
//  strcat(ppr->hyrec_R_inf_file,"/hyrec/R_inf.dat");
  strcat(ppr->hyrec_R_inf_file,"/hyrec_2017/R_inf.dat");
  sprintf(ppr->hyrec_two_photon_tables_file,__CLASSDIR__);
//  strcat(ppr->hyrec_two_photon_tables_file,"/hyrec/two_photon_tables.dat");
  strcat(ppr->hyrec_two_photon_tables_file,"/hyrec_2017/two_photon_tables.dat");

  /* for reionization */

  ppr->reionization_z_start_max = 50.;
  ppr->reionization_sampling=5.e-2;
  ppr->reionization_optical_depth_tol=1.e-4;
  ppr->reionization_start_factor=8.;

  /* general */

  ppr->thermo_rate_smoothing_radius=50;

  /**
   * - parameters related to the perturbations
   */

  ppr->evolver = ndf15;

  ppr->k_min_tau0=0.1;
  ppr->k_max_tau0_over_l_max=2.4; // very relevant for accuracy of lensed ClTT at highest l's
  ppr->k_step_sub=0.05;
  ppr->k_step_super=0.002;
  ppr->k_step_transition=0.2;
  ppr->k_step_super_reduction=0.1;
  ppr->k_per_decade_for_pk=10.;
  ppr->k_per_decade_for_bao=70.;
  ppr->k_bao_center=3.;
  ppr->k_bao_width=4.;

  ppr->start_small_k_at_tau_c_over_tau_h = 0.0015;  /* decrease to start earlier in time */
  ppr->start_large_k_at_tau_h_over_tau_k = 0.07;  /* decrease to start earlier in time */
  ppr->tight_coupling_trigger_tau_c_over_tau_h=0.015; /* decrease to switch off earlier in time */
  ppr->tight_coupling_trigger_tau_c_over_tau_k=0.01; /* decrease to switch off earlier in time */
  ppr->start_sources_at_tau_c_over_tau_h = 0.008; /* decrease to start earlier in time */
  ppr->tight_coupling_approximation=(int)compromise_CLASS;

  ppr->l_max_g=12;
  ppr->l_max_pol_g=10;
  ppr->l_max_dr=17;
  ppr->l_max_ur=17;
  ppr->l_max_ncdm=17;
  ppr->l_max_g_ten=5;
  ppr->l_max_pol_g_ten=5;

  ppr->curvature_ini=1.; /* initial curvature; used to fix adiabatic initial conditions; must remain fixed to one as long as the primordial adiabatic spectrum stands for the curvature power spectrum */
  ppr->entropy_ini=1.;   /* initial entropy; used to fix isocurvature initial conditions; must remain fixed to one as long as the primordial isocurvature spectrum stands for an entropy power spectrum */
  //ppr->gw_ini=0.25; /* to match normalization convention for GW in most of literature and ensure standard definition of r */
  ppr->gw_ini=1.;

  ppr->perturb_integration_stepsize=0.5;

  ppr->tol_tau_approx=1.e-10;
  ppr->tol_perturb_integration=1.e-5;
  ppr->perturb_sampling_stepsize=0.10;

  ppr->radiation_streaming_approximation = rsa_MD_with_reio;
  ppr->radiation_streaming_trigger_tau_over_tau_k = 45.;
  ppr->radiation_streaming_trigger_tau_c_over_tau = 5.;

  ppr->ur_fluid_approximation = ufa_CLASS;
  ppr->ur_fluid_trigger_tau_over_tau_k = 30.;

  ppr->ncdm_fluid_approximation = ncdmfa_CLASS;
  ppr->ncdm_fluid_trigger_tau_over_tau_k = 31.;

  ppr->neglect_CMB_sources_below_visibility = 1.e-3;

  /**
   * - parameter related to the primordial spectra
   */

  ppr->k_per_decade_primordial = 10.;

  ppr->primordial_inflation_ratio_min=100.;
  ppr->primordial_inflation_ratio_max=1/50.;
  ppr->primordial_inflation_phi_ini_maxit=10000;
  ppr->primordial_inflation_pt_stepsize=0.01;
  ppr->primordial_inflation_bg_stepsize=0.005;
  ppr->primordial_inflation_tol_integration=1.e-3;
  ppr->primordial_inflation_attractor_precision_pivot=0.001;
  ppr->primordial_inflation_attractor_precision_initial=0.1;
  ppr->primordial_inflation_attractor_maxit=10;
  ppr->primordial_inflation_tol_curvature=1.e-3;
  ppr->primordial_inflation_aH_ini_target=0.9;
  ppr->primordial_inflation_end_dphi=1.e-10;
  ppr->primordial_inflation_end_logstep=10.;
  ppr->primordial_inflation_small_epsilon=0.1;
  ppr->primordial_inflation_small_epsilon_tol=0.01;
  ppr->primordial_inflation_extra_efolds=2.;

  /**
   * - parameter related to the transfer functions
   */

  ppr->l_logstep=1.12;
  ppr->l_linstep=40;

  ppr->hyper_x_min = 1.e-5;
  ppr->hyper_sampling_flat = 8.;
  ppr->hyper_sampling_curved_low_nu = 7.0; // changed from 6.0 to 7.0 in v2.6.0, otherwise C2 can be very wrong with large curvature
  ppr->hyper_sampling_curved_high_nu = 3.0;
  ppr->hyper_nu_sampling_step = 1000.;
  ppr->hyper_phi_min_abs = 1.e-10;
  ppr->hyper_x_tol = 1.e-4;
  ppr->hyper_flat_approximation_nu = 4000.;

  ppr->q_linstep=0.45;
  ppr->q_logstep_spline=170.;
  ppr->q_logstep_open=6.;
  ppr->q_logstep_trapzd=20.;
  ppr->q_numstep_transition=250.;

  ppr->transfer_neglect_delta_k_S_t0 = 0.15;
  ppr->transfer_neglect_delta_k_S_t1 = 0.04;
  ppr->transfer_neglect_delta_k_S_t2 = 0.15;
  ppr->transfer_neglect_delta_k_S_e = 0.11;
  ppr->transfer_neglect_delta_k_V_t1 = 1.;
  ppr->transfer_neglect_delta_k_V_t2 = 1.;
  ppr->transfer_neglect_delta_k_V_e = 1.;
  ppr->transfer_neglect_delta_k_V_b = 1.;
  ppr->transfer_neglect_delta_k_T_t2 = 0.2;
  ppr->transfer_neglect_delta_k_T_e = 0.25;
  ppr->transfer_neglect_delta_k_T_b = 0.1;

  ppr->transfer_neglect_late_source = 400.;

  ppr->l_switch_limber=10.;
  // For density Cl, we recommend not to use the Limber approximation
  // at all, and hence to put here a very large number (e.g. 10000); but
  // if you have wide and smooth selection functions you may wish to
  // use it; then 100 might be OK
  ppr->l_switch_limber_for_nc_local_over_z=100.;
  // For terms integrated along the line-of-sight involving spherical
  // Bessel functions (but not their derivatives), Limber
  // approximation works well. High precision can be reached with 2000
  // only. But if you have wide and smooth selection functions you may
  // reduce to e.g. 30.
  ppr->l_switch_limber_for_nc_los_over_z=30.;

  ppr->selection_cut_at_sigma=5.;
  ppr->selection_sampling=50;
  ppr->selection_sampling_bessel=20;
  ppr->selection_sampling_bessel_los=ppr->selection_sampling_bessel;
  ppr->selection_tophat_edge=0.1;

  /**
   * - parameters related to spectra module
   */

  /* nothing */

  /**
   * - parameters related to nonlinear module
   */

  ppr->halofit_dz=0.1;
  ppr->halofit_min_k_nonlinear=0.0035;
  ppr->halofit_k_per_decade = 80.;
  ppr->halofit_sigma_precision=0.05;
  ppr->halofit_min_k_max=5.;

  /**
   * - parameter related to lensing
   */

  ppr->accurate_lensing=_FALSE_;
  ppr->num_mu_minus_lmax=70;
  ppr->delta_l_max=500; // 750 for 0.2% near l_max, 1000 for 0.1%

  /**
   * - automatic estimate of machine precision
   */

  //get_machine_precision(&(ppr->smallest_allowed_variation));
  ppr->smallest_allowed_variation=DBL_EPSILON;

  class_test(ppr->smallest_allowed_variation < 0,
             ppr->error_message,
             "smallest_allowed_variation = %e < 0",ppr->smallest_allowed_variation);

  ppr->tol_gauss_legendre = ppr->smallest_allowed_variation;

  return _SUCCESS_;

}

int class_version(
                  char * version
                  ) {

  sprintf(version,"%s",_VERSION_);
  return _SUCCESS_;
}

/**
 * Automatically computes the machine precision.
 *
 * @param smallest_allowed_variation a pointer to the smallest allowed variation
 *
 * Returns the smallest
 * allowed variation (minimum epsilon * _TOLVAR_)
 */

int get_machine_precision(double * smallest_allowed_variation) {
  double one, meps, sum;

  one = 1.0;
  meps = 1.0;
  do {
    meps /= 2.0;
    sum = one + meps;
  } while (sum != one);
  meps *= 2.0;

  *smallest_allowed_variation = meps * _TOLVAR_;

  return _SUCCESS_;

}

int input_fzerofun_1d(double input,
                      void* pfzw,
                      double *output,
                      ErrorMsg error_message){

  class_call(input_try_unknown_parameters(&input,
                                          1,
                                          pfzw,
                                          output,
                                          error_message),
             error_message,
             error_message);

  return _SUCCESS_;
}

int class_fzero_ridder(int (*func)(double x, void *param, double *y, ErrorMsg error_message),
                       double x1,
                       double x2,
                       double xtol,
                       void *param,
                       double *Fx1,
                       double *Fx2,
                       double *xzero,
                       int *fevals,
                       ErrorMsg error_message){
  /**Using Ridders' method, return the root of a function func known to
     lie between x1 and x2. The root, returned as zriddr, will be found to
     an approximate accuracy xtol.
  */
  int j,MAXIT=100000;
  double ans,fh,fl,fm,fnew,s,xh,xl,xm,xnew;
  if ((Fx1!=NULL)&&(Fx2!=NULL)){
    fl = *Fx1;
    fh = *Fx2;
  }
  else{
    class_call((*func)(x1, param, &fl, error_message),
               error_message, error_message);
    class_call((*func)(x2, param, &fh, error_message),
               error_message, error_message);

    *fevals = (*fevals)+2;
  }
  if ((fl > 0.0 && fh > 0.0) || (fl < 0.0 && fh < 0.0)){
    fh = - fh;
  }
  if ((fl > 0.0 && fh < 0.0) || (fl < 0.0 && fh > 0.0)) {
    xl=x1;
    xh=x2;
    ans=-1.11e11;
    for (j=1;j<=MAXIT;j++) {
      xm=0.5*(xl+xh);
      class_call((*func)(xm, param, &fm, error_message),
                 error_message, error_message);
      *fevals = (*fevals)+1;
      s=sqrt(fm*fm-fl*fh);
      if (s == 0.0){
        *xzero = ans;
        printf("Success 1\n");
        return _SUCCESS_;
      }
      xnew=xm+(xm-xl)*((fl >= fh ? 1.0 : -1.0)*fm/s);
      if (fabs(xnew-ans) <= xtol) {
        *xzero = ans;
        return _SUCCESS_;
      }
      ans=xnew;
      class_call((*func)(ans, param, &fnew, error_message),
                 error_message, error_message);
      *fevals = (*fevals)+1;
      if (fnew == 0.0){
        *xzero = ans;
        printf("Success 2, ans=%g\n",ans);
        return _SUCCESS_;
      }
      if (NRSIGN(fm,fnew) != fm) {
        xl=xm;
        fl=fm;
        xh=ans;
        fh=fnew;
      } else if (NRSIGN(fl,fnew) != fl) {
        xh=ans;
        fh=fnew;
      } else if (NRSIGN(fh,fnew) != fh) {
        xl=ans;
        fl=fnew;
      } else return _FAILURE_;
      if (fabs(xh-xl) <= xtol) {
        *xzero = ans;
        printf("Success 3\n");
        return _SUCCESS_;
      }
    }
    class_stop(error_message,"zriddr exceed maximum iterations");
  }
  else {
    // if (fl == 0.0) return x1;
    // if (fh == 0.0) return x2;
    // class_stop(error_message,"root must be bracketed in zriddr.");
  }
  class_stop(error_message,"Failure in int.");
}

int input_try_unknown_parameters(double * unknown_parameter,
                                 int unknown_parameters_size,
                                 void * voidpfzw,
                                 double * output,
                                 ErrorMsg errmsg){
  /** Summary:
   * - Call the structures*/

  struct precision pr;        /* for precision parameters */
  struct background ba;       /* for cosmological background */
  struct thermo th;           /* for thermodynamics */
  struct perturbs pt;         /* for source functions */
  struct transfers tr;        /* for transfer functions */
  struct primordial pm;       /* for primordial spectra */
  struct spectra sp;          /* for output spectra */
  struct nonlinear nl;        /* for non-linear spectra */
  struct lensing le;          /* for lensed spectra */
  struct output op;           /* for output files */
  int i;
  double rho_dcdm_today, rho_dr_today;
  struct fzerofun_workspace * pfzw;
  int input_verbose;
  int flag;
  int param;

  pfzw = (struct fzerofun_workspace *) voidpfzw;
// cjcomment
// Assigns 'new' value for whatever you are shooting to a list held in unknown_parameters_index
// Can we increase unknown_paramters_size so that it shoots for longer? Where is this assigned?
  for (i=0; i < unknown_parameters_size; i++) {
    sprintf(pfzw->fc.value[pfzw->unknown_parameters_index[i]],
            "%e",unknown_parameter[i]);
  }
  class_call(input_read_parameters(&(pfzw->fc),
                                   &pr,
                                   &ba,
                                   &th,
                                   &pt,
                                   &tr,
                                   &pm,
                                   &sp,
                                   &nl,
                                   &le,
                                   &op,
                                   errmsg),
             errmsg,
             errmsg);
  class_call(parser_read_int(&(pfzw->fc),
                             "input_verbose",
                             &param,
                             &flag,
                             errmsg),
             errmsg,
             errmsg);
  if (flag == _TRUE_)
    input_verbose = param;
  else
    input_verbose = 0;

  /** - Do computations */
  if (pfzw->required_computation_stage >= cs_background){
    if (input_verbose>2)
      printf("Stage 1: background\n");
    ba.background_verbose = 0;
    class_call(background_init(&pr,&ba), ba.error_message, errmsg);
  }

  if (pfzw->required_computation_stage >= cs_thermodynamics){
   if (input_verbose>2)
     printf("Stage 2: thermodynamics\n");
    pr.recfast_Nz0 = 10000;
    th.thermodynamics_verbose = 0;
    pr.fz_is_extern = _FALSE_;
    // free(pr.command_fz);
    class_call(thermodynamics_init(&pr,&ba,&th), th.error_message, errmsg);
  }

  if (pfzw->required_computation_stage >= cs_perturbations){
       if (input_verbose>2)
         printf("Stage 3: perturbations\n");
    pt.perturbations_verbose = 0;
    class_call(perturb_init(&pr,&ba,&th,&pt), pt.error_message, errmsg);
  }

  if (pfzw->required_computation_stage >= cs_primordial){
    if (input_verbose>2)
      printf("Stage 4: primordial\n");
    pm.primordial_verbose = 0;
    class_call(primordial_init(&pr,&pt,&pm), pm.error_message, errmsg);
  }

  if (pfzw->required_computation_stage >= cs_nonlinear){
    if (input_verbose>2)
      printf("Stage 5: nonlinear\n");
    nl.nonlinear_verbose = 0;
    class_call(nonlinear_init(&pr,&ba,&th,&pt,&pm,&nl), nl.error_message, errmsg);
  }

  if (pfzw->required_computation_stage >= cs_transfer){
    if (input_verbose>2)
      printf("Stage 6: transfer\n");
    tr.transfer_verbose = 0;
    class_call(transfer_init(&pr,&ba,&th,&pt,&nl,&tr), tr.error_message, errmsg);
  }

  if (pfzw->required_computation_stage >= cs_spectra){
    if (input_verbose>2)
      printf("Stage 7: spectra\n");
    sp.spectra_verbose = 0;
    class_call(spectra_init(&pr,&ba,&pt,&pm,&nl,&tr,&sp),sp.error_message, errmsg);
  }

// Cycle through the list of... until the index matches a prearranged cut off...
  // switch out SOMETHING with new answer. These look to be energy densities for scalar field.
  for (i=0; i < pfzw->target_size; i++) {
    switch (pfzw->target_name[i]) {
    case theta_s:
      output[i] = 100.*th.rs_rec/th.ra_rec-pfzw->target_value[i];
      break;
    case Omega_dcdmdr:
      rho_dcdm_today = ba.background_table[(ba.bt_size-1)*ba.bg_size+ba.index_bg_rho_dcdm];
      if (ba.has_dr == _TRUE_)
        rho_dr_today = ba.background_table[(ba.bt_size-1)*ba.bg_size+ba.index_bg_rho_dr];
      else
        rho_dr_today = 0.;
      output[i] = (rho_dcdm_today+rho_dr_today)/(ba.H0*ba.H0)-pfzw->target_value[i];
      break;
    case omega_dcdmdr:
      rho_dcdm_today = ba.background_table[(ba.bt_size-1)*ba.bg_size+ba.index_bg_rho_dcdm];
      if (ba.has_dr == _TRUE_)
        rho_dr_today = ba.background_table[(ba.bt_size-1)*ba.bg_size+ba.index_bg_rho_dr];
      else
        rho_dr_today = 0.;
      output[i] = (rho_dcdm_today+rho_dr_today)/(ba.H0*ba.H0)-pfzw->target_value[i]/ba.h/ba.h;
      break;
    case Omega_scf:
      /** - In case scalar field is used to fill, pba->Omega0_scf is not equal to pfzw->target_value[i].*/
    /*cjcomment is this the value of energy density used for matching in shooting? */
    /*COComment This must be updated to use value of rho from fluid equation */
      output[i] = ba.background_table[(ba.bt_size-1)*ba.bg_size+ba.index_bg_rho_scf]/(ba.H0*ba.H0)
        -ba.Omega0_scf;
      pfzw->target_value[i] = ba.Omega0_scf;
        // printf("output[i] for scalar field %e \n", output[i]);
        // COComment Old print statements for scalar field, not relevant now using fluid equations as phi no longer evolves to end
        // printf("Made up of minus : %e \n", -ba.Omega0_scf);
        // printf("background table [] %e where bt_size = %e, bg_size = %e and index_bg_rho_scf = %e \n", ba.background_table[(ba.bt_size-1)*ba.bg_size+ba.index_bg_rho_scf],ba.bt_size,ba.bg_size,ba.index_bg_rho_scf);
        // printf("backgroundtable[] / H0^2 = %e \n ", ba.background_table[(ba.bt_size-1)*ba.bg_size+ba.index_bg_rho_scf]/(ba.H0*ba.H0));
        if(input_verbose>10){
          printf("Where does the code end up? \n");
          printf("rho_ax / rho_crit: %e\n",ba.background_table[(ba.bt_size-1)*ba.bg_size+ba.index_bg_rho_scf]/(ba.H0*ba.H0));
          printf("distance away from target: %e\n", ba.background_table[(ba.bt_size-1)*ba.bg_size+ba.index_bg_rho_scf]/(ba.H0*ba.H0) - ba.Omega0_scf);
        }
        // printf("phi: %e\n", ba.background_table[(ba.bt_size-1)*ba.bg_size+ba.index_bg_phi_scf]);
        // printf("phidot: %e\n", ba.background_table[(ba.bt_size-1)*ba.bg_size+ba.index_bg_phi_prime_scf]);
        // printf("K.E (not divided by a, as a=1?): %e\n", ba.background_table[(ba.bt_size-1)*ba.bg_size+ba.index_bg_phi_prime_scf]*ba.background_table[(ba.bt_size-1)*ba.bg_size+ba.index_bg_phi_prime_scf]/2);
        // printf("potential: %e\n",ba.background_table[(ba.bt_size-1)*ba.bg_size+ba.index_bg_V_scf]);

      break;
    case Omega_ini_dcdm:
    case omega_ini_dcdm:
      rho_dcdm_today = ba.background_table[(ba.bt_size-1)*ba.bg_size+ba.index_bg_rho_dcdm];
      // fprintf(stdout, "rho_dcdm_today %e\n",rho_dcdm_today );

      if (ba.has_dr == _TRUE_)
        rho_dr_today = ba.background_table[(ba.bt_size-1)*ba.bg_size+ba.index_bg_rho_dr];
      else
        rho_dr_today = 0.;
      output[i] = -(rho_dcdm_today+rho_dr_today)/(ba.H0*ba.H0)+ba.Omega0_dcdmdr;
      break;
    }
  }


  /** - Free structures */
  if (pfzw->required_computation_stage >= cs_spectra){
    class_call(spectra_free(&sp), sp.error_message, errmsg);
  }
  if (pfzw->required_computation_stage >= cs_transfer){
    class_call(transfer_free(&tr), tr.error_message, errmsg);
  }
  if (pfzw->required_computation_stage >= cs_nonlinear){
    class_call(nonlinear_free(&nl), nl.error_message, errmsg);
  }
  if (pfzw->required_computation_stage >= cs_primordial){
    class_call(primordial_free(&pm), pm.error_message, errmsg);
  }
  if (pfzw->required_computation_stage >= cs_perturbations){
    class_call(perturb_free(&pt), pt.error_message, errmsg);
  }
  if (pfzw->required_computation_stage >= cs_thermodynamics){
    class_call(thermodynamics_free(&th), th.error_message, errmsg);
  }
  if (pfzw->required_computation_stage >= cs_background){
    class_call(background_free(&ba), ba.error_message, errmsg);
  }

  /** - Set filecontent to unread */
  for (i=0; i<pfzw->fc.size; i++) {
    pfzw->fc.read[i] = _FALSE_;
  }

  return _SUCCESS_;
}

int input_get_guess(double *xguess,
                    double *dxdy,
                    struct fzerofun_workspace * pfzw,
                    ErrorMsg errmsg){

  struct precision pr;        /* for precision parameters */
  struct background ba;       /* for cosmological background */
  struct thermo th;           /* for thermodynamics */
  struct perturbs pt;         /* for source functions */
  struct transfers tr;        /* for transfer functions */
  struct primordial pm;       /* for primordial spectra */
  struct spectra sp;          /* for output spectra */
  struct nonlinear nl;        /* for non-linear spectra */
  struct lensing le;          /* for lensed spectra */
  struct output op;           /* for output files */
  int i;

  double Omega_M, a_decay, gamma, Omega0_dcdmdr=1.0;
  int index_guess;

  /* Cheat to read only known parameters: */
  pfzw->fc.size -= pfzw->target_size;
  class_call(input_read_parameters(&(pfzw->fc),
                                   &pr,
                                   &ba,
                                   &th,
                                   &pt,
                                   &tr,
                                   &pm,
                                   &sp,
                                   &nl,
                                   &le,
                                   &op,
                                   errmsg),
             errmsg,
             errmsg);
  pfzw->fc.size += pfzw->target_size;

  /** Summary: */
  /** - Here we should write reasonable guesses for the unknown parameters.
      Also estimate dxdy, i.e. how the unknown parameter responds to the known.
      This can simply be estimated as the derivative of the guess formula.*/

  for (index_guess=0; index_guess < pfzw->target_size; index_guess++) {
    switch (pfzw->target_name[index_guess]) {
    case theta_s:
      xguess[index_guess] = 3.54*pow(pfzw->target_value[index_guess],2)-5.455*pfzw->target_value[index_guess]+2.548;
      dxdy[index_guess] = (7.08*pfzw->target_value[index_guess]-5.455);
      /** - Update pb to reflect guess */
      ba.h = xguess[index_guess];
      ba.H0 = ba.h *  1.e5 / _c_;

      break;
    case Omega_dcdmdr:
      Omega_M = ba.Omega0_cdm+ba.Omega0_dcdmdr+ba.Omega0_b;
      /* This formula is exact in a Matter + Lambda Universe, but only
         for Omega_dcdm, not the combined.
         sqrt_one_minus_M = sqrt(1.0 - Omega_M);
         xguess[index_guess] = pfzw->target_value[index_guess]*
         exp(2./3.*ba.Gamma_dcdm/ba.H0*
         atanh(sqrt_one_minus_M)/sqrt_one_minus_M);
         dxdy[index_guess] = 1.0;//exp(2./3.*ba.Gamma_dcdm/ba.H0*atanh(sqrt_one_minus_M)/sqrt_one_minus_M);
      */
      gamma = ba.Gamma_dcdm/ba.H0;
      if (gamma < 1)
        a_decay = 1.0;
      else
        a_decay = pow(1+(gamma*gamma-1.)/Omega_M,-1./3.);
      xguess[index_guess] = pfzw->target_value[index_guess]/a_decay;
      dxdy[index_guess] = 1./a_decay;
      //printf("x = Omega_ini_guess = %g, dxdy = %g\n",*xguess,*dxdy);
      // printf("dcdmdr, x = Omega_scf_guess = %g, dxdy = %g\n",*xguess,*dxdy);

      break;
    case omega_dcdmdr:
      Omega_M = ba.Omega0_cdm+ba.Omega0_dcdmdr+ba.Omega0_b;
      /* This formula is exact in a Matter + Lambda Universe, but only
         for Omega_dcdm, not the combined.
         sqrt_one_minus_M = sqrt(1.0 - Omega_M);
         xguess[index_guess] = pfzw->target_value[index_guess]*
         exp(2./3.*ba.Gamma_dcdm/ba.H0*
         atanh(sqrt_one_minus_M)/sqrt_one_minus_M);
         dxdy[index_guess] = 1.0;//exp(2./3.*ba.Gamma_dcdm/ba.H0*atanh(sqrt_one_minus_M)/sqrt_one_minus_M);
      */
      gamma = ba.Gamma_dcdm/ba.H0;
      if (gamma < 1)
        a_decay = 1.0;
      else
        a_decay = pow(1+(gamma*gamma-1.)/Omega_M,-1./3.);
      xguess[index_guess] = pfzw->target_value[index_guess]/ba.h/ba.h/a_decay;
      dxdy[index_guess] = 1./a_decay/ba.h/ba.h;

        //printf("x = Omega_ini_guess = %g, dxdy = %g\n",*xguess,*dxdy);
      break;
      // printf("omdcdmdr, x = Omega_scf_guess = %g, dxdy = %g\n",*xguess,*dxdy);

    case Omega_scf:

 /** - This guess is arbitrary, something nice using WKB should be implemented.
  *
  * - Version 2: use a fit: `xguess[index_guess] = 1.77835*pow(ba.Omega0_scf,-2./7.);
  * dxdy[index_guess] = -0.5081*pow(ba.Omega0_scf,-9./7.)`;
  *
  * - Version 3: use attractor solution */

      if (ba.scf_tuning_index == 0 && (ba.scf_potential == double_exp || ba.scf_potential == pol_times_exp) ){
        xguess[index_guess] = sqrt(3.0/ba.Omega0_scf);
        dxdy[index_guess] = -0.5*sqrt(3.0)*pow(ba.Omega0_scf,-1.5);
        // printf("index 0, x = Omega_scf_guess = %g, dxdy = %g\n",*xguess,*dxdy);

      }
      if (ba.scf_tuning_index == 1 && (ba.scf_potential == axionquad)){
        // if (ba.scf_parameters[0] <= 1e18) {
        xguess[index_guess] = sqrt((6.0*ba.Omega0_scf)/((pow(9*ba.Omega0_g,0.75))*pow((ba.scf_parameters[0]),0.5)));//ba.scf_parameters[0] is the ratio m/H0
        // xguess[index_guess] = 0.01*1e2*sqrt((6.0*ba.Omega0_scf*(pow(1.45e-42,0.5)))/((pow(ba.Omega0_g,0.75))*(pow((ba.scf_parameters[0]/1.5637e38),0.5))));
        // xguess[index_guess] =1e-8;
        dxdy[index_guess] = 0.1; //If this is negative, the field always move to positive values as x2 = k*f1*dxdy, even if it shouldn't
        // printf("index 0, x = %g, dxdy = %g\n",*xguess,*dxdy);
        // printf("Used Omega_scf = %e Omega_g = %e\n", ba.Omega0_scf, ba.Omega0_g);
        // }
        // else {
        // xguess[index_guess] = 0.0001*1e2*sqrt((6.0*ba.Omega0_scf*(pow(1.45e-42,0.5)))/((pow(ba.Omega0_g,0.75))*(pow((ba.scf_parameters[0]/1.5637e38),0.5))));
        // //xguess[index_guess] =1e-8;
        // dxdy[index_guess] = 0.1; //If this is negative, the field always move to positive values as x2 = k*f1*dxdy, even if it shouldn't
        // printf("index 0, x = %g, dxdy = %g\n",*xguess,*dxdy);
        // printf("Used Omega_scf = %e Omega_g = %e\n", ba.Omega0_scf, ba.Omega0_g);
        // }

      }
      else if (ba.scf_tuning_index == 3 && (ba.scf_potential == axion) ){
        // if(ba.scf_parameters[0]>1){
        //   xguess[index_guess] = _PI_*ba.scf_parameters[2];//set IC based on f_a.
        //   dxdy[index_guess] = 0.5*xguess[index_guess]; //If this is negative, the field always move to positive values as x2 = k*f1*dxdy, even if it shouldn't
        // }
        // else{

<<<<<<< HEAD
          // xguess[index_guess] = sqrt((6.0*ba.Omega0_scf)/((pow(9*(ba.Omega0_g+ba.Omega0_ur),0.75))*pow((ba.scf_parameters[1]),0.5)));
          xguess[index_guess] = sqrt((6.0*ba.Omega0_scf)/((pow(9*(ba.Omega0_g+ba.Omega0_ur),0.75))*pow((ba.f_axion),0.5)));
=======
          xguess[index_guess] = sqrt((6.0*ba.Omega0_scf)/((pow(9*(ba.Omega0_g+ba.Omega0_ur),0.75))*pow((ba.scf_parameters[1]),0.5)));
>>>>>>> e5dc17ca
          // xguess[index_guess] = sqrt((6.0*ba.Omega0_scf)/(9*(ba.Omega0_cdm+ba.Omega0_b))); //there should be a switch depending on the mass.
          dxdy[index_guess] = 0.5*xguess[index_guess];
        // }
        printf("index 0, x = %g, dxdy = %g\n",*xguess,*dxdy);
        // printf("Used Omega_scf = %e Omega_g = %e\n", ba.Omega0_scf, ba.Omega0_g);

      }
      else if (ba.scf_tuning_index == 2 && (ba.scf_potential == ax_cos_cubed) ){
              xguess[index_guess] = 160*ba.scf_parameters[1]; //set IC based on f_a.
              //0.2*1e2*sqrt((6.0*ba.Omega0_scf*(pow(1.45e-42,0.5)))/((pow(ba.Omega0_g,0.75))*(pow((ba.scf_parameters[0]/1.5637e38),0.5))));
              //xguess[index_guess] =1e-8;
              dxdy[index_guess] = 0.1; //If this is negative, the field always move to positive values as x2 = k*f1*dxdy, even if it shouldn't
              // printf("index 0, x = %g, dxdy = %g\n",*xguess,*dxdy);
              // printf("Used Omega_scf = %e Omega_g = %e\n", ba.Omega0_scf, ba.Omega0_g);
      }

      else{
        /* Default: take the passed value as xguess and set dxdy to 1. */
        xguess[index_guess] = ba.scf_parameters[ba.scf_tuning_index];
        dxdy[index_guess] = 1.;
        // printf("x = Omega_scf_guess = %g, dxdy = %g\n",*xguess,*dxdy);

      }
      break;
      // printf("xguess = %g\n",xguess[index_guess]);


    case omega_ini_dcdm:
      Omega0_dcdmdr = 1./(ba.h*ba.h);
    // printf("om_ini, x = Omega_scf_guess = %g, dxdy = %g\n",*xguess,*dxdy);

    case Omega_ini_dcdm:
      /** - This works since correspondence is
          Omega_ini_dcdm -> Omega_dcdmdr and
          omega_ini_dcdm -> omega_dcdmdr */
      Omega0_dcdmdr *=pfzw->target_value[index_guess];
      Omega_M = ba.Omega0_cdm+Omega0_dcdmdr+ba.Omega0_b;
      gamma = ba.Gamma_dcdm/ba.H0;
      if (gamma < 1)
        a_decay = 1.0;
      else
        a_decay = pow(1+(gamma*gamma-1.)/Omega_M,-1./3.);
      xguess[index_guess] = pfzw->target_value[index_guess]*a_decay;
      dxdy[index_guess] = a_decay;
      if (gamma > 100)
        dxdy[index_guess] *= gamma/100;

      // printf("x = Omega_ini_guess = %g, dxdy = %g\n",*xguess,*dxdy);
      break;
    }
    /* printf("xguess = %g\n",xguess[index_guess]); */
  }

  for (i=0; i<pfzw->fc.size; i++) {
    pfzw->fc.read[i] = _FALSE_;
  }

  /** - Deallocate everything allocated by input_read_parameters */
  // if (pr.command_fz != NULL) free(pr.command_fz);
  background_free_input(&ba);

  return _SUCCESS_;
}

int input_find_root(double *xzero,
                    int *fevals,
                    struct fzerofun_workspace *pfzw,
                    ErrorMsg errmsg){

  //struct background ba;       /* for cosmological background */
  double x1, x2, f1, f2, dxdy, dx,dxtmp;
  double f_a;
  int iter, iter2;
  int return_function;
  int input_verbose;
  int flag;
  int param;
  //int i;
  class_call(parser_read_int(&(pfzw->fc),
                             "input_verbose",
                             &param,
                             &flag,
                             errmsg),
             errmsg,
             errmsg);
  if (flag == _TRUE_)
    input_verbose = param;
  else
    input_verbose = 0;

  /** Summary: */

  /** - Fisrt we do our guess */
  class_call(input_get_guess(&x1, &dxdy, pfzw, errmsg),
             errmsg, errmsg);

  if(input_verbose>3)printf("x1= %g\n",x1);
  class_call(input_fzerofun_1d(x1,
                               pfzw,
                               &f1,
                               errmsg),
                 errmsg, errmsg);
  (*fevals)++;
  if(input_verbose>3)printf("x1= %g, f1= %g\n",x1,f1);
  //CJComment - the line below used to be dx = 1.5*f1*dxdy; for the step size\
  // Can we edit the method so it's more of a bisection on the final density?
  // if result 2 > result 1, x - dx.
  // if result 2 < result 1, x + dx
  if(pfzw->scf_potential == ax_cos_cubed || pfzw->scf_potential == axion || pfzw->scf_potential == axionquad){
    if(pfzw->scf_potential == ax_cos_cubed)f_a = pfzw->scf_parameters[1];
<<<<<<< HEAD
    else if(pfzw->scf_potential == axion)f_a = pfzw->f_axion;
    else if(pfzw->scf_potential == axionquad)f_a = pfzw->scf_parameters[1];
    if(pfzw->do_shooting == _TRUE_){
      dx = f1/sqrt(f1*f1)*dxdy; //f1*dxdy;
=======
    else if(pfzw->scf_potential == axion)f_a = pfzw->scf_parameters[2];
    else if(pfzw->scf_potential == axionquad)f_a = pfzw->scf_parameters[1];
    if(pfzw->do_shooting == _TRUE_){
      // dx = f1/sqrt(f1*f1)*dxdy; //f1*dxdy;
      dx = 1.5*f1*dxdy;
>>>>>>> e5dc17ca
      // dx=0.5;
      if(input_verbose>3){
        printf("axion cubed root finding \n");
        printf("dx = %e\n", dx);
      }

      /** - Do linear hunt for boundaries */
      for (iter=1; iter<=20; iter++){
        if(input_verbose>3){
        printf("Root finding iteration: %d \n",iter);
        }
        if (x1 > 0){
          if(input_verbose>3){
          printf("x1 is positive: %e\n",x1);
          }
          if(f1 > 100){
            if(input_verbose>3){
            printf("f1 was way too high, x2 = x1/2: %e\n",x1/2);
            }
            x2 = (x1/(f1));
          }
          else if(f1 > 0 && f1 <= 100 && (x1-dx>0)){
            if(input_verbose>3){
            printf("f1 was slightly too high, x2 = x1 - dx is still positive, using this: %e\n", x1 - dx);
            }
             x2 = (x1 - dx);
          }
          else if(f1 > 0 && f1 <= 100 && (x1-dx<=0)){
            if(input_verbose>3){
            printf("f1 was slightly too high but x2 = x1 - dx goes negative, using x2 = x1 - (dx/n) with n such that x2 is positive\n");
            }
            dxtmp=dx/2;
            x2=x1-dxtmp;
            while(x2<0){
               dxtmp/=2;
               x2=x1-dxtmp;
               printf("x2 %e\n", x2);
             }
             if(input_verbose>3){
             printf("x2 is then %e \n", x2);
            }
          }
          else if (f1 < -100){
            if(input_verbose>3){
            printf("f1 was way too low, x2 = 2x1: %e\n", (x1*2));
            }
            x2 = (x1*2);
          }
          else if(f1 < 0 && f1 >= -100 && ((x1+dx)/f_a<=_PI_) && (pfzw->scf_potential == ax_cos_cubed || pfzw->scf_potential == axion)){
          // else if(f1 < 0 && f1 >= -100 && ((x1+dx)/f_a<180) && (pfzw->scf_potential == ax_cos_cubed || pfzw->scf_potential == axion)){
            if(input_verbose>3){
            printf("f1 was slightly too low, x2 = x1 + dx does not go above pi, using this: %e\n", x1 + dx);
            }
             x2 = (x1 + dx);
          }
          else if(f1 < 0 && f1 >= -100 && ((x1+dx)/f_a>_PI_)){
          // else if(f1 < 0 && f1 >= -100){
            if(input_verbose>3){
            printf("f1 was slightly too low, but x2 = x1 + dx goes above pi, using x2 = x1 + (dx/10) instead: %e\n", x1 + (dx/10));
            }
            dxtmp=dx/2;
            x2=x1+dxtmp;
            while(x2/f_a>_PI_){
               dxtmp/=2;
               x2=x1+dxtmp;
               printf("x2/f_a %e dxtmp %e\n", x2/f_a,dxtmp);
             }
             if(input_verbose>3){
             printf("x2 is then %e \n", x2);
            }
          }
        }
        if (x1 < 0 ){
          if(input_verbose>3){
          printf("x1 is negative: %e\n",x1);
          }
          if(x1+dx < 0){
            if(input_verbose>3){
            printf("x1+dx is negative: %e\n",x1+dx);
            }
            x2 = (x1 + dx);
            if(input_verbose>3){
              printf("x2 = %e\n",x2);
            }
          }
          else if (x1+dx > 0){
            if(input_verbose>3){
            printf("x1+dx is positive, using x1/10 instead: %e\n", (x1/10));
            }
            x2 = (x1/10);
            if(input_verbose>3){
            printf("x2 = %e\n",x2);
            }
          }
        }
        for (iter2=1; iter2 <= 3; iter2++) {
          return_function = input_fzerofun_1d(x2,pfzw,&f2,errmsg);
          (*fevals)++;
          if(input_verbose>3)printf("x2= %g, f2= %g\n",x2,f2);
          if (return_function ==_SUCCESS_) {
          if(input_verbose>3){
            printf("Breaking because successful\n");
            printf("f1 = %e, f2 = %e\n",f1,f2);
            printf("f1+f2 = %e\n", f1+f2);
            }
            break;
          }
          else if (iter2 < 3) {
            dxtmp=dx*0.5;
            x2 = x1-dxtmp;
            if(input_verbose>3)printf("initially x2 %e\n", x2);
            while(x2<0){
               dxtmp/=2;
               x2=x1-dxtmp;
               if(input_verbose>3)printf("x2 %e\n", x2);
             }
             if(input_verbose>3)printf("x2 is then %e \n", x2);
          }
          else {
            //fprintf(stderr,"get here\n");
            class_stop(errmsg,errmsg);
          }
        }
        if (f1*f2<0.0){
        // if(sqrt(f1*f1)<0.01*pfzw->target_value[0] && sqrt(f2*f2)<0.01*pfzw->target_value[0]){
        // if(sqrt(f1*f1)<0.01*pfzw->target_value[0] && sqrt(f2*f2)<0.01*pfzw->target_value[0]){
        // if (f1*f2<0.0 && sqrt(f1*f1)<0.01*pfzw->target_value[0] && sqrt(f2*f2)<0.01*pfzw->target_value[0]){
        // if (f1+f2<0.01){
        // if (f1+f2<0.000005 && f1+f1>-0.000005){//VP: why f1+f1<-0.000005?
        // if (f1+f2<0.05){
          /** - root has been bracketed */
          if (0==0){
            if(input_verbose>3)printf("Root has been bracketed after %d iterations: [%g, %g].\n",iter,x1,x2);
            break;
          }
        }

        x1 = x2;
        f1 = f2;
      }
    }
    else if(pfzw->do_shooting == _FALSE_){  //skip shooting if axion potential and evolving as KG
      *xzero = 33.1;
      printf("Skipping ridders method. phi_init is %e \n",xzero);
    }
  }

  else {
  dx = f1*dxdy;
  // printf("pfzw->scf_potential = %s \n",pfzw->scf_potential);
  printf("dx = %e %e %e\n", dx,dxdy,f1);
  /** - Do linear hunt for boundaries */
    for (iter=1; iter<=100; iter++){
      //x2 = x1 + search_dir*dx;
      printf("Root finding iteration: %d \n",iter);
      if (x1 > 0 || x2 > 0){
      	printf("x1 is positive: %e\n",x1);
      	if((f1 > 0 || f2>0) && x1-dx > 0){
      		printf("f1 was too high, x1-dx is still positive: %e\n",x1-dx);
      		x2 = (x1 - dx);
      		printf("x2 = x1 - dx = %e\n",x2);
        }
        else if ((f1 > 0 || f2 >0 ) && x1-dx < 0){
          printf("f1 was slightly too high but x2 = x1 - dx goes negative, using x2 = x1 - (dx/n) with n such that x2 is positive\n");
          x2=x1-dx;
          printf("initially x2 %e\n", x2);
          while(x2<0){
             dx/=2;
             x2=x1-dx;
             printf("x2 %e\n", x2);
           }
           printf("x2 is then %e \n", x2);
        }
        else if (f1 < 0 || f2 < 0){
          printf("f1 was too low, using x1+x1/2: %e\n",x1+x1/2);
          x2 = (x1 + x1/2);
          printf("x2 = x1 + x1/2 = %e\n",x2);
        }
      }
      if (x1 < 0 ){
        printf("x1 is negative: %e\n",x1);
        if(x1+dx < 0){
          printf("x1+dx is negative: %e\n",x1+dx);
          x2 = (x1 + dx);
        printf("x2 = %e\n",x2);
        }
        else if (x1+dx > 0){
          printf("f1 was slightly too high but x2 = x1 - dx goes positive, using x2 = x1 - (dx/n) with n such that x2 is negative\n");
          x2=x1+dx;
          printf("initially x2 %e\n", x2);
          while(x2>0){
             dx/=2;
             x2=x1+dx;
             printf("x2 %e\n", x2);
           }
           printf("x2 is then %e \n", x2);
        }
      }
      for (iter2=1; iter2 <= 3; iter2++) {
        return_function = input_fzerofun_1d(x2,pfzw,&f2,errmsg);
        (*fevals)++;
        printf("x2= %g, f2= %g\n",x2,f2);
        if (return_function ==_SUCCESS_) {
          printf("Breaking because successful\n");
          printf("f1 = %e, f2 = %e\n",f1,f2);
          printf("f1+f2 = %e\n", f1+f2);
          break;
        }
        else if (iter2 < 3) {
          dx*=0.5;
          x2 = x1-dx;
        }
        else {
          //fprintf(stderr,"get here\n");
          class_stop(errmsg,errmsg);
        }
      }

      //if (f1*f2<0.0){
      if (f1+f2<0.01){
      // if (f1+f2<0.05){
        /** - root has been bracketed */
        if (0==0){
          printf("Root has been bracketed after %d iterations: [%g, %g].\n",iter,x1,x2);
        }
        break;
      }

      x1 = x2;
      f1 = f2;
    }
  }
  //}


 ///// Original Code:
  /////else {
    ////printf("Not using axionquad potential");
// for (iter=1; iter<=15; iter++){
//     //x2 = x1 + search_dir*dx;
//     x2 = x1 - dx;
//     printf("x2 = %e\n",x2);
//     for (iter2=1; iter2 <= 3; iter2++) {
//       return_function = input_fzerofun_1d(x2,pfzw,&f2,errmsg);
//       (*fevals)++;
//       printf("x2= %g, f2= %g\n",x2,f2);
//       //fprintf(stderr,"iter2=%d\n",iter2);

//       if (return_function ==_SUCCESS_) {
//         break;
//       }
//       else if (iter2 < 3) {
//         dx*=0.5;
//         x2 = x1-dx;
//       }
//       else {
//         //fprintf(stderr,"get here\n");
//         class_stop(errmsg,errmsg);
//       }
//     }

//     if (f1*f2<0.0){
//       ///// root has been bracketed /////
//       if (0==1){
//         printf("Root has been bracketed after %d iterations: [%g, %g].\n",iter,x1,x2);
//       }
//       break;
//     }

//     x1 = x2;
//     f1 = f2;
//   }


  /** - Find root using Ridders method. (Exchange for bisection if you are old-school.)*/
  //printf("Not calling ridders."); //line calls Ridders method. x1 = %g, x2 = %g, f1 = %g, f2 = %g \n",x1,x2,f1,f2);
  //*xzero = x1;
  //printf("xzero = %e \n",*xzero);
  if (pfzw->do_shooting == _TRUE_){
    if(input_verbose>3)printf("bracketting succeeded, I am improve accuracy now %e\n");
    class_call(class_fzero_ridder(input_fzerofun_1d,
                                  x1,
                                  x2,
                                  1e-15*MAX(fabs(x1),fabs(x2)), //original 1e-5 - accuracy for root finding
                                  // 1e-10*pfzw->target_value[0]*MAX(fabs(x1),fabs(x2)), //original 1e-5 - accuracy for root finding - here we cheat because we want 1e-5 relative uncertainty on f(x) but fzero ridder take tol on x. found to be working anyway.
                                  pfzw,
                                  &f1,
                                  &f2,
                                  xzero,
                                  fevals,
                                  errmsg),
               errmsg,errmsg);

    return _SUCCESS_;
  }
}
int file_exists(const char *fname){
  FILE *file = fopen(fname, "r");
  if (file != NULL){
    fclose(file);
    return _TRUE_;
  }
  return _FALSE_;
}

int input_auxillary_target_conditions(struct file_content * pfc,
                                      enum target_names target_name,
                                      double target_value,
                                      int * aux_flag,
                                      ErrorMsg errmsg){
  *aux_flag = _TRUE_;
  /*
  double param1;
  int int1, flag1;
  int input_verbose = 0;
  class_read_int("input_verbose",input_verbose);
  */
  switch (target_name){
  case Omega_dcdmdr:
  case omega_dcdmdr:
  case Omega_scf:
  case Omega_ini_dcdm:
  case omega_ini_dcdm:
    /* Check that Omega's or omega's are nonzero: */
    if (target_value == 0.)
      *aux_flag = _FALSE_;
    break;
  default:
    /* Default is no additional checks */
    *aux_flag = _TRUE_;
    break;
  }
  return _SUCCESS_;
}

int compare_integers (const void * elem1, const void * elem2) {
    int f = *((int*)elem1);
    int s = *((int*)elem2);
    if (f > s) return  1;
    if (f < s) return -1;
    return 0;
}

int compare_doubles(const void *a,const void *b) {
  double *x = (double *) a;
  double *y = (double *) b;
  if (*x < *y)
    return -1;
  else if
    (*x > *y) return 1;
  return 0;
}<|MERGE_RESOLUTION|>--- conflicted
+++ resolved
@@ -4787,12 +4787,8 @@
         // }
         // else{
 
-<<<<<<< HEAD
           // xguess[index_guess] = sqrt((6.0*ba.Omega0_scf)/((pow(9*(ba.Omega0_g+ba.Omega0_ur),0.75))*pow((ba.scf_parameters[1]),0.5)));
           xguess[index_guess] = sqrt((6.0*ba.Omega0_scf)/((pow(9*(ba.Omega0_g+ba.Omega0_ur),0.75))*pow((ba.f_axion),0.5)));
-=======
-          xguess[index_guess] = sqrt((6.0*ba.Omega0_scf)/((pow(9*(ba.Omega0_g+ba.Omega0_ur),0.75))*pow((ba.scf_parameters[1]),0.5)));
->>>>>>> e5dc17ca
           // xguess[index_guess] = sqrt((6.0*ba.Omega0_scf)/(9*(ba.Omega0_cdm+ba.Omega0_b))); //there should be a switch depending on the mass.
           dxdy[index_guess] = 0.5*xguess[index_guess];
         // }
@@ -4903,18 +4899,10 @@
   // if result 2 < result 1, x + dx
   if(pfzw->scf_potential == ax_cos_cubed || pfzw->scf_potential == axion || pfzw->scf_potential == axionquad){
     if(pfzw->scf_potential == ax_cos_cubed)f_a = pfzw->scf_parameters[1];
-<<<<<<< HEAD
     else if(pfzw->scf_potential == axion)f_a = pfzw->f_axion;
     else if(pfzw->scf_potential == axionquad)f_a = pfzw->scf_parameters[1];
     if(pfzw->do_shooting == _TRUE_){
       dx = f1/sqrt(f1*f1)*dxdy; //f1*dxdy;
-=======
-    else if(pfzw->scf_potential == axion)f_a = pfzw->scf_parameters[2];
-    else if(pfzw->scf_potential == axionquad)f_a = pfzw->scf_parameters[1];
-    if(pfzw->do_shooting == _TRUE_){
-      // dx = f1/sqrt(f1*f1)*dxdy; //f1*dxdy;
-      dx = 1.5*f1*dxdy;
->>>>>>> e5dc17ca
       // dx=0.5;
       if(input_verbose>3){
         printf("axion cubed root finding \n");
